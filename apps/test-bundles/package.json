{
  "name": "test-bundles",
  "version": "6.0.0",
  "description": "Testing the button for bundling.",
  "main": "lib-commonjs/index.js",
  "module": "lib/index.js",
  "sideEffects": [
    "lib/version.js"
  ],
  "typings": "lib/index.d.ts",
  "private": true,
  "repository": {
    "type": "git",
    "url": "https://github.com/OfficeDev/office-ui-fabric-react"
  },
  "license": "MIT",
  "scripts": {
    "build": "node ../../scripts/just.js build",
    "just": "node ../../scripts/just.js",
    "clean": "node ../../scripts/just.js clean",
    "code-style": "node ../../scripts/just.js code-style",
    "start": "node ../../scripts/just.js dev"
  },
  "disabledTasks": [
    "verify-api-extractor",
    "jest"
  ],
  "devDependencies": {
    "@types/react": ">=16.8.0 <17.0.0",
    "@types/react-dom": ">=16.8.0 <17.0.0",
    "@types/webpack-env": "1.13.9",
    "@uifabric/prettier-rules": "^1.0.2",
    "@uifabric/tslint-rules": "^1.0.2"
  },
  "dependencies": {
    "@uifabric/experiments": "^6.74.2",
    "@uifabric/set-version": "^1.1.3",
    "@uifabric/styling": "^6.47.6",
<<<<<<< HEAD
    "office-ui-fabric-react": "^6.181.1",
    "react": ">=16.8.0 <17.0.0",
    "react-dom": ">=16.8.0 <17.0.0",
=======
    "office-ui-fabric-react": "^6.183.0",
    "react": "~16.6.3",
    "react-dom": "~16.6.3",
>>>>>>> cdf56dbe
    "tslib": "^1.7.1"
  }
}<|MERGE_RESOLUTION|>--- conflicted
+++ resolved
@@ -36,15 +36,9 @@
     "@uifabric/experiments": "^6.74.2",
     "@uifabric/set-version": "^1.1.3",
     "@uifabric/styling": "^6.47.6",
-<<<<<<< HEAD
-    "office-ui-fabric-react": "^6.181.1",
+    "office-ui-fabric-react": "^6.183.0",
     "react": ">=16.8.0 <17.0.0",
     "react-dom": ">=16.8.0 <17.0.0",
-=======
-    "office-ui-fabric-react": "^6.183.0",
-    "react": "~16.6.3",
-    "react-dom": "~16.6.3",
->>>>>>> cdf56dbe
     "tslib": "^1.7.1"
   }
 }