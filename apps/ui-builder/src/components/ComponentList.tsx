import * as _ from 'lodash';
import * as React from 'react';
<<<<<<< HEAD
import { Box, Input, Tree, Tooltip } from '@fluentui/react-northstar';
import { SearchIcon, TriangleDownIcon, TriangleEndIcon } from '@fluentui/react-icons-northstar';
import { Select } from '@fluentui/react-components/unstable';
=======
import {
  Accordion,
  AccordionItem,
  AccordionHeader,
  AccordionPanel,
  Input,
  Tooltip,
  makeStyles,
  tokens,
  shorthands,
} from '@fluentui/react-components';
import { SearchRegular, DismissRegular } from '@fluentui/react-icons';
>>>>>>> c9df8fd3
import { ComponentInfo } from '../componentInfo/types';
import { componentInfoContext } from '../componentInfo/componentInfoContext';
import { EXCLUDED_COMPONENTS, COMPONENT_GROUP } from '../config';
import { componentLibaries } from '../utils/componentLibraries';

const hoverBackgorund = { backgroundColor: tokens.colorBrandBackground2 };

const useStyles = makeStyles({
  search: { width: 'calc(100% - 4px)', marginLeft: '2px' },
  clearFilterIcon: { cursor: 'pointer', '&:hover': { color: tokens.colorNeutralForeground1 } },
  categoryItem: { '&:hover': { ...hoverBackgorund } },
  categoryItems: { display: 'flex', flexDirection: 'column', ...shorthands.margin(0) },
  componentItem: {
    ...shorthands.padding('0.5rem', '1rem'),
    ...shorthands.borderLeft('4px', 'solid', 'transparent'),
    cursor: 'grab',
    '&:hover': {
      borderLeftColor: tokens.colorBrandForeground1,
      ...hoverBackgorund,
    },
  },
  unsupportedHeader: {
    ...shorthands.borderTop('1px', 'solid', tokens.colorNeutralForeground1),
    ...shorthands.margin(0, 0, '0.5rem'),
    ...shorthands.padding('0.5rem', '0.5rem', 0),
  },
  unsupportedItem: {
    ...shorthands.padding('0.25rem', '0.5rem'),
    backgroundColor: tokens.colorNeutralBackground3,
    color: tokens.colorNeutralForeground3,
  },
});

export type ListProps = {
  onDragStart?: (componentInfo: ComponentInfo, e: MouseEvent) => void;
  style?: React.CSSProperties;
};

export const ComponentList: React.FunctionComponent<ListProps> = ({ onDragStart, style }) => {
  const [filter, setFilter] = React.useState<string>('');
  const [componentLibrary, setComponentLibrary] = React.useState(componentLibaries[0]);
  const onChangeComponentLibrary = (_, data) => {
    setComponentLibrary(componentLibaries.find(l => l.name === data.value));
  };

  const styles = useStyles();

  const filterRegexp = React.useMemo(() => new RegExp(filter, 'i'), [filter]);

  const handleMouseDown = React.useCallback(
    componentInfo => e => {
      if (onDragStart) {
        onDragStart(componentInfo, e);
      }
    },
    [onDragStart],
  );

  const handleFilterChange = React.useCallback((e, { value }) => {
    setFilter(value);
  }, []);

  const clearFilter = React.useCallback(() => {
    setFilter('');
  }, [setFilter]);

  const [supportedComponents, unsupportedComponents] = React.useMemo(
    () =>
      _.partition(_.values(componentInfoContext.byDisplayName), ({ displayName }) => {
        return displayName.match(filterRegexp) && !EXCLUDED_COMPONENTS.some(name => name === displayName);
      }),
    [filterRegexp],
  );

  const treeObj: Record<string, any> = React.useMemo(
    () =>
      Object.keys(COMPONENT_GROUP).reduce((acc, key) => {
        return {
          ...acc,
          [key]: {
            id: key,
<<<<<<< HEAD
            title: {
              children: titleComponent,
              content: key,
            },
            items: supportedComponents
              .filter(info => {
                const componentName = info.isChild ? info.parentDisplayName : info.displayName;
                const componentType = componentName.split('.')[1] || componentName;
                return (
                  componentName.startsWith(componentLibrary.prefix) && COMPONENT_GROUP[key].includes(componentType)
                );
              })
              .map(info => ({
                id: info.displayName,
                title: (
                  <Box
                    as="span"
                    key={info.displayName}
                    onMouseDown={handleMouseDown(info)}
                    styles={{
                      padding: '0.25rem 0.75rem',
                      cursor: 'pointer',
                      ':hover': {
                        background: '#ddd',
                        borderLeft: '2px solid #000',
                      },
                      borderLeft: '2px solid transparent',
                      marginLeft: '2px',
                    }}
                  >
                    {info.shortName || info.displayName}
                  </Box>
                ),
              })),
          },
        };
      }, {}),
    [handleMouseDown, supportedComponents, componentLibrary],
=======
            items: supportedComponents.filter(info =>
              COMPONENT_GROUP[key].includes(info.isChild ? info.parentDisplayName : info.displayName),
            ),
          },
        };
      }, {}),
    [supportedComponents],
>>>>>>> c9df8fd3
  );
  const treeItems = Object.values(treeObj).filter(treeItem => treeItem.items.length > 0);

  const unsupportedItem = displayName => (
    <span key={displayName} className={styles.unsupportedItem}>
      {displayName}
    </span>
  );

  return (
    <div
      role="complementary"
      aria-label="Available components"
      style={{
        ...style,
        userSelect: 'none',
      }}
    >
      <Select
        aria-label="Component library"
        appearance="filled-darker"
        value={componentLibrary.name}
        onChange={onChangeComponentLibrary}
      >
        {componentLibaries.map(l => (
          <option key={l.name}>{l.name}</option>
        ))}
      </Select>
      <Input
        appearance="underline"
        contentAfter={
          filter.length ? (
            <DismissRegular className={styles.clearFilterIcon} onClick={clearFilter} />
          ) : (
            <SearchRegular />
          )
        }
        className={styles.search}
        placeholder="Search..."
        onChange={handleFilterChange}
        value={filter}
      />
      <Accordion multiple collapsible>
        {treeItems.map(c => (
          <AccordionItem key={c.id} value={c.id}>
            <AccordionHeader size="medium" className={styles.categoryItem}>
              {c.id}
            </AccordionHeader>
            <AccordionPanel className={styles.categoryItems}>
              {c.items.map(i => (
                <span key={i.displayName} className={styles.componentItem} onMouseDown={handleMouseDown(i)}>
                  {i.displayName}
                </span>
              ))}
            </AccordionPanel>
          </AccordionItem>
        ))}
      </Accordion>
      <div className={styles.categoryItems}>
        <h3 className={styles.unsupportedHeader}>Unsupported items</h3>
        {unsupportedComponents
          .filter(info => info.displayName.match(filterRegexp))
          .map(info =>
            (info.docblock.description + info.docblock.tags).length > 0 ? (
              <Tooltip
                key={info.displayName}
                relationship="description"
                content={info.docblock.description + info.docblock.tags}
              >
<<<<<<< HEAD
                {info.shortName || info.displayName}
              </Box>
            }
            content={info.docblock.description + info.docblock.tags}
          />
        ))}
=======
                {unsupportedItem(info.displayName)}
              </Tooltip>
            ) : (
              unsupportedItem(info.displayName)
            ),
          )}
      </div>
>>>>>>> c9df8fd3
    </div>
  );
};<|MERGE_RESOLUTION|>--- conflicted
+++ resolved
@@ -1,10 +1,5 @@
 import * as _ from 'lodash';
 import * as React from 'react';
-<<<<<<< HEAD
-import { Box, Input, Tree, Tooltip } from '@fluentui/react-northstar';
-import { SearchIcon, TriangleDownIcon, TriangleEndIcon } from '@fluentui/react-icons-northstar';
-import { Select } from '@fluentui/react-components/unstable';
-=======
 import {
   Accordion,
   AccordionItem,
@@ -16,8 +11,8 @@
   tokens,
   shorthands,
 } from '@fluentui/react-components';
+import { Select } from '@fluentui/react-components/unstable';
 import { SearchRegular, DismissRegular } from '@fluentui/react-icons';
->>>>>>> c9df8fd3
 import { ComponentInfo } from '../componentInfo/types';
 import { componentInfoContext } from '../componentInfo/componentInfoContext';
 import { EXCLUDED_COMPONENTS, COMPONENT_GROUP } from '../config';
@@ -99,54 +94,15 @@
           ...acc,
           [key]: {
             id: key,
-<<<<<<< HEAD
-            title: {
-              children: titleComponent,
-              content: key,
-            },
-            items: supportedComponents
-              .filter(info => {
-                const componentName = info.isChild ? info.parentDisplayName : info.displayName;
-                const componentType = componentName.split('.')[1] || componentName;
-                return (
-                  componentName.startsWith(componentLibrary.prefix) && COMPONENT_GROUP[key].includes(componentType)
-                );
-              })
-              .map(info => ({
-                id: info.displayName,
-                title: (
-                  <Box
-                    as="span"
-                    key={info.displayName}
-                    onMouseDown={handleMouseDown(info)}
-                    styles={{
-                      padding: '0.25rem 0.75rem',
-                      cursor: 'pointer',
-                      ':hover': {
-                        background: '#ddd',
-                        borderLeft: '2px solid #000',
-                      },
-                      borderLeft: '2px solid transparent',
-                      marginLeft: '2px',
-                    }}
-                  >
-                    {info.shortName || info.displayName}
-                  </Box>
-                ),
-              })),
+            items: supportedComponents.filter(info => {
+              const componentName = info.isChild ? info.parentDisplayName : info.displayName;
+              const componentType = componentName.split('.')[1] || componentName;
+              return componentName.startsWith(componentLibrary.prefix) && COMPONENT_GROUP[key].includes(componentType);
+            }),
           },
         };
       }, {}),
-    [handleMouseDown, supportedComponents, componentLibrary],
-=======
-            items: supportedComponents.filter(info =>
-              COMPONENT_GROUP[key].includes(info.isChild ? info.parentDisplayName : info.displayName),
-            ),
-          },
-        };
-      }, {}),
-    [supportedComponents],
->>>>>>> c9df8fd3
+    [supportedComponents, componentLibrary],
   );
   const treeItems = Object.values(treeObj).filter(treeItem => treeItem.items.length > 0);
 
@@ -167,7 +123,7 @@
     >
       <Select
         aria-label="Component library"
-        appearance="filled-darker"
+        appearance="underline"
         value={componentLibrary.name}
         onChange={onChangeComponentLibrary}
       >
@@ -198,7 +154,7 @@
             <AccordionPanel className={styles.categoryItems}>
               {c.items.map(i => (
                 <span key={i.displayName} className={styles.componentItem} onMouseDown={handleMouseDown(i)}>
-                  {i.displayName}
+                  {i.shortName || i.displayName}
                 </span>
               ))}
             </AccordionPanel>
@@ -216,22 +172,13 @@
                 relationship="description"
                 content={info.docblock.description + info.docblock.tags}
               >
-<<<<<<< HEAD
-                {info.shortName || info.displayName}
-              </Box>
-            }
-            content={info.docblock.description + info.docblock.tags}
-          />
-        ))}
-=======
-                {unsupportedItem(info.displayName)}
+                {unsupportedItem(info.shortName || info.displayName)}
               </Tooltip>
             ) : (
               unsupportedItem(info.displayName)
             ),
           )}
       </div>
->>>>>>> c9df8fd3
     </div>
   );
 };