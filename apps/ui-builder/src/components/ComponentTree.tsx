import * as React from 'react';
<<<<<<< HEAD
import { TreeItemProps, Tree, MenuButton, treeBehavior, treeAsListBehavior } from '@fluentui/react-northstar';
=======
>>>>>>> f43f0fc8
import { JSONTreeElement } from './types';
import { jsonTreeFindElement } from '../config';
import { ComponentTreeItem } from './ComponentTreeItem';
import { TreeItemProps, Tree } from '@fluentui/react-northstar';
import { TreeTitleProps } from '@fluentui/react-northstar/dist/dts/src';
import { makeStyles, shorthands } from '@fluentui/react-components';

const useStyles = makeStyles({
  tree: {
    display: 'flex',
    flexDirection: 'column',
    ...shorthands.padding(0, '2px'),
    '> div': { display: 'flex', width: '100%' },
    '> div > *': { marginLeft: 0, width: '100%', ...shorthands.padding(0) },
  },
});

export type ComponentTreeProps = {
  tree: JSONTreeElement;
  selectedComponent?: JSONTreeElement;
  onSelectComponent?: (jsonTreeElement: JSONTreeElement) => void;
  onCloneComponent?: ({ clientX, clientY }: { clientX: number; clientY: number }) => void;
  onMoveComponent?: ({ clientX, clientY }: { clientX: number; clientY: number }) => void;
  onDeleteSelectedComponent?: () => void;
  onAddComponent?: (uuid: string, where: string) => void;
};

const isMac = navigator.userAgent.indexOf('Mac OS X') !== -1;
const macKeyDown = (e, target) => {
  const keyCode = e.keyCode || e.which;
  const F10 = 121;
  if (e.shiftKey && keyCode === F10) {
    const activeElement = target;
    if (activeElement) {
      const event = new MouseEvent('contextmenu', {
        bubbles: true,
        clientX: e.target.offsetLeft,
        clientY: e.target.offsetTop,
      });
      activeElement.dispatchEvent(event);
    }
  }
};

<<<<<<< HEAD
const treeKeyDown = isMac ? macKeyDown : undefined;

const menu = (uuid, handleAddComponent, handleDeleteComponent) => [
  { key: 'add after', content: 'Add after', onClick: () => handleAddComponent(uuid, 'after') },
  { key: 'add before', content: 'Add before', onClick: () => handleAddComponent(uuid, 'before') },
  { key: 'add child', content: 'Add child', onClick: () => handleAddComponent(uuid, 'child') },
  { key: 'remove', content: 'Remove', onClick: () => handleDeleteComponent(uuid) },
];

const extractChildren = (children, mapItem) => {
  if (children) {
    if (Array.isArray(children)) {
      return children.map(mapItem);
    } else {
      return [mapItem(children)];
    }
  }
  return undefined;
};

=======
>>>>>>> f43f0fc8
const jsonTreeToTreeItems: (
  tree: JSONTreeElement | string,
  selectedComponentId: string,
  handleSelectComponent: (jsonTreeElement: JSONTreeElement) => void,
  handleClone: React.MouseEventHandler<HTMLButtonElement>,
  handleMove: React.MouseEventHandler<HTMLButtonElement>,
  handleDeleteSelected: React.MouseEventHandler<HTMLButtonElement>,
  handleAddComponent: (uuid, where) => void,
  handleDeleteComponent: (uuid) => void,
  level: number,
) => TreeItemProps = (
  tree,
  selectedComponentId,
  handleSelectComponent,
  handleClone,
  handleMove,
  handleDeleteSelected,
  handleAddComponent,
  handleDeleteComponent,
  level,
) => {
  // calculate number of accessibility errors
  // todo: test, create function as class?
  if (typeof tree === 'string') {
    return {
      id: Math.random().toString(36).slice(2),
      title: 'string',
    };
  }
  return {
    onTitleClick: () => handleSelectComponent(tree),
    onKeyDown: (e, data) => {
      if (isMac) {
        macKeyDown(e, e.target.firstChild);
      }
    },
    id: tree.uuid as string,
    title: {
      content: tree.displayName,
    },
<<<<<<< HEAD

    ...(selectedComponentId === tree.uuid && {
      renderItemTitle: (C, { content, ...props }) => {
        return (
          <C {...props}>
            <span style={{ flex: 1 }}>{content}</span>
            <>
              <MoveDebugButton onClick={handleMove} />
              <CloneDebugButton onClick={handleClone} />
              <TrashDebugButton onClick={handleDeleteSelected} />
            </>
          </C>
        );
      },
    }),
    items: extractChildren(tree.props?.children, item =>
=======
    renderItemTitle: (Component: React.ElementType<TreeTitleProps>, { content, ...props }) => {
      return (
        <Component {...props}>
          <ComponentTreeItem
            key={tree.uuid}
            node={tree}
            level={level}
            selected={tree.uuid === selectedComponentId}
            handleAddComponent={handleAddComponent}
            handleDeleteComponent={handleDeleteComponent}
            handleDeleteSelected={handleDeleteSelected}
            handleClone={handleClone}
            handleMove={handleMove}
          />
        </Component>
      );
    },
    items: tree.props?.children?.map(item =>
>>>>>>> f43f0fc8
      jsonTreeToTreeItems(
        item,
        selectedComponentId,
        handleSelectComponent,
        handleClone,
        handleMove,
        handleDeleteSelected,
        handleAddComponent,
        handleDeleteComponent,
        level + 1,
      ),
    ),
  };
};

export const ComponentTree: React.FunctionComponent<ComponentTreeProps> = ({
  tree,
  selectedComponent,
  onSelectComponent,
  onCloneComponent,
  onMoveComponent,
  onDeleteSelectedComponent,
  onAddComponent,
}) => {
  const styles = useStyles();

  const handleClone = React.useCallback(
    e => {
      onCloneComponent?.({ clientX: e.clientX, clientY: e.clientY });
      e.stopPropagation();
      e.preventDefault();
    },
    [onCloneComponent],
  );

  const handleMove = React.useCallback(
    e => {
      onMoveComponent?.({ clientX: e.clientX, clientY: e.clientY });
      e.stopPropagation();
      e.preventDefault();
    },
    [onMoveComponent],
  );

  const handleDeleteSelected = React.useCallback(
    e => {
      onDeleteSelectedComponent?.();
      e.stopPropagation();
      e.preventDefault();
    },
    [onDeleteSelectedComponent],
  );

  const activeItems = [];
  const getActiveItemIds = item => {
    if (item.items) {
      activeItems.push(item.id);
      item.items.forEach(i => getActiveItemIds(i));
    }
  };

  const handleAddComponent = React.useCallback(
    (uuid, where) => {
      onAddComponent?.(uuid, where);
    },
    [onAddComponent],
  );

  const handleDeleteComponent = React.useCallback(
    uuid => {
      onSelectComponent(jsonTreeFindElement(tree, uuid));
      setTimeout(() => {
        onDeleteSelectedComponent();
      }, 0);
    },
    [onSelectComponent, onDeleteSelectedComponent, tree],
  );

  const handleSelectComponent = React.useCallback((item: JSONTreeElement) => onSelectComponent(item), [
    onSelectComponent,
  ]);

  const selectedComponentId = selectedComponent?.uuid as string;
  const items: TreeItemProps[] =
    extractChildren(tree.props?.children, item =>
      jsonTreeToTreeItems(
        item,
        selectedComponentId,
        handleSelectComponent,
        handleClone,
        handleMove,
        handleDeleteSelected,
        handleAddComponent,
        handleDeleteComponent,
        0,
      ),
    ) ?? [];
  items.forEach(item => getActiveItemIds(item));

  return <Tree items={items} activeItemIds={activeItems} className={styles.tree} />;
};<|MERGE_RESOLUTION|>--- conflicted
+++ resolved
@@ -1,8 +1,4 @@
 import * as React from 'react';
-<<<<<<< HEAD
-import { TreeItemProps, Tree, MenuButton, treeBehavior, treeAsListBehavior } from '@fluentui/react-northstar';
-=======
->>>>>>> f43f0fc8
 import { JSONTreeElement } from './types';
 import { jsonTreeFindElement } from '../config';
 import { ComponentTreeItem } from './ComponentTreeItem';
@@ -47,16 +43,6 @@
   }
 };
 
-<<<<<<< HEAD
-const treeKeyDown = isMac ? macKeyDown : undefined;
-
-const menu = (uuid, handleAddComponent, handleDeleteComponent) => [
-  { key: 'add after', content: 'Add after', onClick: () => handleAddComponent(uuid, 'after') },
-  { key: 'add before', content: 'Add before', onClick: () => handleAddComponent(uuid, 'before') },
-  { key: 'add child', content: 'Add child', onClick: () => handleAddComponent(uuid, 'child') },
-  { key: 'remove', content: 'Remove', onClick: () => handleDeleteComponent(uuid) },
-];
-
 const extractChildren = (children, mapItem) => {
   if (children) {
     if (Array.isArray(children)) {
@@ -68,8 +54,6 @@
   return undefined;
 };
 
-=======
->>>>>>> f43f0fc8
 const jsonTreeToTreeItems: (
   tree: JSONTreeElement | string,
   selectedComponentId: string,
@@ -108,26 +92,8 @@
     },
     id: tree.uuid as string,
     title: {
-      content: tree.displayName,
-    },
-<<<<<<< HEAD
-
-    ...(selectedComponentId === tree.uuid && {
-      renderItemTitle: (C, { content, ...props }) => {
-        return (
-          <C {...props}>
-            <span style={{ flex: 1 }}>{content}</span>
-            <>
-              <MoveDebugButton onClick={handleMove} />
-              <CloneDebugButton onClick={handleClone} />
-              <TrashDebugButton onClick={handleDeleteSelected} />
-            </>
-          </C>
-        );
-      },
-    }),
-    items: extractChildren(tree.props?.children, item =>
-=======
+      content: tree.displayName.split('.')[1] || tree.displayName,
+    },
     renderItemTitle: (Component: React.ElementType<TreeTitleProps>, { content, ...props }) => {
       return (
         <Component {...props}>
@@ -145,8 +111,7 @@
         </Component>
       );
     },
-    items: tree.props?.children?.map(item =>
->>>>>>> f43f0fc8
+    items: extractChildren(tree.props?.children, item =>
       jsonTreeToTreeItems(
         item,
         selectedComponentId,
