{
  "name": "@fluentui/public-docsite-v9",
  "version": "1.0.0",
  "private": true,
  "description": "Fluent UI React v9 documentation",
  "scripts": {
    "build": "just-scripts build",
    "build-storybook": "build-storybook -o ./dist/storybook --docs && node ./.storybook/fix-title.js 'Fluent UI React v9' ../dist",
    "chromatic:branch": "npx chromatic@6.4.3 --project-token $CHROMATIC_PROJECT_TOKEN --exit-zero-on-changes --build-script-name build-storybook",
    "chromatic": "npx chromatic@6.4.3 --project-token $CHROMATIC_PROJECT_TOKEN --exit-zero-on-changes --build-script-name build-storybook --branch-name microsoft:master",
    "clean": "just-scripts clean",
    "code-style": "just-scripts code-style",
    "just": "just-scripts",
    "lint": "just-scripts lint",
    "start": "yarn storybook:docs",
    "storybook": "start-storybook --port 3000 --no-manager-cache",
    "storybook:docs": "yarn storybook --docs"
  },
  "devDependencies": {
    "@fluentui/eslint-plugin": "*",
    "@fluentui/scripts-storybook": "*",
    "@fluentui/scripts-tasks": "*"
  },
  "dependencies": {
<<<<<<< HEAD
    "@fluentui/react": "^8.104.2",
    "@fluentui/react-northstar": "^0.66.0",
    "@fluentui/react-icons-northstar": "^0.66.0",
=======
    "@fluentui/react": "^8.104.5",
    "@fluentui/react-northstar": "^0.65.0",
    "@fluentui/react-icons-northstar": "^0.65.0",
>>>>>>> d755a63d
    "@fluentui/storybook": "^1.0.0",
    "@fluentui/react-components": "^9.9.1",
    "@fluentui/react-storybook-addon": "9.0.0-rc.1",
    "@fluentui/react-theme": "^9.1.5",
    "@griffel/react": "^1.5.2",
    "react": "17.0.2",
    "react-dom": "17.0.2",
    "react-window": "^1.8.6",
    "tslib": "^2.1.0"
  }
}<|MERGE_RESOLUTION|>--- conflicted
+++ resolved
@@ -22,15 +22,9 @@
     "@fluentui/scripts-tasks": "*"
   },
   "dependencies": {
-<<<<<<< HEAD
-    "@fluentui/react": "^8.104.2",
+    "@fluentui/react": "^8.104.5",
     "@fluentui/react-northstar": "^0.66.0",
     "@fluentui/react-icons-northstar": "^0.66.0",
-=======
-    "@fluentui/react": "^8.104.5",
-    "@fluentui/react-northstar": "^0.65.0",
-    "@fluentui/react-icons-northstar": "^0.65.0",
->>>>>>> d755a63d
     "@fluentui/storybook": "^1.0.0",
     "@fluentui/react-components": "^9.9.1",
     "@fluentui/react-storybook-addon": "9.0.0-rc.1",
