--- conflicted
+++ resolved
@@ -21,11 +21,7 @@
     "@types/mocha": "2.2.39",
     "@types/webpack-env": "1.13.0",
     "mocha": "^3.3.0",
-<<<<<<< HEAD
-    "office-ui-fabric-react": ">=5.104.0 <6.0.0",
-=======
     "office-ui-fabric-react": ">=5.107.0 <6.0.0",
->>>>>>> 841a6dea
     "raw-loader": "^0.5.1",
     "react": ">=16.3.2-0 <17.0.0",
     "react-dom": ">=16.3.2-0 <17.0.0",
