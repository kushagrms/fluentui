{
  "name": "@uifabric/charting",
  "version": "0.28.12",
  "description": "Experimental React components for building experiences for Office 365.",
  "main": "lib-commonjs/index.js",
  "module": "lib/index.js",
  "typings": "lib/index.d.ts",
  "sideEffects": [
    "lib/version.js"
  ],
  "repository": {
    "type": "git",
    "url": "https://github.com/OfficeDev/office-ui-fabric-react"
  },
  "license": "MIT",
  "scripts": {
    "build": "node ../../scripts/just.js build",
    "just": "node ../../scripts/just.js",
    "clean": "node ../../scripts/just.js clean",
    "start": "node ../../scripts/just.js dev",
    "start-test": "node ../../scripts/just.js jest-watch",
    "update-snapshots": "node ../../scripts/just.js jest -u"
  },
  "devDependencies": {
    "@types/enzyme": "3.1.13",
    "@types/enzyme-adapter-react-16": "1.0.3",
    "@types/es6-promise": "0.0.32",
    "@types/jest": "23.0.0",
    "@types/prop-types": "15.5.9",
    "@types/react": "16.8.3",
    "@types/react-addons-test-utils": "0.14.18",
    "@types/react-dom": "16.8.1",
    "@types/react-test-renderer": "^16.0.0",
    "@types/resemblejs": "~1.3.28",
    "@types/sinon": "2.2.2",
    "@types/webpack-env": "1.13.0",
    "@uifabric/example-app-base": "^6.13.2",
    "@uifabric/jest-serializer-merge-styles": "^6.0.8",
    "@uifabric/prettier-rules": "^1.0.1",
    "@uifabric/tslint-rules": "^1.0.1",
    "enzyme": "^3.4.1",
    "enzyme-adapter-react-16": "^1.2.0",
    "es6-weak-map": "^2.0.2",
<<<<<<< HEAD
    "react": ">=16.8.0 <17.0.0",
    "react-dom": ">=16.8.0 <17.0.0",
=======
    "react": "~16.6.3",
    "react-dom": "~16.6.3",
>>>>>>> ee9b6edf
    "react-highlight": "0.10.0",
    "react-test-renderer": "^16.3.0",
    "sinon": "^4.1.3"
  },
  "dependencies": {
    "@microsoft/load-themed-styles": "^1.7.13",
    "@types/d3-array": "1.2.1",
    "@types/d3-axis": "1.0.10",
    "@types/d3-scale": "2.0.0",
    "@types/d3-selection": "1.3.0",
    "@types/d3-shape": "^1.2.3",
    "@types/d3-time-format": "^2.1.0",
    "@uifabric/icons": "^6.5.1",
    "@uifabric/set-version": "^1.1.3",
    "d3-array": "1.2.1",
    "d3-axis": "1.0.8",
    "d3-scale": "2.0.0",
    "d3-selection": "1.3.0",
    "d3-shape": "^1.2.0",
    "d3-time-format": "^2.1.3",
    "office-ui-fabric-react": "^6.164.3",
    "prop-types": "^15.5.10",
    "tslib": "^1.7.1"
  },
  "peerDependencies": {
    "react": "^0.14.9 || ^15.0.1-0 || ^16.0.0-0",
    "react-dom": "^0.14.9 || ^15.0.1-0 || ^16.0.0-0"
  },
  "disabledTasks": [
    "verify-api-extractor"
  ]
}<|MERGE_RESOLUTION|>--- conflicted
+++ resolved
@@ -41,13 +41,8 @@
     "enzyme": "^3.4.1",
     "enzyme-adapter-react-16": "^1.2.0",
     "es6-weak-map": "^2.0.2",
-<<<<<<< HEAD
     "react": ">=16.8.0 <17.0.0",
     "react-dom": ">=16.8.0 <17.0.0",
-=======
-    "react": "~16.6.3",
-    "react-dom": "~16.6.3",
->>>>>>> ee9b6edf
     "react-highlight": "0.10.0",
     "react-test-renderer": "^16.3.0",
     "sinon": "^4.1.3"
