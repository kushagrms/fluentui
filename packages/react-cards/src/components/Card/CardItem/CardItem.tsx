--- conflicted
+++ resolved
@@ -2,27 +2,6 @@
 import * as React from 'react';
 import { StackItem, IStackItemProps } from 'office-ui-fabric-react';
 
-<<<<<<< HEAD
-const view: ICardItemComponent['view'] = props => {
-  const { children } = props;
-  if (React.Children.count(children) < 1) {
-    return null;
-  }
-
-  const Slots = getSlots<ICardItemProps, ICardItemSlots>(props, {
-    root: 'div'
-  });
-
-  return <Slots.root>{children}</Slots.root>;
-};
-
-export const CardItem: React.FunctionComponent<ICardItemProps> = createComponent({
-  displayName: 'CardItem',
-  styles,
-  view
-});
-=======
-export const CardItem: React.StatelessComponent<IStackItemProps> = StackItem;
->>>>>>> ac9cc960
+export const CardItem: React.FunctionComponent<IStackItemProps> = StackItem;
 
 export default CardItem;