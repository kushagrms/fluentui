{
  "name": "@fluentui/code-sandbox",
  "description": "Fluent UI tools for CodeSandbox.",
  "version": "0.66.0",
  "author": "Oleksandr Fediashov <a@fedyashov.com>",
  "bugs": "https://github.com/microsoft/fluentui/issues",
  "dependencies": {
    "@fluentui/docs-components": "^0.66.0",
    "lodash": "^4.17.15"
  },
  "devDependencies": {
    "@fluentui/eslint-plugin": "*",
<<<<<<< HEAD
    "@fluentui/react-northstar": "^0.66.0",
    "@fluentui/scripts": "*"
=======
    "@fluentui/react-northstar": "^0.65.0",
    "@fluentui/scripts-gulp": "*",
    "@fluentui/scripts-babel": "*"
>>>>>>> d755a63d
  },
  "files": [
    "dist"
  ],
  "homepage": "https://github.com/microsoft/fluentui/tree/master/packages/fluentui/code-sandbox",
  "jsnext:main": "dist/es/index.js",
  "license": "MIT",
  "main": "dist/commonjs/index.js",
  "module": "dist/es/index.js",
  "peerDependencies": {
    "@fluentui/react-northstar": "0.54.0",
    "react": "^16.8.0 || ^17",
    "react-dom": "^16.8.0 || ^17"
  },
  "publishConfig": {
    "access": "public"
  },
  "repository": "microsoft/fluentui.git",
  "scripts": {
    "build": "gulp bundle:package:no-umd",
    "clean": "gulp bundle:package:clean",
    "lint": "eslint --ext .js,.ts,.tsx .",
    "lint:fix": "yarn lint --fix"
  },
  "sideEffects": false,
  "types": "dist/es/index.d.ts"
}<|MERGE_RESOLUTION|>--- conflicted
+++ resolved
@@ -10,14 +10,9 @@
   },
   "devDependencies": {
     "@fluentui/eslint-plugin": "*",
-<<<<<<< HEAD
     "@fluentui/react-northstar": "^0.66.0",
-    "@fluentui/scripts": "*"
-=======
-    "@fluentui/react-northstar": "^0.65.0",
     "@fluentui/scripts-gulp": "*",
     "@fluentui/scripts-babel": "*"
->>>>>>> d755a63d
   },
   "files": [
     "dist"
