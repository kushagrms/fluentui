// Jest Snapshot v1, https://goo.gl/fbAQLP

exports[`Component Examples renders DetailsList.Advanced.Example.tsx correctly 1`] = `
<div
  className=

<<<<<<< HEAD
      & .headerDivider-488:hover + .headerDividerBar-489 {
=======
      & .headerDivider-482:hover + .headerDividerBar-483 {
>>>>>>> 6516eaf8
        display: inline;
      }
>
  <div>
    <div
      style={
        Object {
          "position": "relative",
        }
      }
    >
      <div
        data-automation-id="visibleContent"
        style={
          Object {
            "position": "fixed",
            "visibility": "hidden",
          }
        }
      >
        <div
          className=
              ms-FocusZone
              ms-CommandBar
              &:focus {
                outline: none;
              }
              {
                -moz-osx-font-smoothing: grayscale;
                -webkit-font-smoothing: antialiased;
                background-color: #ffffff;
                display: flex;
                font-family: 'Segoe UI', 'Segoe UI Web (West European)', 'Segoe UI', -apple-system, BlinkMacSystemFont, 'Roboto', 'Helvetica Neue', sans-serif;
                font-size: 14px;
                font-weight: 400;
                height: 44px;
                margin-bottom: 40px;
                padding-bottom: 0;
                padding-left: 24px;
                padding-right: 14px;
                padding-top: 0;
              }
          data-focuszone-id="FocusZone0"
          onFocus={[Function]}
          onKeyDown={[Function]}
          onMouseDownCapture={[Function]}
          role="menubar"
        >
          <div
            className=
                ms-OverflowSet
                ms-CommandBar-primaryCommand
                {
                  align-items: stretch;
                  display: flex;
                  flex-grow: 1;
                  flex-wrap: nowrap;
                  position: relative;
                }
            role="presentation"
          >
            <div
              className=
                  ms-OverflowSet-item
                  {
                    display: inherit;
                    flex-shrink: 0;
                  }
            >
              <button
                className=
                    ms-Button
                    ms-Button--commandBar
                    ms-CommandBarItem-link
                    {
                      -moz-osx-font-smoothing: grayscale;
                      -webkit-font-smoothing: antialiased;
                      background-color: #ffffff;
                      border-radius: 0px;
                      border: none;
                      box-sizing: border-box;
                      color: #323130;
                      cursor: pointer;
                      display: inline-block;
                      font-family: 'Segoe UI', 'Segoe UI Web (West European)', 'Segoe UI', -apple-system, BlinkMacSystemFont, 'Roboto', 'Helvetica Neue', sans-serif;
                      font-size: 14px;
                      font-weight: 400;
                      height: 100%;
                      min-width: 40px;
                      outline: transparent;
                      padding-bottom: 0;
                      padding-left: 4px;
                      padding-right: 4px;
                      padding-top: 0;
                      position: relative;
                      text-align: center;
                      text-decoration: none;
                      user-select: none;
                      vertical-align: top;
                    }
                    &::-moz-focus-inner {
                      border: 0;
                    }
                    .ms-Fabric--isFocusVisible &:focus:after {
                      border: 1px solid transparent;
                      bottom: 3px;
                      content: "";
                      left: 3px;
                      outline: 1px solid #605e5c;
                      position: absolute;
                      right: 3px;
                      top: 3px;
                      z-index: 1;
                    }
                    @media screen and (-ms-high-contrast: active){.ms-Fabric--isFocusVisible &:focus:after {
                      border: none;
                      bottom: 4px;
                      left: 4px;
                      outline-color: ButtonText;
                      right: 4px;
                      top: 4px;
                    }
                    &:active > * {
                      left: 0px;
                      position: relative;
                      top: 0px;
                    }
                    @media screen and (-ms-high-contrast: active){& {
                      border: none;
                    }
                    &:hover {
                      background-color: #f3f2f1;
                      color: #201f1e;
                    }
                    @media screen and (-ms-high-contrast: active){&:hover {
                      color: Highlight;
                    }
                    &:hover .ms-Button-icon {
                      color: #106ebe;
                    }
                    &:hover .ms-Button-menuIcon {
                      color: #323130;
                    }
                    &:active {
                      background-color: #edebe9;
                      color: #201f1e;
                    }
                    &:active .ms-Button-icon {
                      color: #005a9e;
                    }
                    &:active .ms-Button-menuIcon {
                      color: #323130;
                    }
                data-is-focusable={true}
                onClick={[Function]}
                onKeyDown={[Function]}
                onKeyPress={[Function]}
                onKeyUp={[Function]}
                onMouseDown={[Function]}
                onMouseUp={[Function]}
                role="menuitem"
                type="button"
              >
                <div
                  className=
                      ms-Button-flexContainer
                      {
                        align-items: center;
                        display: flex;
                        flex-wrap: nowrap;
                        height: 100%;
                        justify-content: center;
                      }
                >
                  <i
                    className=
                        ms-Button-icon
                        {
                          -moz-osx-font-smoothing: grayscale;
                          -webkit-font-smoothing: antialiased;
                          color: #0078d4;
                          display: inline-block;
                          flex-shrink: 0;
                          font-family: "FabricMDL2Icons";
                          font-size: 16px;
                          font-style: normal;
                          font-weight: normal;
                          height: 16px;
                          line-height: 16px;
                          margin-bottom: 0;
                          margin-left: 4px;
                          margin-right: 4px;
                          margin-top: 0;
                          speak: none;
                          text-align: center;
                          vertical-align: middle;
                        }
                    data-icon-name="Add"
                    role="presentation"
                  >
                    
                  </i>
                  <div
                    className=
                        ms-Button-textContainer
                        {
                          flex-grow: 1;
                        }
                  >
                    <div
                      className=
                          ms-Button-label
                          {
                            font-weight: normal;
                            line-height: 100%;
                            margin-bottom: 0;
                            margin-left: 4px;
                            margin-right: 4px;
                            margin-top: 0;
                            white-space: nowrap;
                          }
                      id="id__1"
                    >
                      Insert row
                    </div>
                  </div>
                </div>
              </button>
            </div>
            <div
              className=
                  ms-OverflowSet-item
                  {
                    display: inherit;
                    flex-shrink: 0;
                  }
            >
              <button
                className=
                    ms-Button
                    ms-Button--commandBar
                    ms-CommandBarItem-link
                    {
                      -moz-osx-font-smoothing: grayscale;
                      -webkit-font-smoothing: antialiased;
                      background-color: #ffffff;
                      border-radius: 0px;
                      border: none;
                      box-sizing: border-box;
                      color: #323130;
                      cursor: pointer;
                      display: inline-block;
                      font-family: 'Segoe UI', 'Segoe UI Web (West European)', 'Segoe UI', -apple-system, BlinkMacSystemFont, 'Roboto', 'Helvetica Neue', sans-serif;
                      font-size: 14px;
                      font-weight: 400;
                      height: 100%;
                      min-width: 40px;
                      outline: transparent;
                      padding-bottom: 0;
                      padding-left: 4px;
                      padding-right: 4px;
                      padding-top: 0;
                      position: relative;
                      text-align: center;
                      text-decoration: none;
                      user-select: none;
                      vertical-align: top;
                    }
                    &::-moz-focus-inner {
                      border: 0;
                    }
                    .ms-Fabric--isFocusVisible &:focus:after {
                      border: 1px solid transparent;
                      bottom: 3px;
                      content: "";
                      left: 3px;
                      outline: 1px solid #605e5c;
                      position: absolute;
                      right: 3px;
                      top: 3px;
                      z-index: 1;
                    }
                    @media screen and (-ms-high-contrast: active){.ms-Fabric--isFocusVisible &:focus:after {
                      border: none;
                      bottom: 4px;
                      left: 4px;
                      outline-color: ButtonText;
                      right: 4px;
                      top: 4px;
                    }
                    &:active > * {
                      left: 0px;
                      position: relative;
                      top: 0px;
                    }
                    @media screen and (-ms-high-contrast: active){& {
                      border: none;
                    }
                    &:hover {
                      background-color: #f3f2f1;
                      color: #201f1e;
                    }
                    @media screen and (-ms-high-contrast: active){&:hover {
                      color: Highlight;
                    }
                    &:hover .ms-Button-icon {
                      color: #106ebe;
                    }
                    &:hover .ms-Button-menuIcon {
                      color: #323130;
                    }
                    &:active {
                      background-color: #edebe9;
                      color: #201f1e;
                    }
                    &:active .ms-Button-icon {
                      color: #005a9e;
                    }
                    &:active .ms-Button-menuIcon {
                      color: #323130;
                    }
                data-is-focusable={true}
                onClick={[Function]}
                onKeyDown={[Function]}
                onKeyPress={[Function]}
                onKeyUp={[Function]}
                onMouseDown={[Function]}
                onMouseUp={[Function]}
                role="menuitem"
                type="button"
              >
                <div
                  className=
                      ms-Button-flexContainer
                      {
                        align-items: center;
                        display: flex;
                        flex-wrap: nowrap;
                        height: 100%;
                        justify-content: center;
                      }
                >
                  <i
                    className=
                        ms-Button-icon
                        {
                          -moz-osx-font-smoothing: grayscale;
                          -webkit-font-smoothing: antialiased;
                          color: #0078d4;
                          display: inline-block;
                          flex-shrink: 0;
                          font-family: "FabricMDL2Icons";
                          font-size: 16px;
                          font-style: normal;
                          font-weight: normal;
                          height: 16px;
                          line-height: 16px;
                          margin-bottom: 0;
                          margin-left: 4px;
                          margin-right: 4px;
                          margin-top: 0;
                          speak: none;
                          text-align: center;
                          vertical-align: middle;
                        }
                    data-icon-name="Delete"
                    role="presentation"
                  >
                    
                  </i>
                  <div
                    className=
                        ms-Button-textContainer
                        {
                          flex-grow: 1;
                        }
                  >
                    <div
                      className=
                          ms-Button-label
                          {
                            font-weight: normal;
                            line-height: 100%;
                            margin-bottom: 0;
                            margin-left: 4px;
                            margin-right: 4px;
                            margin-top: 0;
                            white-space: nowrap;
                          }
                      id="id__4"
                    >
                      Delete row
                    </div>
                  </div>
                </div>
              </button>
            </div>
            <div
              className=
                  ms-OverflowSet-item
                  {
                    display: inherit;
                    flex-shrink: 0;
                  }
            >
              <button
                aria-expanded={false}
                aria-haspopup={true}
                aria-owns={null}
                className=
                    ms-Button
                    ms-Button--commandBar
                    ms-CommandBarItem-link
                    {
                      -moz-osx-font-smoothing: grayscale;
                      -webkit-font-smoothing: antialiased;
                      background-color: #ffffff;
                      border-radius: 0px;
                      border: none;
                      box-sizing: border-box;
                      color: #323130;
                      cursor: pointer;
                      display: inline-block;
                      font-family: 'Segoe UI', 'Segoe UI Web (West European)', 'Segoe UI', -apple-system, BlinkMacSystemFont, 'Roboto', 'Helvetica Neue', sans-serif;
                      font-size: 14px;
                      font-weight: 400;
                      height: 100%;
                      min-width: 40px;
                      outline: transparent;
                      padding-bottom: 0;
                      padding-left: 4px;
                      padding-right: 4px;
                      padding-top: 0;
                      position: relative;
                      text-align: center;
                      text-decoration: none;
                      user-select: none;
                      vertical-align: top;
                    }
                    &::-moz-focus-inner {
                      border: 0;
                    }
                    .ms-Fabric--isFocusVisible &:focus:after {
                      border: 1px solid transparent;
                      bottom: 3px;
                      content: "";
                      left: 3px;
                      outline: 1px solid #605e5c;
                      position: absolute;
                      right: 3px;
                      top: 3px;
                      z-index: 1;
                    }
                    @media screen and (-ms-high-contrast: active){.ms-Fabric--isFocusVisible &:focus:after {
                      border: none;
                      bottom: 4px;
                      left: 4px;
                      outline-color: ButtonText;
                      right: 4px;
                      top: 4px;
                    }
                    &:active > * {
                      left: 0px;
                      position: relative;
                      top: 0px;
                    }
                    @media screen and (-ms-high-contrast: active){& {
                      border: none;
                    }
                    &:hover {
                      background-color: #f3f2f1;
                      color: #201f1e;
                    }
                    @media screen and (-ms-high-contrast: active){&:hover {
                      color: Highlight;
                    }
                    &:hover .ms-Button-icon {
                      color: #106ebe;
                    }
                    &:hover .ms-Button-menuIcon {
                      color: #323130;
                    }
                    &:active {
                      background-color: #edebe9;
                      color: #201f1e;
                    }
                    &:active .ms-Button-icon {
                      color: #005a9e;
                    }
                    &:active .ms-Button-menuIcon {
                      color: #323130;
                    }
                data-is-focusable={true}
                onClick={[Function]}
                onKeyDown={[Function]}
                onKeyPress={[Function]}
                onKeyUp={[Function]}
                onMouseDown={[Function]}
                onMouseUp={[Function]}
                role="menuitem"
                type="button"
              >
                <div
                  className=
                      ms-Button-flexContainer
                      {
                        align-items: center;
                        display: flex;
                        flex-wrap: nowrap;
                        height: 100%;
                        justify-content: center;
                      }
                >
                  <i
                    className=
                        ms-Button-icon
                        {
                          -moz-osx-font-smoothing: grayscale;
                          -webkit-font-smoothing: antialiased;
                          color: #0078d4;
                          display: inline-block;
                          flex-shrink: 0;
                          font-family: "FabricMDL2Icons";
                          font-size: 16px;
                          font-style: normal;
                          font-weight: normal;
                          height: 16px;
                          line-height: 16px;
                          margin-bottom: 0;
                          margin-left: 4px;
                          margin-right: 4px;
                          margin-top: 0;
                          speak: none;
                          text-align: center;
                          vertical-align: middle;
                        }
                    data-icon-name="Settings"
                    role="presentation"
                  >
                    
                  </i>
                  <div
                    className=
                        ms-Button-textContainer
                        {
                          flex-grow: 1;
                        }
                  >
                    <div
                      className=
                          ms-Button-label
                          {
                            font-weight: normal;
                            line-height: 100%;
                            margin-bottom: 0;
                            margin-left: 4px;
                            margin-right: 4px;
                            margin-top: 0;
                            white-space: nowrap;
                          }
                      id="id__7"
                    >
                      Configure
                    </div>
                  </div>
                  <i
                    className=
                        ms-Button-menuIcon
                        {
                          -moz-osx-font-smoothing: grayscale;
                          -webkit-font-smoothing: antialiased;
                          color: #605e5c;
                          display: inline-block;
                          flex-shrink: 0;
                          font-family: "FabricMDL2Icons";
                          font-size: 12px;
                          font-style: normal;
                          font-weight: normal;
                          height: 16px;
                          line-height: 16px;
                          margin-bottom: 0;
                          margin-left: 4px;
                          margin-right: 4px;
                          margin-top: 0;
                          speak: none;
                          text-align: center;
                          vertical-align: middle;
                        }
                    data-icon-name="ChevronDown"
                    role="presentation"
                  >
                    
                  </i>
                </div>
              </button>
            </div>
          </div>
          <div
            className=
                ms-OverflowSet
                ms-CommandBar-secondaryCommand
                {
                  align-items: stretch;
                  display: flex;
                  flex-shrink: 0;
                  flex-wrap: nowrap;
                  position: relative;
                }
            role="presentation"
          >
            <div
              className=
                  ms-OverflowSet-item
                  {
                    display: inherit;
                    flex-shrink: 0;
                  }
            >
              <button
                className=
                    ms-Button
                    ms-Button--commandBar
                    ms-CommandBarItem-link
                    {
                      -moz-osx-font-smoothing: grayscale;
                      -webkit-font-smoothing: antialiased;
                      background-color: #ffffff;
                      border-radius: 0px;
                      border: none;
                      box-sizing: border-box;
                      color: #323130;
                      cursor: pointer;
                      display: inline-block;
                      font-family: 'Segoe UI', 'Segoe UI Web (West European)', 'Segoe UI', -apple-system, BlinkMacSystemFont, 'Roboto', 'Helvetica Neue', sans-serif;
                      font-size: 14px;
                      font-weight: 400;
                      height: 100%;
                      min-width: 40px;
                      outline: transparent;
                      padding-bottom: 0;
                      padding-left: 4px;
                      padding-right: 4px;
                      padding-top: 0;
                      position: relative;
                      text-align: center;
                      text-decoration: none;
                      user-select: none;
                      vertical-align: top;
                    }
                    &::-moz-focus-inner {
                      border: 0;
                    }
                    .ms-Fabric--isFocusVisible &:focus:after {
                      border: 1px solid transparent;
                      bottom: 3px;
                      content: "";
                      left: 3px;
                      outline: 1px solid #605e5c;
                      position: absolute;
                      right: 3px;
                      top: 3px;
                      z-index: 1;
                    }
                    @media screen and (-ms-high-contrast: active){.ms-Fabric--isFocusVisible &:focus:after {
                      border: none;
                      bottom: 4px;
                      left: 4px;
                      outline-color: ButtonText;
                      right: 4px;
                      top: 4px;
                    }
                    &:active > * {
                      left: 0px;
                      position: relative;
                      top: 0px;
                    }
                    @media screen and (-ms-high-contrast: active){& {
                      border: none;
                    }
                    &:hover {
                      background-color: #f3f2f1;
                      color: #201f1e;
                    }
                    @media screen and (-ms-high-contrast: active){&:hover {
                      color: Highlight;
                    }
                    &:hover .ms-Button-icon {
                      color: #106ebe;
                    }
                    &:hover .ms-Button-menuIcon {
                      color: #323130;
                    }
                    &:active {
                      background-color: #edebe9;
                      color: #201f1e;
                    }
                    &:active .ms-Button-icon {
                      color: #005a9e;
                    }
                    &:active .ms-Button-menuIcon {
                      color: #323130;
                    }
                data-is-focusable={true}
                onClick={[Function]}
                onKeyDown={[Function]}
                onKeyPress={[Function]}
                onKeyUp={[Function]}
                onMouseDown={[Function]}
                onMouseUp={[Function]}
                role="menuitem"
                type="button"
              >
                <div
                  className=
                      ms-Button-flexContainer
                      {
                        align-items: center;
                        display: flex;
                        flex-wrap: nowrap;
                        height: 100%;
                        justify-content: center;
                      }
                >
                  <div
                    className=
                        ms-Button-textContainer
                        {
                          flex-grow: 1;
                        }
                  >
                    <div
                      className=
                          ms-Button-label
                          {
                            font-weight: normal;
                            line-height: 100%;
                            margin-bottom: 0;
                            margin-left: 4px;
                            margin-right: 4px;
                            margin-top: 0;
                            white-space: nowrap;
                          }
                      id="id__10"
                    >
                      0 selected
                    </div>
                  </div>
                </div>
              </button>
            </div>
          </div>
        </div>
      </div>
    </div>
  </div>
  <div
    className="ms-Viewport"
    style={
      Object {
        "minHeight": 1,
        "minWidth": 1,
      }
    }
  />
</div>
`;<|MERGE_RESOLUTION|>--- conflicted
+++ resolved
@@ -4,11 +4,7 @@
 <div
   className=
 
-<<<<<<< HEAD
-      & .headerDivider-488:hover + .headerDividerBar-489 {
-=======
-      & .headerDivider-482:hover + .headerDividerBar-483 {
->>>>>>> 6516eaf8
+      & .headerDivider-490:hover + .headerDividerBar-491 {
         display: inline;
       }
 >
