--- conflicted
+++ resolved
@@ -66,72 +66,10 @@
             position: relative;
           }
     >
-<<<<<<< HEAD
-      <label
-        className=
-            ms-Label
-            {
-              -moz-osx-font-smoothing: grayscale;
-              -webkit-font-smoothing: antialiased;
-              box-shadow: none;
-              box-sizing: border-box;
-              color: #323130;
-              display: block;
-              font-family: 'Segoe UI', 'Segoe UI Web (West European)', 'Segoe UI', -apple-system, BlinkMacSystemFont, 'Roboto', 'Helvetica Neue', sans-serif;
-              font-size: 14px;
-              font-weight: 600;
-              margin-bottom: 0px;
-              margin-left: 0px;
-              margin-right: 0px;
-              margin-top: 0px;
-              overflow-wrap: break-word;
-              padding-bottom: 5px;
-              padding-left: 0;
-              padding-right: 0;
-              padding-top: 5px;
-              word-wrap: break-word;
-            }
-        htmlFor="TextField0"
-      >
-        Standard
-      </label>
-      <div
-        className=
-            ms-TextField-fieldGroup
-            {
-              align-items: stretch;
-              background: #ffffff;
-              border-radius: 2px;
-              border: 1px solid #a19f9d;
-              box-shadow: none;
-              box-sizing: border-box;
-              cursor: text;
-              display: flex;
-              flex-direction: row;
-              height: auto;
-              margin-bottom: 0px;
-              margin-left: 0px;
-              margin-right: 0px;
-              margin-top: 0px;
-              min-height: 60px;
-              padding-bottom: 0px;
-              padding-left: 0px;
-              padding-right: 0px;
-              padding-top: 0px;
-              position: relative;
-            }
-            &:hover {
-              border-color: #323130;
-            }
-            @media screen and (-ms-high-contrast: active){&:hover {
-              border-color: Highlight;
-            }
-=======
       <div
         className=
             ms-TextField-wrapper
 
->>>>>>> ac9cc960
       >
         <label
           className=
@@ -141,42 +79,21 @@
                 -webkit-font-smoothing: antialiased;
                 box-shadow: none;
                 box-sizing: border-box;
-<<<<<<< HEAD
                 color: #323130;
-                flex-grow: 1;
-=======
-                color: #333333;
                 display: block;
->>>>>>> ac9cc960
                 font-family: 'Segoe UI', 'Segoe UI Web (West European)', 'Segoe UI', -apple-system, BlinkMacSystemFont, 'Roboto', 'Helvetica Neue', sans-serif;
                 font-size: 14px;
-                font-weight: 400;
-                margin-bottom: 0px;
-                margin-left: 0px;
-                margin-right: 0px;
-                margin-top: 0px;
-<<<<<<< HEAD
-                min-height: inherit;
-                min-width: 0px;
-                outline: 0px;
-                overflow: auto;
-                padding-bottom: 6px;
-                padding-left: 8px;
-                padding-right: 8px;
-                padding-top: 6px;
-                text-overflow: ellipsis;
-                width: 100%;
-              }
-              &:active, &:focus, &:hover {
-                outline: 0px;
-=======
+                font-weight: 600;
+                margin-bottom: 0px;
+                margin-left: 0px;
+                margin-right: 0px;
+                margin-top: 0px;
                 overflow-wrap: break-word;
                 padding-bottom: 5px;
                 padding-left: 0;
                 padding-right: 0;
                 padding-top: 5px;
                 word-wrap: break-word;
->>>>>>> ac9cc960
               }
           htmlFor="TextField0"
         >
@@ -188,7 +105,8 @@
               {
                 align-items: stretch;
                 background: #ffffff;
-                border: 1px solid #a6a6a6;
+                border-radius: 2px;
+                border: 1px solid #a19f9d;
                 box-shadow: none;
                 box-sizing: border-box;
                 cursor: text;
@@ -206,31 +124,11 @@
                 padding-top: 0px;
                 position: relative;
               }
-<<<<<<< HEAD
-              &::placeholder {
-                -moz-osx-font-smoothing: grayscale;
-                -webkit-font-smoothing: antialiased;
-                color: #605e5c;
-                font-family: 'Segoe UI', 'Segoe UI Web (West European)', 'Segoe UI', -apple-system, BlinkMacSystemFont, 'Roboto', 'Helvetica Neue', sans-serif;
-                font-size: 14px;
-                font-weight: 400;
-                opacity: 1;
-              }
-              &:-ms-input-placeholder {
-                -moz-osx-font-smoothing: grayscale;
-                -webkit-font-smoothing: antialiased;
-                color: #605e5c;
-                font-family: 'Segoe UI', 'Segoe UI Web (West European)', 'Segoe UI', -apple-system, BlinkMacSystemFont, 'Roboto', 'Helvetica Neue', sans-serif;
-                font-size: 14px;
-                font-weight: 400;
-                opacity: 1;
-=======
               &:hover {
-                border-color: #333333;
+                border-color: #323130;
               }
               @media screen and (-ms-high-contrast: active){&:hover {
                 border-color: Highlight;
->>>>>>> ac9cc960
               }
         >
           <textarea
@@ -246,7 +144,7 @@
                   border: none;
                   box-shadow: none;
                   box-sizing: border-box;
-                  color: #333333;
+                  color: #323130;
                   flex-grow: 1;
                   font-family: 'Segoe UI', 'Segoe UI Web (West European)', 'Segoe UI', -apple-system, BlinkMacSystemFont, 'Roboto', 'Helvetica Neue', sans-serif;
                   font-size: 14px;
@@ -260,9 +158,9 @@
                   min-width: 0px;
                   outline: 0px;
                   overflow: auto;
-                  padding-bottom: 0;
-                  padding-left: 12px;
-                  padding-right: 12px;
+                  padding-bottom: 6px;
+                  padding-left: 8px;
+                  padding-right: 8px;
                   padding-top: 6px;
                   text-overflow: ellipsis;
                   width: 100%;
@@ -276,7 +174,7 @@
                 &::placeholder {
                   -moz-osx-font-smoothing: grayscale;
                   -webkit-font-smoothing: antialiased;
-                  color: #666666;
+                  color: #605e5c;
                   font-family: 'Segoe UI', 'Segoe UI Web (West European)', 'Segoe UI', -apple-system, BlinkMacSystemFont, 'Roboto', 'Helvetica Neue', sans-serif;
                   font-size: 14px;
                   font-weight: 400;
@@ -285,7 +183,7 @@
                 &:-ms-input-placeholder {
                   -moz-osx-font-smoothing: grayscale;
                   -webkit-font-smoothing: antialiased;
-                  color: #666666;
+                  color: #605e5c;
                   font-family: 'Segoe UI', 'Segoe UI Web (West European)', 'Segoe UI', -apple-system, BlinkMacSystemFont, 'Roboto', 'Helvetica Neue', sans-serif;
                   font-size: 14px;
                   font-weight: 400;
@@ -326,74 +224,10 @@
             position: relative;
           }
     >
-<<<<<<< HEAD
-      <label
-        className=
-            ms-Label
-            {
-              -moz-osx-font-smoothing: grayscale;
-              -webkit-font-smoothing: antialiased;
-              box-shadow: none;
-              box-sizing: border-box;
-              color: #a19f9d;
-              display: block;
-              font-family: 'Segoe UI', 'Segoe UI Web (West European)', 'Segoe UI', -apple-system, BlinkMacSystemFont, 'Roboto', 'Helvetica Neue', sans-serif;
-              font-size: 14px;
-              font-weight: 600;
-              margin-bottom: 0px;
-              margin-left: 0px;
-              margin-right: 0px;
-              margin-top: 0px;
-              overflow-wrap: break-word;
-              padding-bottom: 5px;
-              padding-left: 0;
-              padding-right: 0;
-              padding-top: 5px;
-              word-wrap: break-word;
-            }
-            @media screen and (-ms-high-contrast: active){& {
-              color: GrayText;
-            }
-        htmlFor="TextField2"
-      >
-        Disabled
-      </label>
-      <div
-        className=
-            ms-TextField-fieldGroup
-            {
-              align-items: stretch;
-              background-color: #f3f2f1;
-              background: #ffffff;
-              border-color: #f3f2f1;
-              border-radius: 2px;
-              border: 1px solid #a19f9d;
-              box-shadow: none;
-              box-sizing: border-box;
-              cursor: default;
-              display: flex;
-              flex-direction: row;
-              height: auto;
-              margin-bottom: 0px;
-              margin-left: 0px;
-              margin-right: 0px;
-              margin-top: 0px;
-              min-height: 60px;
-              padding-bottom: 0px;
-              padding-left: 0px;
-              padding-right: 0px;
-              padding-top: 0px;
-              position: relative;
-            }
-            @media screen and (-ms-high-contrast: active){&:hover {
-              border-color: Highlight;
-            }
-=======
       <div
         className=
             ms-TextField-wrapper
 
->>>>>>> ac9cc960
       >
         <label
           className=
@@ -403,166 +237,15 @@
                 -webkit-font-smoothing: antialiased;
                 box-shadow: none;
                 box-sizing: border-box;
-<<<<<<< HEAD
                 color: #a19f9d;
-                flex-grow: 1;
-=======
-                color: #a6a6a6;
                 display: block;
->>>>>>> ac9cc960
                 font-family: 'Segoe UI', 'Segoe UI Web (West European)', 'Segoe UI', -apple-system, BlinkMacSystemFont, 'Roboto', 'Helvetica Neue', sans-serif;
                 font-size: 14px;
-                font-weight: 400;
-                margin-bottom: 0px;
-                margin-left: 0px;
-                margin-right: 0px;
-                margin-top: 0px;
-<<<<<<< HEAD
-                min-height: inherit;
-                min-width: 0px;
-                outline: 0px;
-                overflow: auto;
-                padding-bottom: 6px;
-                padding-left: 8px;
-                padding-right: 8px;
-                padding-top: 6px;
-                text-overflow: ellipsis;
-                width: 100%;
-              }
-              &:active, &:focus, &:hover {
-                outline: 0px;
-              }
-              &::-ms-clear {
-                display: none;
-              }
-              &::placeholder {
-                -moz-osx-font-smoothing: grayscale;
-                -webkit-font-smoothing: antialiased;
-                color: #a19f9d;
-                font-family: 'Segoe UI', 'Segoe UI Web (West European)', 'Segoe UI', -apple-system, BlinkMacSystemFont, 'Roboto', 'Helvetica Neue', sans-serif;
-                font-size: 14px;
-                font-weight: 400;
-                opacity: 1;
-              }
-              &:-ms-input-placeholder {
-                -moz-osx-font-smoothing: grayscale;
-                -webkit-font-smoothing: antialiased;
-                color: #a19f9d;
-                font-family: 'Segoe UI', 'Segoe UI Web (West European)', 'Segoe UI', -apple-system, BlinkMacSystemFont, 'Roboto', 'Helvetica Neue', sans-serif;
-                font-size: 14px;
-                font-weight: 400;
-                opacity: 1;
-              }
-          disabled={true}
-          id="TextField2"
-          onBlur={[Function]}
-          onChange={[Function]}
-          onFocus={[Function]}
-          onInput={[Function]}
-          rows={4}
-          value="lorem text"
-        />
-      </div>
-    </div>
-  </div>
-  <div
-    className=
-        ms-TextField
-        is-required
-        ms-TextField--multiline
-        {
-          -moz-osx-font-smoothing: grayscale;
-          -webkit-font-smoothing: antialiased;
-          box-shadow: none;
-          box-sizing: border-box;
-          font-family: 'Segoe UI', 'Segoe UI Web (West European)', 'Segoe UI', -apple-system, BlinkMacSystemFont, 'Roboto', 'Helvetica Neue', sans-serif;
-          font-size: 14px;
-          font-weight: 400;
-          margin-bottom: 0px;
-          margin-left: 0px;
-          margin-right: 0px;
-          margin-top: 0px;
-          padding-bottom: 0px;
-          padding-left: 0px;
-          padding-right: 0px;
-          padding-top: 0px;
-          position: relative;
-        }
-  >
-    <div
-      className=
-          ms-TextField-wrapper
-
-    >
-      <label
-        className=
-            ms-Label
-            {
-              -moz-osx-font-smoothing: grayscale;
-              -webkit-font-smoothing: antialiased;
-              box-shadow: none;
-              box-sizing: border-box;
-              color: #323130;
-              display: block;
-              font-family: 'Segoe UI', 'Segoe UI Web (West European)', 'Segoe UI', -apple-system, BlinkMacSystemFont, 'Roboto', 'Helvetica Neue', sans-serif;
-              font-size: 14px;
-              font-weight: 600;
-              margin-bottom: 0px;
-              margin-left: 0px;
-              margin-right: 0px;
-              margin-top: 0px;
-              overflow-wrap: break-word;
-              padding-bottom: 5px;
-              padding-left: 0;
-              padding-right: 0;
-              padding-top: 5px;
-              word-wrap: break-word;
-            }
-            &::after {
-              color: #a80000;
-              content: ' *';
-              padding-right: 12px;
-            }
-        htmlFor="TextField4"
-        required={true}
-      >
-        Required
-      </label>
-      <div
-        className=
-            ms-TextField-fieldGroup
-            {
-              align-items: stretch;
-              background: #ffffff;
-              border-radius: 2px;
-              border: 1px solid #a19f9d;
-              box-shadow: none;
-              box-sizing: border-box;
-              cursor: text;
-              display: flex;
-              flex-direction: row;
-              height: auto;
-              margin-bottom: 0px;
-              margin-left: 0px;
-              margin-right: 0px;
-              margin-top: 0px;
-              min-height: 60px;
-              padding-bottom: 0px;
-              padding-left: 0px;
-              padding-right: 0px;
-              padding-top: 0px;
-              position: relative;
-            }
-            &:hover {
-              border-color: #323130;
-            }
-            @media screen and (-ms-high-contrast: active){&:hover {
-              border-color: Highlight;
-            }
-      >
-        <textarea
-          aria-invalid={false}
-=======
+                font-weight: 600;
+                margin-bottom: 0px;
+                margin-left: 0px;
+                margin-right: 0px;
+                margin-top: 0px;
                 overflow-wrap: break-word;
                 padding-bottom: 5px;
                 padding-left: 0;
@@ -578,89 +261,35 @@
           Disabled
         </label>
         <div
->>>>>>> ac9cc960
           className=
               ms-TextField-fieldGroup
               {
                 align-items: stretch;
-                background-color: #f4f4f4;
+                background-color: #f3f2f1;
                 background: #ffffff;
-                border-color: #f4f4f4;
-                border: 1px solid #a6a6a6;
-                box-shadow: none;
-                box-sizing: border-box;
-<<<<<<< HEAD
-                color: #323130;
-                flex-grow: 1;
-                font-family: 'Segoe UI', 'Segoe UI Web (West European)', 'Segoe UI', -apple-system, BlinkMacSystemFont, 'Roboto', 'Helvetica Neue', sans-serif;
-                font-size: 14px;
-                font-weight: 400;
-                line-height: 17px;
-=======
+                border-color: #f3f2f1;
+                border-radius: 2px;
+                border: 1px solid #a19f9d;
+                box-shadow: none;
+                box-sizing: border-box;
                 cursor: default;
                 display: flex;
                 flex-direction: row;
                 height: auto;
->>>>>>> ac9cc960
-                margin-bottom: 0px;
-                margin-left: 0px;
-                margin-right: 0px;
-                margin-top: 0px;
-<<<<<<< HEAD
-                min-height: inherit;
-                min-width: 0px;
-                outline: 0px;
-                overflow: auto;
-                padding-bottom: 6px;
-                padding-left: 8px;
-                padding-right: 8px;
-                padding-top: 6px;
-                text-overflow: ellipsis;
-                width: 100%;
-              }
-              &:active, &:focus, &:hover {
-                outline: 0px;
-=======
+                margin-bottom: 0px;
+                margin-left: 0px;
+                margin-right: 0px;
+                margin-top: 0px;
                 min-height: 60px;
                 padding-bottom: 0px;
                 padding-left: 0px;
                 padding-right: 0px;
                 padding-top: 0px;
                 position: relative;
->>>>>>> ac9cc960
               }
               @media screen and (-ms-high-contrast: active){&:hover {
                 border-color: Highlight;
               }
-<<<<<<< HEAD
-              &::placeholder {
-                -moz-osx-font-smoothing: grayscale;
-                -webkit-font-smoothing: antialiased;
-                color: #605e5c;
-                font-family: 'Segoe UI', 'Segoe UI Web (West European)', 'Segoe UI', -apple-system, BlinkMacSystemFont, 'Roboto', 'Helvetica Neue', sans-serif;
-                font-size: 14px;
-                font-weight: 400;
-                opacity: 1;
-              }
-              &:-ms-input-placeholder {
-                -moz-osx-font-smoothing: grayscale;
-                -webkit-font-smoothing: antialiased;
-                color: #605e5c;
-                font-family: 'Segoe UI', 'Segoe UI Web (West European)', 'Segoe UI', -apple-system, BlinkMacSystemFont, 'Roboto', 'Helvetica Neue', sans-serif;
-                font-size: 14px;
-                font-weight: 400;
-                opacity: 1;
-              }
-          id="TextField4"
-          onBlur={[Function]}
-          onChange={[Function]}
-          onFocus={[Function]}
-          onInput={[Function]}
-          required={true}
-          rows={4}
-          value=""
-        />
-=======
         >
           <textarea
             aria-invalid={false}
@@ -676,7 +305,7 @@
                   border: none;
                   box-shadow: none;
                   box-sizing: border-box;
-                  color: #a6a6a6;
+                  color: #a19f9d;
                   flex-grow: 1;
                   font-family: 'Segoe UI', 'Segoe UI Web (West European)', 'Segoe UI', -apple-system, BlinkMacSystemFont, 'Roboto', 'Helvetica Neue', sans-serif;
                   font-size: 14px;
@@ -690,9 +319,9 @@
                   min-width: 0px;
                   outline: 0px;
                   overflow: auto;
-                  padding-bottom: 0;
-                  padding-left: 12px;
-                  padding-right: 12px;
+                  padding-bottom: 6px;
+                  padding-left: 8px;
+                  padding-right: 8px;
                   padding-top: 6px;
                   text-overflow: ellipsis;
                   width: 100%;
@@ -706,7 +335,7 @@
                 &::placeholder {
                   -moz-osx-font-smoothing: grayscale;
                   -webkit-font-smoothing: antialiased;
-                  color: #a6a6a6;
+                  color: #a19f9d;
                   font-family: 'Segoe UI', 'Segoe UI Web (West European)', 'Segoe UI', -apple-system, BlinkMacSystemFont, 'Roboto', 'Helvetica Neue', sans-serif;
                   font-size: 14px;
                   font-weight: 400;
@@ -715,7 +344,7 @@
                 &:-ms-input-placeholder {
                   -moz-osx-font-smoothing: grayscale;
                   -webkit-font-smoothing: antialiased;
-                  color: #a6a6a6;
+                  color: #a19f9d;
                   font-family: 'Segoe UI', 'Segoe UI Web (West European)', 'Segoe UI', -apple-system, BlinkMacSystemFont, 'Roboto', 'Helvetica Neue', sans-serif;
                   font-size: 14px;
                   font-weight: 400;
@@ -731,7 +360,6 @@
             value="lorem text"
           />
         </div>
->>>>>>> ac9cc960
       </div>
     </div>
     <div
@@ -757,72 +385,10 @@
             position: relative;
           }
     >
-<<<<<<< HEAD
-      <label
-        className=
-            ms-Label
-            {
-              -moz-osx-font-smoothing: grayscale;
-              -webkit-font-smoothing: antialiased;
-              box-shadow: none;
-              box-sizing: border-box;
-              color: #323130;
-              display: block;
-              font-family: 'Segoe UI', 'Segoe UI Web (West European)', 'Segoe UI', -apple-system, BlinkMacSystemFont, 'Roboto', 'Helvetica Neue', sans-serif;
-              font-size: 14px;
-              font-weight: 600;
-              margin-bottom: 0px;
-              margin-left: 0px;
-              margin-right: 0px;
-              margin-top: 0px;
-              overflow-wrap: break-word;
-              padding-bottom: 5px;
-              padding-left: 0;
-              padding-right: 0;
-              padding-top: 5px;
-              word-wrap: break-word;
-            }
-        htmlFor="TextField6"
-      >
-        Non-resizable
-      </label>
-      <div
-        className=
-            ms-TextField-fieldGroup
-            {
-              align-items: stretch;
-              background: #ffffff;
-              border-radius: 2px;
-              border: 1px solid #a19f9d;
-              box-shadow: none;
-              box-sizing: border-box;
-              cursor: text;
-              display: flex;
-              flex-direction: row;
-              height: auto;
-              margin-bottom: 0px;
-              margin-left: 0px;
-              margin-right: 0px;
-              margin-top: 0px;
-              min-height: 60px;
-              padding-bottom: 0px;
-              padding-left: 0px;
-              padding-right: 0px;
-              padding-top: 0px;
-              position: relative;
-            }
-            &:hover {
-              border-color: #323130;
-            }
-            @media screen and (-ms-high-contrast: active){&:hover {
-              border-color: Highlight;
-            }
-=======
       <div
         className=
             ms-TextField-wrapper
 
->>>>>>> ac9cc960
       >
         <label
           className=
@@ -832,43 +398,21 @@
                 -webkit-font-smoothing: antialiased;
                 box-shadow: none;
                 box-sizing: border-box;
-<<<<<<< HEAD
                 color: #323130;
-                flex-grow: 1;
-=======
-                color: #333333;
                 display: block;
->>>>>>> ac9cc960
                 font-family: 'Segoe UI', 'Segoe UI Web (West European)', 'Segoe UI', -apple-system, BlinkMacSystemFont, 'Roboto', 'Helvetica Neue', sans-serif;
                 font-size: 14px;
-                font-weight: 400;
-                margin-bottom: 0px;
-                margin-left: 0px;
-                margin-right: 0px;
-                margin-top: 0px;
-<<<<<<< HEAD
-                min-height: inherit;
-                min-width: 0px;
-                outline: 0px;
-                overflow: auto;
-                padding-bottom: 6px;
-                padding-left: 8px;
-                padding-right: 8px;
-                padding-top: 6px;
-                resize: none;
-                text-overflow: ellipsis;
-                width: 100%;
-              }
-              &:active, &:focus, &:hover {
-                outline: 0px;
-=======
+                font-weight: 600;
+                margin-bottom: 0px;
+                margin-left: 0px;
+                margin-right: 0px;
+                margin-top: 0px;
                 overflow-wrap: break-word;
                 padding-bottom: 5px;
                 padding-left: 0;
                 padding-right: 0;
                 padding-top: 5px;
                 word-wrap: break-word;
->>>>>>> ac9cc960
               }
           htmlFor="TextField4"
         >
@@ -880,7 +424,8 @@
               {
                 align-items: stretch;
                 background: #ffffff;
-                border: 1px solid #a6a6a6;
+                border-radius: 2px;
+                border: 1px solid #a19f9d;
                 box-shadow: none;
                 box-sizing: border-box;
                 cursor: text;
@@ -898,31 +443,11 @@
                 padding-top: 0px;
                 position: relative;
               }
-<<<<<<< HEAD
-              &::placeholder {
-                -moz-osx-font-smoothing: grayscale;
-                -webkit-font-smoothing: antialiased;
-                color: #605e5c;
-                font-family: 'Segoe UI', 'Segoe UI Web (West European)', 'Segoe UI', -apple-system, BlinkMacSystemFont, 'Roboto', 'Helvetica Neue', sans-serif;
-                font-size: 14px;
-                font-weight: 400;
-                opacity: 1;
-              }
-              &:-ms-input-placeholder {
-                -moz-osx-font-smoothing: grayscale;
-                -webkit-font-smoothing: antialiased;
-                color: #605e5c;
-                font-family: 'Segoe UI', 'Segoe UI Web (West European)', 'Segoe UI', -apple-system, BlinkMacSystemFont, 'Roboto', 'Helvetica Neue', sans-serif;
-                font-size: 14px;
-                font-weight: 400;
-                opacity: 1;
-=======
               &:hover {
-                border-color: #333333;
+                border-color: #323130;
               }
               @media screen and (-ms-high-contrast: active){&:hover {
                 border-color: Highlight;
->>>>>>> ac9cc960
               }
         >
           <textarea
@@ -939,7 +464,7 @@
                   border: none;
                   box-shadow: none;
                   box-sizing: border-box;
-                  color: #333333;
+                  color: #323130;
                   flex-grow: 1;
                   font-family: 'Segoe UI', 'Segoe UI Web (West European)', 'Segoe UI', -apple-system, BlinkMacSystemFont, 'Roboto', 'Helvetica Neue', sans-serif;
                   font-size: 14px;
@@ -953,9 +478,9 @@
                   min-width: 0px;
                   outline: 0px;
                   overflow: auto;
-                  padding-bottom: 0;
-                  padding-left: 12px;
-                  padding-right: 12px;
+                  padding-bottom: 6px;
+                  padding-left: 8px;
+                  padding-right: 8px;
                   padding-top: 6px;
                   resize: none;
                   text-overflow: ellipsis;
@@ -970,7 +495,7 @@
                 &::placeholder {
                   -moz-osx-font-smoothing: grayscale;
                   -webkit-font-smoothing: antialiased;
-                  color: #666666;
+                  color: #605e5c;
                   font-family: 'Segoe UI', 'Segoe UI Web (West European)', 'Segoe UI', -apple-system, BlinkMacSystemFont, 'Roboto', 'Helvetica Neue', sans-serif;
                   font-size: 14px;
                   font-weight: 400;
@@ -979,7 +504,7 @@
                 &:-ms-input-placeholder {
                   -moz-osx-font-smoothing: grayscale;
                   -webkit-font-smoothing: antialiased;
-                  color: #666666;
+                  color: #605e5c;
                   font-family: 'Segoe UI', 'Segoe UI Web (West European)', 'Segoe UI', -apple-system, BlinkMacSystemFont, 'Roboto', 'Helvetica Neue', sans-serif;
                   font-size: 14px;
                   font-weight: 400;
@@ -1040,72 +565,10 @@
             position: relative;
           }
     >
-<<<<<<< HEAD
-      <label
-        className=
-            ms-Label
-            {
-              -moz-osx-font-smoothing: grayscale;
-              -webkit-font-smoothing: antialiased;
-              box-shadow: none;
-              box-sizing: border-box;
-              color: #323130;
-              display: block;
-              font-family: 'Segoe UI', 'Segoe UI Web (West European)', 'Segoe UI', -apple-system, BlinkMacSystemFont, 'Roboto', 'Helvetica Neue', sans-serif;
-              font-size: 14px;
-              font-weight: 600;
-              margin-bottom: 0px;
-              margin-left: 0px;
-              margin-right: 0px;
-              margin-top: 0px;
-              overflow-wrap: break-word;
-              padding-bottom: 5px;
-              padding-left: 0;
-              padding-right: 0;
-              padding-top: 5px;
-              word-wrap: break-word;
-            }
-        htmlFor="TextField8"
-      >
-        With auto adjusting height
-      </label>
-      <div
-        className=
-            ms-TextField-fieldGroup
-            {
-              align-items: stretch;
-              background: #ffffff;
-              border-radius: 2px;
-              border: 1px solid #a19f9d;
-              box-shadow: none;
-              box-sizing: border-box;
-              cursor: text;
-              display: flex;
-              flex-direction: row;
-              height: auto;
-              margin-bottom: 0px;
-              margin-left: 0px;
-              margin-right: 0px;
-              margin-top: 0px;
-              min-height: 60px;
-              padding-bottom: 0px;
-              padding-left: 0px;
-              padding-right: 0px;
-              padding-top: 0px;
-              position: relative;
-            }
-            &:hover {
-              border-color: #323130;
-            }
-            @media screen and (-ms-high-contrast: active){&:hover {
-              border-color: Highlight;
-            }
-=======
       <div
         className=
             ms-TextField-wrapper
 
->>>>>>> ac9cc960
       >
         <label
           className=
@@ -1115,42 +578,21 @@
                 -webkit-font-smoothing: antialiased;
                 box-shadow: none;
                 box-sizing: border-box;
-<<<<<<< HEAD
                 color: #323130;
-                flex-grow: 1;
-=======
-                color: #333333;
                 display: block;
->>>>>>> ac9cc960
                 font-family: 'Segoe UI', 'Segoe UI Web (West European)', 'Segoe UI', -apple-system, BlinkMacSystemFont, 'Roboto', 'Helvetica Neue', sans-serif;
                 font-size: 14px;
-                font-weight: 400;
-                margin-bottom: 0px;
-                margin-left: 0px;
-                margin-right: 0px;
-                margin-top: 0px;
-<<<<<<< HEAD
-                min-height: inherit;
-                min-width: 0px;
-                outline: 0px;
-                overflow: hidden;
-                padding-bottom: 6px;
-                padding-left: 8px;
-                padding-right: 8px;
-                padding-top: 6px;
-                text-overflow: ellipsis;
-                width: 100%;
-              }
-              &:active, &:focus, &:hover {
-                outline: 0px;
-=======
+                font-weight: 600;
+                margin-bottom: 0px;
+                margin-left: 0px;
+                margin-right: 0px;
+                margin-top: 0px;
                 overflow-wrap: break-word;
                 padding-bottom: 5px;
                 padding-left: 0;
                 padding-right: 0;
                 padding-top: 5px;
                 word-wrap: break-word;
->>>>>>> ac9cc960
               }
           htmlFor="TextField6"
         >
@@ -1162,7 +604,8 @@
               {
                 align-items: stretch;
                 background: #ffffff;
-                border: 1px solid #a6a6a6;
+                border-radius: 2px;
+                border: 1px solid #a19f9d;
                 box-shadow: none;
                 box-sizing: border-box;
                 cursor: text;
@@ -1180,31 +623,11 @@
                 padding-top: 0px;
                 position: relative;
               }
-<<<<<<< HEAD
-              &::placeholder {
-                -moz-osx-font-smoothing: grayscale;
-                -webkit-font-smoothing: antialiased;
-                color: #605e5c;
-                font-family: 'Segoe UI', 'Segoe UI Web (West European)', 'Segoe UI', -apple-system, BlinkMacSystemFont, 'Roboto', 'Helvetica Neue', sans-serif;
-                font-size: 14px;
-                font-weight: 400;
-                opacity: 1;
-              }
-              &:-ms-input-placeholder {
-                -moz-osx-font-smoothing: grayscale;
-                -webkit-font-smoothing: antialiased;
-                color: #605e5c;
-                font-family: 'Segoe UI', 'Segoe UI Web (West European)', 'Segoe UI', -apple-system, BlinkMacSystemFont, 'Roboto', 'Helvetica Neue', sans-serif;
-                font-size: 14px;
-                font-weight: 400;
-                opacity: 1;
-=======
               &:hover {
-                border-color: #333333;
+                border-color: #323130;
               }
               @media screen and (-ms-high-contrast: active){&:hover {
                 border-color: Highlight;
->>>>>>> ac9cc960
               }
         >
           <textarea
@@ -1220,7 +643,7 @@
                   border: none;
                   box-shadow: none;
                   box-sizing: border-box;
-                  color: #333333;
+                  color: #323130;
                   flex-grow: 1;
                   font-family: 'Segoe UI', 'Segoe UI Web (West European)', 'Segoe UI', -apple-system, BlinkMacSystemFont, 'Roboto', 'Helvetica Neue', sans-serif;
                   font-size: 14px;
@@ -1234,9 +657,9 @@
                   min-width: 0px;
                   outline: 0px;
                   overflow: hidden;
-                  padding-bottom: 0;
-                  padding-left: 12px;
-                  padding-right: 12px;
+                  padding-bottom: 6px;
+                  padding-left: 8px;
+                  padding-right: 8px;
                   padding-top: 6px;
                   text-overflow: ellipsis;
                   width: 100%;
@@ -1250,7 +673,7 @@
                 &::placeholder {
                   -moz-osx-font-smoothing: grayscale;
                   -webkit-font-smoothing: antialiased;
-                  color: #666666;
+                  color: #605e5c;
                   font-family: 'Segoe UI', 'Segoe UI Web (West European)', 'Segoe UI', -apple-system, BlinkMacSystemFont, 'Roboto', 'Helvetica Neue', sans-serif;
                   font-size: 14px;
                   font-weight: 400;
@@ -1259,7 +682,7 @@
                 &:-ms-input-placeholder {
                   -moz-osx-font-smoothing: grayscale;
                   -webkit-font-smoothing: antialiased;
-                  color: #666666;
+                  color: #605e5c;
                   font-family: 'Segoe UI', 'Segoe UI Web (West European)', 'Segoe UI', -apple-system, BlinkMacSystemFont, 'Roboto', 'Helvetica Neue', sans-serif;
                   font-size: 14px;
                   font-weight: 400;
@@ -1297,71 +720,10 @@
             position: relative;
           }
     >
-<<<<<<< HEAD
-      <label
-        className=
-            ms-Label
-            {
-              -moz-osx-font-smoothing: grayscale;
-              -webkit-font-smoothing: antialiased;
-              box-shadow: none;
-              box-sizing: border-box;
-              color: #323130;
-              display: block;
-              font-family: 'Segoe UI', 'Segoe UI Web (West European)', 'Segoe UI', -apple-system, BlinkMacSystemFont, 'Roboto', 'Helvetica Neue', sans-serif;
-              font-size: 14px;
-              font-weight: 600;
-              margin-bottom: 0px;
-              margin-left: 0px;
-              margin-right: 0px;
-              margin-top: 0px;
-              overflow-wrap: break-word;
-              padding-bottom: 5px;
-              padding-left: 0;
-              padding-right: 0;
-              padding-top: 5px;
-              word-wrap: break-word;
-            }
-        htmlFor="TextField10"
-      >
-        Switches from single to multiline if more than 50 characters are entered
-      </label>
-      <div
-        className=
-            ms-TextField-fieldGroup
-            {
-              align-items: stretch;
-              background: #ffffff;
-              border-radius: 2px;
-              border: 1px solid #a19f9d;
-              box-shadow: none;
-              box-sizing: border-box;
-              cursor: text;
-              display: flex;
-              flex-direction: row;
-              height: 32px;
-              margin-bottom: 0px;
-              margin-left: 0px;
-              margin-right: 0px;
-              margin-top: 0px;
-              padding-bottom: 0px;
-              padding-left: 0px;
-              padding-right: 0px;
-              padding-top: 0px;
-              position: relative;
-            }
-            &:hover {
-              border-color: #323130;
-            }
-            @media screen and (-ms-high-contrast: active){&:hover {
-              border-color: Highlight;
-            }
-=======
       <div
         className=
             ms-TextField-wrapper
 
->>>>>>> ac9cc960
       >
         <label
           className=
@@ -1371,36 +733,21 @@
                 -webkit-font-smoothing: antialiased;
                 box-shadow: none;
                 box-sizing: border-box;
-<<<<<<< HEAD
                 color: #323130;
-=======
-                color: #333333;
                 display: block;
->>>>>>> ac9cc960
                 font-family: 'Segoe UI', 'Segoe UI Web (West European)', 'Segoe UI', -apple-system, BlinkMacSystemFont, 'Roboto', 'Helvetica Neue', sans-serif;
                 font-size: 14px;
-                font-weight: 400;
-                margin-bottom: 0px;
-                margin-left: 0px;
-                margin-right: 0px;
-                margin-top: 0px;
-<<<<<<< HEAD
-                min-width: 0px;
-                outline: 0px;
-                padding-bottom: 0;
-                padding-left: 8px;
-                padding-right: 8px;
-                padding-top: 0;
-                text-overflow: ellipsis;
-                width: 100%;
-=======
+                font-weight: 600;
+                margin-bottom: 0px;
+                margin-left: 0px;
+                margin-right: 0px;
+                margin-top: 0px;
                 overflow-wrap: break-word;
                 padding-bottom: 5px;
                 padding-left: 0;
                 padding-right: 0;
                 padding-top: 5px;
                 word-wrap: break-word;
->>>>>>> ac9cc960
               }
           htmlFor="TextField8"
         >
@@ -1412,7 +759,8 @@
               {
                 align-items: stretch;
                 background: #ffffff;
-                border: 1px solid #a6a6a6;
+                border-radius: 2px;
+                border: 1px solid #a19f9d;
                 box-shadow: none;
                 box-sizing: border-box;
                 cursor: text;
@@ -1430,30 +778,10 @@
                 position: relative;
               }
               &:hover {
-                border-color: #333333;
-              }
-<<<<<<< HEAD
-              &::placeholder {
-                -moz-osx-font-smoothing: grayscale;
-                -webkit-font-smoothing: antialiased;
-                color: #605e5c;
-                font-family: 'Segoe UI', 'Segoe UI Web (West European)', 'Segoe UI', -apple-system, BlinkMacSystemFont, 'Roboto', 'Helvetica Neue', sans-serif;
-                font-size: 14px;
-                font-weight: 400;
-                opacity: 1;
-              }
-              &:-ms-input-placeholder {
-                -moz-osx-font-smoothing: grayscale;
-                -webkit-font-smoothing: antialiased;
-                color: #605e5c;
-                font-family: 'Segoe UI', 'Segoe UI Web (West European)', 'Segoe UI', -apple-system, BlinkMacSystemFont, 'Roboto', 'Helvetica Neue', sans-serif;
-                font-size: 14px;
-                font-weight: 400;
-                opacity: 1;
-=======
+                border-color: #323130;
+              }
               @media screen and (-ms-high-contrast: active){&:hover {
                 border-color: Highlight;
->>>>>>> ac9cc960
               }
         >
           <input
@@ -1469,7 +797,7 @@
                   border: none;
                   box-shadow: none;
                   box-sizing: border-box;
-                  color: #333333;
+                  color: #323130;
                   font-family: 'Segoe UI', 'Segoe UI Web (West European)', 'Segoe UI', -apple-system, BlinkMacSystemFont, 'Roboto', 'Helvetica Neue', sans-serif;
                   font-size: 14px;
                   font-weight: 400;
@@ -1480,8 +808,8 @@
                   min-width: 0px;
                   outline: 0px;
                   padding-bottom: 0;
-                  padding-left: 12px;
-                  padding-right: 12px;
+                  padding-left: 8px;
+                  padding-right: 8px;
                   padding-top: 0;
                   text-overflow: ellipsis;
                   width: 100%;
@@ -1495,7 +823,7 @@
                 &::placeholder {
                   -moz-osx-font-smoothing: grayscale;
                   -webkit-font-smoothing: antialiased;
-                  color: #666666;
+                  color: #605e5c;
                   font-family: 'Segoe UI', 'Segoe UI Web (West European)', 'Segoe UI', -apple-system, BlinkMacSystemFont, 'Roboto', 'Helvetica Neue', sans-serif;
                   font-size: 14px;
                   font-weight: 400;
@@ -1504,7 +832,7 @@
                 &:-ms-input-placeholder {
                   -moz-osx-font-smoothing: grayscale;
                   -webkit-font-smoothing: antialiased;
-                  color: #666666;
+                  color: #605e5c;
                   font-family: 'Segoe UI', 'Segoe UI Web (West European)', 'Segoe UI', -apple-system, BlinkMacSystemFont, 'Roboto', 'Helvetica Neue', sans-serif;
                   font-size: 14px;
                   font-weight: 400;
