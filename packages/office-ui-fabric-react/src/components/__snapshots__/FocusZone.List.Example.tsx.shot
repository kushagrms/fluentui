// Jest Snapshot v1, https://goo.gl/fbAQLP

exports[`Component Examples renders FocusZone.List.Example.tsx correctly 1`] = `
<div
  className="ms-FocusZone"
  data-focuszone-id="FocusZone0"
  onFocus={[Function]}
  onKeyDown={[Function]}
  onMouseDownCapture={[Function]}
  role="presentation"
>
  <div
    aria-rowindex={1}
    className=
        ms-FocusZone
        ms-DetailsRow
        {
          -moz-osx-font-smoothing: grayscale;
          -webkit-font-smoothing: antialiased;
          animation-duration: 0.367s;
          animation-fill-mode: both;
          animation-name: keyframes from{opacity:0;}to{opacity:1;};
          animation-timing-function: cubic-bezier(.1,.25,.75,.9);
          background: #ffffff;
          border-bottom: 1px solid #f3f2f1;
          box-sizing: border-box;
<<<<<<< HEAD
          color: #605e5c;
          display: inline-flex;
=======
          color: #666666;
          display: block;
>>>>>>> ee9b6edf
          font-family: 'Segoe UI', 'Segoe UI Web (West European)', 'Segoe UI', -apple-system, BlinkMacSystemFont, 'Roboto', 'Helvetica Neue', sans-serif;
          font-size: 12px;
          font-weight: 400;
          min-height: 42px;
          min-width: 100%;
          outline: transparent;
          padding-bottom: 0px;
          padding-left: 0px;
          padding-right: 0px;
          padding-top: 0px;
          position: relative;
          text-align: left;
          vertical-align: top;
          white-space: nowrap;
          width: 100%;
        }
        &::-moz-focus-inner {
          border: 0;
        }
        .ms-Fabric--isFocusVisible &:focus:after {
          border: 1px solid #605e5c;
          bottom: 1px;
          content: "";
          left: 1px;
          outline: 1px solid #ffffff;
          position: absolute;
          right: 1px;
          top: 1px;
          z-index: 1;
        }
        ms-List-cell:first-child &:before {
          display: none;
        }
        &:hover {
          background: #f3f2f1;
        }
        &:hover $check {
          opacity: 1;
        }
    data-automationid="DetailsRow"
    data-focuszone-id="FocusZone1"
    data-is-draggable={false}
    data-is-focusable={true}
    data-item-index={0}
    data-selection-index={0}
    draggable={false}
    onFocus={[Function]}
    onKeyDown={[Function]}
    onMouseDownCapture={[Function]}
    role="row"
    style={
      Object {
        "minWidth": 0,
      }
    }
  >
    <div
<<<<<<< HEAD
      aria-colindex={1}
      className=
          ms-DetailsRow-cell
          ms-DetailsRow-cellCheck
          {
            box-sizing: border-box;
            display: inline-block;
            flex-shrink: 0;
            margin-top: -1px;
            min-height: 42px;
            outline: transparent;
            overflow: hidden;
            padding-bottom: 0px;
            padding-left: 0px;
            padding-right: 0px;
            padding-top: 1px;
            position: relative;
            text-overflow: ellipsis;
            vertical-align: top;
            white-space: nowrap;
          }
          &::-moz-focus-inner {
            border: 0;
          }
          .ms-Fabric--isFocusVisible &:focus:after {
            border: 1px solid #605e5c;
            bottom: 0px;
            content: "";
            left: 0px;
            outline: 1px solid #ffffff;
            position: absolute;
            right: 0px;
            top: 0px;
            z-index: 1;
          }
          & > button {
            max-width: 100%;
          }
          & [data-is-focusable='true'] {
            outline: transparent;
            position: relative;
          }
          & [data-is-focusable='true']::-moz-focus-inner {
            border: 0;
          }
          &$shimmer {
            border-bottom: 17.5px solid #ffffff;
            border-left: 12px solid #ffffff;
            border-right: 32px solid #ffffff;
            border-top: 17.5px solid #ffffff;
            padding-bottom: 0px;
            padding-left: 0px;
            padding-right: 0px;
            padding-top: 0px;
          }
          &$shimmerIconPlaceholder {
            border-bottom: 13px solid #ffffff;
            border-right: 8px solid #ffffff;
            border-top: 13px solid #ffffff;
          }
      data-selection-toggle={true}
      role="gridcell"
    >
      <div
        aria-checked={false}
        className=
            ms-DetailsRow-check

            {
              -moz-osx-font-smoothing: grayscale;
              -webkit-font-smoothing: antialiased;
              align-items: center;
              background-color: transparent;
              background: none;
              border: none;
              box-sizing: border-box;
              cursor: default;
              display: flex;
              font-family: 'Segoe UI', 'Segoe UI Web (West European)', 'Segoe UI', -apple-system, BlinkMacSystemFont, 'Roboto', 'Helvetica Neue', sans-serif;
              font-size: 12px;
              font-weight: 400;
              height: 42px;
              justify-content: center;
              margin-bottom: 0px;
              margin-left: 0px;
              margin-right: 0px;
              margin-top: 0px;
              opacity: 0;
              outline: transparent;
              padding-bottom: 0px;
              padding-left: 0px;
              padding-right: 0px;
              padding-top: 0px;
              position: relative;
              vertical-align: top;
              width: 40px;
            }
            &::-moz-focus-inner {
              border: 0;
            }
            .ms-Fabric--isFocusVisible &:focus:after {
              border: 1px solid #ffffff;
              bottom: 1px;
              content: "";
              left: 1px;
              outline: 1px solid #605e5c;
              position: absolute;
              right: 1px;
              top: 1px;
              z-index: 1;
            }
            &:hover {
              opacity: 1;
            }

        data-automationid="DetailsRowCheck"
        data-selection-toggle={true}
        role="checkbox"
      >
        <div
          className=
              ms-Check
              {
                -moz-osx-font-smoothing: grayscale;
                -webkit-font-smoothing: antialiased;
                font-family: 'Segoe UI', 'Segoe UI Web (West European)', 'Segoe UI', -apple-system, BlinkMacSystemFont, 'Roboto', 'Helvetica Neue', sans-serif;
                font-size: 14px;
                font-weight: 400;
                height: 18px;
                line-height: 1;
                position: relative;
                user-select: none;
                vertical-align: top;
                width: 18px;
              }
              &:before {
                background: #ffffff;
                border-radius: 50%;
                bottom: 1px;
                content: "";
                left: 1px;
                opacity: 1;
                position: absolute;
                right: 1px;
                top: 1px;
              }
              $checkHost:hover &, $checkHost:focus &, &:hover, &:focus {
                opacity: 1;
              }
        >
          <i
            className=
                ms-Check-circle
                {
                  -moz-osx-font-smoothing: grayscale;
                  -webkit-font-smoothing: antialiased;
                  color: #c8c6c4;
                  display: inline-block;
                  font-family: "FabricMDL2Icons";
                  font-size: 18px;
                  font-style: normal;
                  font-weight: normal;
                  height: 18px;
                  left: 0px;
                  position: absolute;
                  speak: none;
                  text-align: center;
                  top: 0px;
                  vertical-align: middle;
                  width: 18px;
                }
                @media screen and (-ms-high-contrast: active){& {
                  color: WindowText;
                }
            data-icon-name="CircleRing"
            role="presentation"
          >
            
          </i>
          <i
            className=
                ms-Check-check
                {
                  -moz-osx-font-smoothing: grayscale;
                  -webkit-font-smoothing: antialiased;
                  color: #c8c6c4;
                  display: inline-block;
                  font-family: "FabricMDL2Icons";
                  font-size: 16px;
                  font-style: normal;
                  font-weight: normal;
                  height: 18px;
                  left: .5px;
                  opacity: 0;
                  position: absolute;
                  speak: none;
                  text-align: center;
                  top: 0px;
                  vertical-align: middle;
                  width: 18px;
                }
                &:hover {
                  opacity: 1;
                }
                @media screen and (-ms-high-contrast: active){& {
                  -ms-high-contrast-adjust: none;
                }
            data-icon-name="StatusCircleCheckmark"
            role="presentation"
          >
            
          </i>
        </div>
      </div>
    </div>
    <div
=======
>>>>>>> ee9b6edf
      className=
          ms-DetailsRow-fields
          {
            align-items: stretch;
            display: flex;
          }
      data-automationid="DetailsRowFields"
      role="presentation"
    >
      <div
        aria-colindex={1}
        className=
            ms-DetailsRow-cell
            {
              box-sizing: border-box;
              display: inline-block;
              min-height: 42px;
              outline: transparent;
              overflow: hidden;
              padding-bottom: 11px;
              padding-left: 12px;
              padding-top: 11px;
              position: relative;
              text-overflow: ellipsis;
              vertical-align: top;
              white-space: nowrap;
            }
            &::-moz-focus-inner {
              border: 0;
            }
            .ms-Fabric--isFocusVisible &:focus:after {
              border: 1px solid #605e5c;
              bottom: 0px;
              content: "";
              left: 0px;
              outline: 1px solid #ffffff;
              position: absolute;
              right: 0px;
              top: 0px;
              z-index: 1;
            }
            & > button {
              max-width: 100%;
            }
            & [data-is-focusable='true'] {
              outline: transparent;
              position: relative;
            }
            & [data-is-focusable='true']::-moz-focus-inner {
              border: 0;
            }
            &$shimmer {
              border-bottom: 17.5px solid #ffffff;
              border-left: 12px solid #ffffff;
              border-right: 32px solid #ffffff;
              border-top: 17.5px solid #ffffff;
              padding-bottom: 0px;
              padding-left: 0px;
              padding-right: 0px;
              padding-top: 0px;
            }
            &$shimmerIconPlaceholder {
              border-bottom: 13px solid #ffffff;
              border-right: 8px solid #ffffff;
              border-top: 13px solid #ffffff;
            }
            {
              padding-right: 8px;
            }
        data-automation-key="name"
        data-automationid="DetailsRowCell"
        role="gridcell"
        style={
          Object {
            "width": "auto",
          }
        }
      >
        Item-0
      </div>
      <div
        aria-colindex={2}
        className=
            ms-DetailsRow-cell
            {
              box-sizing: border-box;
              display: inline-block;
              min-height: 42px;
              outline: transparent;
              overflow: hidden;
              padding-bottom: 11px;
              padding-left: 12px;
              padding-top: 11px;
              position: relative;
              text-overflow: ellipsis;
              vertical-align: top;
              white-space: nowrap;
            }
            &::-moz-focus-inner {
              border: 0;
            }
            .ms-Fabric--isFocusVisible &:focus:after {
              border: 1px solid #605e5c;
              bottom: 0px;
              content: "";
              left: 0px;
              outline: 1px solid #ffffff;
              position: absolute;
              right: 0px;
              top: 0px;
              z-index: 1;
            }
            & > button {
              max-width: 100%;
            }
            & [data-is-focusable='true'] {
              outline: transparent;
              position: relative;
            }
            & [data-is-focusable='true']::-moz-focus-inner {
              border: 0;
            }
            &$shimmer {
              border-bottom: 17.5px solid #ffffff;
              border-left: 12px solid #ffffff;
              border-right: 32px solid #ffffff;
              border-top: 17.5px solid #ffffff;
              padding-bottom: 0px;
              padding-left: 0px;
              padding-right: 0px;
              padding-top: 0px;
            }
            &$shimmerIconPlaceholder {
              border-bottom: 13px solid #ffffff;
              border-right: 8px solid #ffffff;
              border-top: 13px solid #ffffff;
            }
            {
              padding-right: 8px;
            }
        data-automation-key="link"
        data-automationid="DetailsRowCell"
        role="gridcell"
        style={
          Object {
            "width": "auto",
          }
        }
      >
        <a
          className=
              ms-Link
              {
                -moz-osx-font-smoothing: grayscale;
                -webkit-font-smoothing: antialiased;
                color: #0078d4;
                font-family: 'Segoe UI', 'Segoe UI Web (West European)', 'Segoe UI', -apple-system, BlinkMacSystemFont, 'Roboto', 'Helvetica Neue', sans-serif;
                font-size: inherit;
                font-weight: inherit;
                outline: none;
                text-decoration: none;
              }
              .ms-Fabric--isFocusVisible &:focus {
                box-shadow: 0 0 0 1px #605e5c inset;
              }
              @media screen and (-ms-high-contrast: active){.ms-Fabric--isFocusVisible &:focus {
                outline: 1px solid WindowText;
              }
              @media screen and (-ms-high-contrast: active){& {
                border-bottom: none;
              }
              &:active, &:hover, &:active:hover {
                color: #004578;
                text-decoration: underline;
              }
              &:focus {
                color: #0078d4;
              }
          href="http://placehold.it/100x200"
          onClick={[Function]}
        >
          http://placehold.it/100x200
        </a>
      </div>
      <div
        aria-colindex={3}
        className=
            ms-DetailsRow-cell
            {
              box-sizing: border-box;
              display: inline-block;
              min-height: 42px;
              outline: transparent;
              overflow: hidden;
              padding-bottom: 11px;
              padding-left: 12px;
              padding-top: 11px;
              position: relative;
              text-overflow: ellipsis;
              vertical-align: top;
              white-space: nowrap;
            }
            &::-moz-focus-inner {
              border: 0;
            }
            .ms-Fabric--isFocusVisible &:focus:after {
              border: 1px solid #605e5c;
              bottom: 0px;
              content: "";
              left: 0px;
              outline: 1px solid #ffffff;
              position: absolute;
              right: 0px;
              top: 0px;
              z-index: 1;
            }
            & > button {
              max-width: 100%;
            }
            & [data-is-focusable='true'] {
              outline: transparent;
              position: relative;
            }
            & [data-is-focusable='true']::-moz-focus-inner {
              border: 0;
            }
            &$shimmer {
              border-bottom: 17.5px solid #ffffff;
              border-left: 12px solid #ffffff;
              border-right: 32px solid #ffffff;
              border-top: 17.5px solid #ffffff;
              padding-bottom: 0px;
              padding-left: 0px;
              padding-right: 0px;
              padding-top: 0px;
            }
            &$shimmerIconPlaceholder {
              border-bottom: 13px solid #ffffff;
              border-right: 8px solid #ffffff;
              border-top: 13px solid #ffffff;
            }
            {
              padding-right: 8px;
            }
        data-automation-key="link"
        data-automationid="DetailsRowCell"
        role="gridcell"
        style={
          Object {
            "width": "auto",
          }
        }
      >
        <button
          className=
              ms-Button
              ms-Button--default
              {
                -moz-osx-font-smoothing: grayscale;
                -webkit-font-smoothing: antialiased;
                background-color: #ffffff;
                border-radius: 2px;
                border: 1px solid #8a8886;
                box-sizing: border-box;
                color: #323130;
                cursor: pointer;
                display: inline-block;
                font-family: 'Segoe UI', 'Segoe UI Web (West European)', 'Segoe UI', -apple-system, BlinkMacSystemFont, 'Roboto', 'Helvetica Neue', sans-serif;
                font-size: 14px;
                font-weight: 400;
                height: 32px;
                min-width: 80px;
                outline: transparent;
                padding-bottom: 0;
                padding-left: 16px;
                padding-right: 16px;
                padding-top: 0;
                position: relative;
                text-align: center;
                text-decoration: none;
                user-select: none;
                vertical-align: top;
              }
              &::-moz-focus-inner {
                border: 0;
              }
              .ms-Fabric--isFocusVisible &:focus:after {
                border: 1px solid transparent;
                bottom: 2px;
                content: "";
                left: 2px;
                outline: 1px solid #605e5c;
                position: absolute;
                right: 2px;
                top: 2px;
                z-index: 1;
              }
              @media screen and (-ms-high-contrast: active){.ms-Fabric--isFocusVisible &:focus:after {
                border: none;
                bottom: -2px;
                left: -2px;
                outline-color: ButtonText;
                right: -2px;
                top: -2px;
              }
              &:active > * {
                left: 0px;
                position: relative;
                top: 0px;
              }
              &:hover {
                background-color: #f3f2f1;
                color: #201f1e;
              }
              @media screen and (-ms-high-contrast: active){&:hover {
                border-color: Highlight;
                color: Highlight;
              }
              &:active {
                background-color: #edebe9;
                color: #201f1e;
              }
          data-is-focusable={true}
          onClick={[Function]}
          onKeyDown={[Function]}
          onKeyPress={[Function]}
          onKeyUp={[Function]}
          onMouseDown={[Function]}
          onMouseUp={[Function]}
          type="button"
        >
          <div
            className=
                ms-Button-flexContainer
                {
                  align-items: center;
                  display: flex;
                  flex-wrap: nowrap;
                  height: 100%;
                  justify-content: center;
                }
          >
            <div
              className=
                  ms-Button-textContainer
                  {
                    flex-grow: 1;
                  }
            >
              <div
                className=
                    ms-Button-label
                    {
                      font-weight: 600;
                      line-height: 100%;
                      margin-bottom: 0;
                      margin-left: 4px;
                      margin-right: 4px;
                      margin-top: 0;
                    }
                id="id__2"
              >
                http://placehold.it/100x200
              </div>
            </div>
          </div>
        </button>
      </div>
    </div>
    <span
      aria-checked={false}
      className=

          {
            bottom: 0px;
            display: none;
            left: 0px;
            position: absolute;
            right: 0px;
            top: -1px;
          }
      data-selection-toggle={true}
      role="checkbox"
    />
  </div>
  <div
    aria-rowindex={2}
    className=
        ms-FocusZone
        ms-DetailsRow
        {
          -moz-osx-font-smoothing: grayscale;
          -webkit-font-smoothing: antialiased;
          animation-duration: 0.367s;
          animation-fill-mode: both;
          animation-name: keyframes from{opacity:0;}to{opacity:1;};
          animation-timing-function: cubic-bezier(.1,.25,.75,.9);
          background: #ffffff;
          border-bottom: 1px solid #f3f2f1;
          box-sizing: border-box;
<<<<<<< HEAD
          color: #605e5c;
          display: inline-flex;
=======
          color: #666666;
          display: block;
>>>>>>> ee9b6edf
          font-family: 'Segoe UI', 'Segoe UI Web (West European)', 'Segoe UI', -apple-system, BlinkMacSystemFont, 'Roboto', 'Helvetica Neue', sans-serif;
          font-size: 12px;
          font-weight: 400;
          min-height: 42px;
          min-width: 100%;
          outline: transparent;
          padding-bottom: 0px;
          padding-left: 0px;
          padding-right: 0px;
          padding-top: 0px;
          position: relative;
          text-align: left;
          vertical-align: top;
          white-space: nowrap;
          width: 100%;
        }
        &::-moz-focus-inner {
          border: 0;
        }
        .ms-Fabric--isFocusVisible &:focus:after {
          border: 1px solid #605e5c;
          bottom: 1px;
          content: "";
          left: 1px;
          outline: 1px solid #ffffff;
          position: absolute;
          right: 1px;
          top: 1px;
          z-index: 1;
        }
        ms-List-cell:first-child &:before {
          display: none;
        }
        &:hover {
          background: #f3f2f1;
        }
        &:hover $check {
          opacity: 1;
        }
    data-automationid="DetailsRow"
    data-focuszone-id="FocusZone5"
    data-is-draggable={false}
    data-is-focusable={true}
    data-item-index={1}
    data-selection-index={1}
    draggable={false}
    onFocus={[Function]}
    onKeyDown={[Function]}
    onMouseDownCapture={[Function]}
    role="row"
    style={
      Object {
        "minWidth": 0,
      }
    }
  >
    <div
<<<<<<< HEAD
      aria-colindex={1}
      className=
          ms-DetailsRow-cell
          ms-DetailsRow-cellCheck
          {
            box-sizing: border-box;
            display: inline-block;
            flex-shrink: 0;
            margin-top: -1px;
            min-height: 42px;
            outline: transparent;
            overflow: hidden;
            padding-bottom: 0px;
            padding-left: 0px;
            padding-right: 0px;
            padding-top: 1px;
            position: relative;
            text-overflow: ellipsis;
            vertical-align: top;
            white-space: nowrap;
          }
          &::-moz-focus-inner {
            border: 0;
          }
          .ms-Fabric--isFocusVisible &:focus:after {
            border: 1px solid #605e5c;
            bottom: 0px;
            content: "";
            left: 0px;
            outline: 1px solid #ffffff;
            position: absolute;
            right: 0px;
            top: 0px;
            z-index: 1;
          }
          & > button {
            max-width: 100%;
          }
          & [data-is-focusable='true'] {
            outline: transparent;
            position: relative;
          }
          & [data-is-focusable='true']::-moz-focus-inner {
            border: 0;
          }
          &$shimmer {
            border-bottom: 17.5px solid #ffffff;
            border-left: 12px solid #ffffff;
            border-right: 32px solid #ffffff;
            border-top: 17.5px solid #ffffff;
            padding-bottom: 0px;
            padding-left: 0px;
            padding-right: 0px;
            padding-top: 0px;
          }
          &$shimmerIconPlaceholder {
            border-bottom: 13px solid #ffffff;
            border-right: 8px solid #ffffff;
            border-top: 13px solid #ffffff;
          }
      data-selection-toggle={true}
      role="gridcell"
    >
      <div
        aria-checked={false}
        className=
            ms-DetailsRow-check

            {
              -moz-osx-font-smoothing: grayscale;
              -webkit-font-smoothing: antialiased;
              align-items: center;
              background-color: transparent;
              background: none;
              border: none;
              box-sizing: border-box;
              cursor: default;
              display: flex;
              font-family: 'Segoe UI', 'Segoe UI Web (West European)', 'Segoe UI', -apple-system, BlinkMacSystemFont, 'Roboto', 'Helvetica Neue', sans-serif;
              font-size: 12px;
              font-weight: 400;
              height: 42px;
              justify-content: center;
              margin-bottom: 0px;
              margin-left: 0px;
              margin-right: 0px;
              margin-top: 0px;
              opacity: 0;
              outline: transparent;
              padding-bottom: 0px;
              padding-left: 0px;
              padding-right: 0px;
              padding-top: 0px;
              position: relative;
              vertical-align: top;
              width: 40px;
            }
            &::-moz-focus-inner {
              border: 0;
            }
            .ms-Fabric--isFocusVisible &:focus:after {
              border: 1px solid #ffffff;
              bottom: 1px;
              content: "";
              left: 1px;
              outline: 1px solid #605e5c;
              position: absolute;
              right: 1px;
              top: 1px;
              z-index: 1;
            }
            &:hover {
              opacity: 1;
            }

        data-automationid="DetailsRowCheck"
        data-selection-toggle={true}
        role="checkbox"
      >
        <div
          className=
              ms-Check
              {
                -moz-osx-font-smoothing: grayscale;
                -webkit-font-smoothing: antialiased;
                font-family: 'Segoe UI', 'Segoe UI Web (West European)', 'Segoe UI', -apple-system, BlinkMacSystemFont, 'Roboto', 'Helvetica Neue', sans-serif;
                font-size: 14px;
                font-weight: 400;
                height: 18px;
                line-height: 1;
                position: relative;
                user-select: none;
                vertical-align: top;
                width: 18px;
              }
              &:before {
                background: #ffffff;
                border-radius: 50%;
                bottom: 1px;
                content: "";
                left: 1px;
                opacity: 1;
                position: absolute;
                right: 1px;
                top: 1px;
              }
              $checkHost:hover &, $checkHost:focus &, &:hover, &:focus {
                opacity: 1;
              }
        >
          <i
            className=
                ms-Check-circle
                {
                  -moz-osx-font-smoothing: grayscale;
                  -webkit-font-smoothing: antialiased;
                  color: #c8c6c4;
                  display: inline-block;
                  font-family: "FabricMDL2Icons";
                  font-size: 18px;
                  font-style: normal;
                  font-weight: normal;
                  height: 18px;
                  left: 0px;
                  position: absolute;
                  speak: none;
                  text-align: center;
                  top: 0px;
                  vertical-align: middle;
                  width: 18px;
                }
                @media screen and (-ms-high-contrast: active){& {
                  color: WindowText;
                }
            data-icon-name="CircleRing"
            role="presentation"
          >
            
          </i>
          <i
            className=
                ms-Check-check
                {
                  -moz-osx-font-smoothing: grayscale;
                  -webkit-font-smoothing: antialiased;
                  color: #c8c6c4;
                  display: inline-block;
                  font-family: "FabricMDL2Icons";
                  font-size: 16px;
                  font-style: normal;
                  font-weight: normal;
                  height: 18px;
                  left: .5px;
                  opacity: 0;
                  position: absolute;
                  speak: none;
                  text-align: center;
                  top: 0px;
                  vertical-align: middle;
                  width: 18px;
                }
                &:hover {
                  opacity: 1;
                }
                @media screen and (-ms-high-contrast: active){& {
                  -ms-high-contrast-adjust: none;
                }
            data-icon-name="StatusCircleCheckmark"
            role="presentation"
          >
            
          </i>
        </div>
      </div>
    </div>
    <div
=======
>>>>>>> ee9b6edf
      className=
          ms-DetailsRow-fields
          {
            align-items: stretch;
            display: flex;
          }
      data-automationid="DetailsRowFields"
      role="presentation"
    >
      <div
        aria-colindex={1}
        className=
            ms-DetailsRow-cell
            {
              box-sizing: border-box;
              display: inline-block;
              min-height: 42px;
              outline: transparent;
              overflow: hidden;
              padding-bottom: 11px;
              padding-left: 12px;
              padding-top: 11px;
              position: relative;
              text-overflow: ellipsis;
              vertical-align: top;
              white-space: nowrap;
            }
            &::-moz-focus-inner {
              border: 0;
            }
            .ms-Fabric--isFocusVisible &:focus:after {
              border: 1px solid #605e5c;
              bottom: 0px;
              content: "";
              left: 0px;
              outline: 1px solid #ffffff;
              position: absolute;
              right: 0px;
              top: 0px;
              z-index: 1;
            }
            & > button {
              max-width: 100%;
            }
            & [data-is-focusable='true'] {
              outline: transparent;
              position: relative;
            }
            & [data-is-focusable='true']::-moz-focus-inner {
              border: 0;
            }
            &$shimmer {
              border-bottom: 17.5px solid #ffffff;
              border-left: 12px solid #ffffff;
              border-right: 32px solid #ffffff;
              border-top: 17.5px solid #ffffff;
              padding-bottom: 0px;
              padding-left: 0px;
              padding-right: 0px;
              padding-top: 0px;
            }
            &$shimmerIconPlaceholder {
              border-bottom: 13px solid #ffffff;
              border-right: 8px solid #ffffff;
              border-top: 13px solid #ffffff;
            }
            {
              padding-right: 8px;
            }
        data-automation-key="name"
        data-automationid="DetailsRowCell"
        role="gridcell"
        style={
          Object {
            "width": "auto",
          }
        }
      >
        Item-1
      </div>
      <div
        aria-colindex={2}
        className=
            ms-DetailsRow-cell
            {
              box-sizing: border-box;
              display: inline-block;
              min-height: 42px;
              outline: transparent;
              overflow: hidden;
              padding-bottom: 11px;
              padding-left: 12px;
              padding-top: 11px;
              position: relative;
              text-overflow: ellipsis;
              vertical-align: top;
              white-space: nowrap;
            }
            &::-moz-focus-inner {
              border: 0;
            }
            .ms-Fabric--isFocusVisible &:focus:after {
              border: 1px solid #605e5c;
              bottom: 0px;
              content: "";
              left: 0px;
              outline: 1px solid #ffffff;
              position: absolute;
              right: 0px;
              top: 0px;
              z-index: 1;
            }
            & > button {
              max-width: 100%;
            }
            & [data-is-focusable='true'] {
              outline: transparent;
              position: relative;
            }
            & [data-is-focusable='true']::-moz-focus-inner {
              border: 0;
            }
            &$shimmer {
              border-bottom: 17.5px solid #ffffff;
              border-left: 12px solid #ffffff;
              border-right: 32px solid #ffffff;
              border-top: 17.5px solid #ffffff;
              padding-bottom: 0px;
              padding-left: 0px;
              padding-right: 0px;
              padding-top: 0px;
            }
            &$shimmerIconPlaceholder {
              border-bottom: 13px solid #ffffff;
              border-right: 8px solid #ffffff;
              border-top: 13px solid #ffffff;
            }
            {
              padding-right: 8px;
            }
        data-automation-key="link"
        data-automationid="DetailsRowCell"
        role="gridcell"
        style={
          Object {
            "width": "auto",
          }
        }
      >
        <a
          className=
              ms-Link
              {
                -moz-osx-font-smoothing: grayscale;
                -webkit-font-smoothing: antialiased;
                color: #0078d4;
                font-family: 'Segoe UI', 'Segoe UI Web (West European)', 'Segoe UI', -apple-system, BlinkMacSystemFont, 'Roboto', 'Helvetica Neue', sans-serif;
                font-size: inherit;
                font-weight: inherit;
                outline: none;
                text-decoration: none;
              }
              .ms-Fabric--isFocusVisible &:focus {
                box-shadow: 0 0 0 1px #605e5c inset;
              }
              @media screen and (-ms-high-contrast: active){.ms-Fabric--isFocusVisible &:focus {
                outline: 1px solid WindowText;
              }
              @media screen and (-ms-high-contrast: active){& {
                border-bottom: none;
              }
              &:active, &:hover, &:active:hover {
                color: #004578;
                text-decoration: underline;
              }
              &:focus {
                color: #0078d4;
              }
          href="http://placehold.it/100x201"
          onClick={[Function]}
        >
          http://placehold.it/100x201
        </a>
      </div>
      <div
        aria-colindex={3}
        className=
            ms-DetailsRow-cell
            {
              box-sizing: border-box;
              display: inline-block;
              min-height: 42px;
              outline: transparent;
              overflow: hidden;
              padding-bottom: 11px;
              padding-left: 12px;
              padding-top: 11px;
              position: relative;
              text-overflow: ellipsis;
              vertical-align: top;
              white-space: nowrap;
            }
            &::-moz-focus-inner {
              border: 0;
            }
            .ms-Fabric--isFocusVisible &:focus:after {
              border: 1px solid #605e5c;
              bottom: 0px;
              content: "";
              left: 0px;
              outline: 1px solid #ffffff;
              position: absolute;
              right: 0px;
              top: 0px;
              z-index: 1;
            }
            & > button {
              max-width: 100%;
            }
            & [data-is-focusable='true'] {
              outline: transparent;
              position: relative;
            }
            & [data-is-focusable='true']::-moz-focus-inner {
              border: 0;
            }
            &$shimmer {
              border-bottom: 17.5px solid #ffffff;
              border-left: 12px solid #ffffff;
              border-right: 32px solid #ffffff;
              border-top: 17.5px solid #ffffff;
              padding-bottom: 0px;
              padding-left: 0px;
              padding-right: 0px;
              padding-top: 0px;
            }
            &$shimmerIconPlaceholder {
              border-bottom: 13px solid #ffffff;
              border-right: 8px solid #ffffff;
              border-top: 13px solid #ffffff;
            }
            {
              padding-right: 8px;
            }
        data-automation-key="link"
        data-automationid="DetailsRowCell"
        role="gridcell"
        style={
          Object {
            "width": "auto",
          }
        }
      >
        <button
          className=
              ms-Button
              ms-Button--default
              {
                -moz-osx-font-smoothing: grayscale;
                -webkit-font-smoothing: antialiased;
                background-color: #ffffff;
                border-radius: 2px;
                border: 1px solid #8a8886;
                box-sizing: border-box;
                color: #323130;
                cursor: pointer;
                display: inline-block;
                font-family: 'Segoe UI', 'Segoe UI Web (West European)', 'Segoe UI', -apple-system, BlinkMacSystemFont, 'Roboto', 'Helvetica Neue', sans-serif;
                font-size: 14px;
                font-weight: 400;
                height: 32px;
                min-width: 80px;
                outline: transparent;
                padding-bottom: 0;
                padding-left: 16px;
                padding-right: 16px;
                padding-top: 0;
                position: relative;
                text-align: center;
                text-decoration: none;
                user-select: none;
                vertical-align: top;
              }
              &::-moz-focus-inner {
                border: 0;
              }
              .ms-Fabric--isFocusVisible &:focus:after {
                border: 1px solid transparent;
                bottom: 2px;
                content: "";
                left: 2px;
                outline: 1px solid #605e5c;
                position: absolute;
                right: 2px;
                top: 2px;
                z-index: 1;
              }
              @media screen and (-ms-high-contrast: active){.ms-Fabric--isFocusVisible &:focus:after {
                border: none;
                bottom: -2px;
                left: -2px;
                outline-color: ButtonText;
                right: -2px;
                top: -2px;
              }
              &:active > * {
                left: 0px;
                position: relative;
                top: 0px;
              }
              &:hover {
                background-color: #f3f2f1;
                color: #201f1e;
              }
              @media screen and (-ms-high-contrast: active){&:hover {
                border-color: Highlight;
                color: Highlight;
              }
              &:active {
                background-color: #edebe9;
                color: #201f1e;
              }
          data-is-focusable={true}
          onClick={[Function]}
          onKeyDown={[Function]}
          onKeyPress={[Function]}
          onKeyUp={[Function]}
          onMouseDown={[Function]}
          onMouseUp={[Function]}
          type="button"
        >
          <div
            className=
                ms-Button-flexContainer
                {
                  align-items: center;
                  display: flex;
                  flex-wrap: nowrap;
                  height: 100%;
                  justify-content: center;
                }
          >
            <div
              className=
                  ms-Button-textContainer
                  {
                    flex-grow: 1;
                  }
            >
              <div
                className=
                    ms-Button-label
                    {
                      font-weight: 600;
                      line-height: 100%;
                      margin-bottom: 0;
                      margin-left: 4px;
                      margin-right: 4px;
                      margin-top: 0;
                    }
                id="id__6"
              >
                http://placehold.it/100x201
              </div>
            </div>
          </div>
        </button>
      </div>
    </div>
    <span
      aria-checked={false}
      className=

          {
            bottom: 0px;
            display: none;
            left: 0px;
            position: absolute;
            right: 0px;
            top: -1px;
          }
      data-selection-toggle={true}
      role="checkbox"
    />
  </div>
  <div
    aria-rowindex={3}
    className=
        ms-FocusZone
        ms-DetailsRow
        {
          -moz-osx-font-smoothing: grayscale;
          -webkit-font-smoothing: antialiased;
          animation-duration: 0.367s;
          animation-fill-mode: both;
          animation-name: keyframes from{opacity:0;}to{opacity:1;};
          animation-timing-function: cubic-bezier(.1,.25,.75,.9);
          background: #ffffff;
          border-bottom: 1px solid #f3f2f1;
          box-sizing: border-box;
<<<<<<< HEAD
          color: #605e5c;
          display: inline-flex;
=======
          color: #666666;
          display: block;
>>>>>>> ee9b6edf
          font-family: 'Segoe UI', 'Segoe UI Web (West European)', 'Segoe UI', -apple-system, BlinkMacSystemFont, 'Roboto', 'Helvetica Neue', sans-serif;
          font-size: 12px;
          font-weight: 400;
          min-height: 42px;
          min-width: 100%;
          outline: transparent;
          padding-bottom: 0px;
          padding-left: 0px;
          padding-right: 0px;
          padding-top: 0px;
          position: relative;
          text-align: left;
          vertical-align: top;
          white-space: nowrap;
          width: 100%;
        }
        &::-moz-focus-inner {
          border: 0;
        }
        .ms-Fabric--isFocusVisible &:focus:after {
          border: 1px solid #605e5c;
          bottom: 1px;
          content: "";
          left: 1px;
          outline: 1px solid #ffffff;
          position: absolute;
          right: 1px;
          top: 1px;
          z-index: 1;
        }
        ms-List-cell:first-child &:before {
          display: none;
        }
        &:hover {
          background: #f3f2f1;
        }
        &:hover $check {
          opacity: 1;
        }
    data-automationid="DetailsRow"
    data-focuszone-id="FocusZone9"
    data-is-draggable={false}
    data-is-focusable={true}
    data-item-index={2}
    data-selection-index={2}
    draggable={false}
    onFocus={[Function]}
    onKeyDown={[Function]}
    onMouseDownCapture={[Function]}
    role="row"
    style={
      Object {
        "minWidth": 0,
      }
    }
  >
    <div
<<<<<<< HEAD
      aria-colindex={1}
      className=
          ms-DetailsRow-cell
          ms-DetailsRow-cellCheck
          {
            box-sizing: border-box;
            display: inline-block;
            flex-shrink: 0;
            margin-top: -1px;
            min-height: 42px;
            outline: transparent;
            overflow: hidden;
            padding-bottom: 0px;
            padding-left: 0px;
            padding-right: 0px;
            padding-top: 1px;
            position: relative;
            text-overflow: ellipsis;
            vertical-align: top;
            white-space: nowrap;
          }
          &::-moz-focus-inner {
            border: 0;
          }
          .ms-Fabric--isFocusVisible &:focus:after {
            border: 1px solid #605e5c;
            bottom: 0px;
            content: "";
            left: 0px;
            outline: 1px solid #ffffff;
            position: absolute;
            right: 0px;
            top: 0px;
            z-index: 1;
          }
          & > button {
            max-width: 100%;
          }
          & [data-is-focusable='true'] {
            outline: transparent;
            position: relative;
          }
          & [data-is-focusable='true']::-moz-focus-inner {
            border: 0;
          }
          &$shimmer {
            border-bottom: 17.5px solid #ffffff;
            border-left: 12px solid #ffffff;
            border-right: 32px solid #ffffff;
            border-top: 17.5px solid #ffffff;
            padding-bottom: 0px;
            padding-left: 0px;
            padding-right: 0px;
            padding-top: 0px;
          }
          &$shimmerIconPlaceholder {
            border-bottom: 13px solid #ffffff;
            border-right: 8px solid #ffffff;
            border-top: 13px solid #ffffff;
          }
      data-selection-toggle={true}
      role="gridcell"
    >
      <div
        aria-checked={false}
        className=
            ms-DetailsRow-check

            {
              -moz-osx-font-smoothing: grayscale;
              -webkit-font-smoothing: antialiased;
              align-items: center;
              background-color: transparent;
              background: none;
              border: none;
              box-sizing: border-box;
              cursor: default;
              display: flex;
              font-family: 'Segoe UI', 'Segoe UI Web (West European)', 'Segoe UI', -apple-system, BlinkMacSystemFont, 'Roboto', 'Helvetica Neue', sans-serif;
              font-size: 12px;
              font-weight: 400;
              height: 42px;
              justify-content: center;
              margin-bottom: 0px;
              margin-left: 0px;
              margin-right: 0px;
              margin-top: 0px;
              opacity: 0;
              outline: transparent;
              padding-bottom: 0px;
              padding-left: 0px;
              padding-right: 0px;
              padding-top: 0px;
              position: relative;
              vertical-align: top;
              width: 40px;
            }
            &::-moz-focus-inner {
              border: 0;
            }
            .ms-Fabric--isFocusVisible &:focus:after {
              border: 1px solid #ffffff;
              bottom: 1px;
              content: "";
              left: 1px;
              outline: 1px solid #605e5c;
              position: absolute;
              right: 1px;
              top: 1px;
              z-index: 1;
            }
            &:hover {
              opacity: 1;
            }

        data-automationid="DetailsRowCheck"
        data-selection-toggle={true}
        role="checkbox"
      >
        <div
          className=
              ms-Check
              {
                -moz-osx-font-smoothing: grayscale;
                -webkit-font-smoothing: antialiased;
                font-family: 'Segoe UI', 'Segoe UI Web (West European)', 'Segoe UI', -apple-system, BlinkMacSystemFont, 'Roboto', 'Helvetica Neue', sans-serif;
                font-size: 14px;
                font-weight: 400;
                height: 18px;
                line-height: 1;
                position: relative;
                user-select: none;
                vertical-align: top;
                width: 18px;
              }
              &:before {
                background: #ffffff;
                border-radius: 50%;
                bottom: 1px;
                content: "";
                left: 1px;
                opacity: 1;
                position: absolute;
                right: 1px;
                top: 1px;
              }
              $checkHost:hover &, $checkHost:focus &, &:hover, &:focus {
                opacity: 1;
              }
        >
          <i
            className=
                ms-Check-circle
                {
                  -moz-osx-font-smoothing: grayscale;
                  -webkit-font-smoothing: antialiased;
                  color: #c8c6c4;
                  display: inline-block;
                  font-family: "FabricMDL2Icons";
                  font-size: 18px;
                  font-style: normal;
                  font-weight: normal;
                  height: 18px;
                  left: 0px;
                  position: absolute;
                  speak: none;
                  text-align: center;
                  top: 0px;
                  vertical-align: middle;
                  width: 18px;
                }
                @media screen and (-ms-high-contrast: active){& {
                  color: WindowText;
                }
            data-icon-name="CircleRing"
            role="presentation"
          >
            
          </i>
          <i
            className=
                ms-Check-check
                {
                  -moz-osx-font-smoothing: grayscale;
                  -webkit-font-smoothing: antialiased;
                  color: #c8c6c4;
                  display: inline-block;
                  font-family: "FabricMDL2Icons";
                  font-size: 16px;
                  font-style: normal;
                  font-weight: normal;
                  height: 18px;
                  left: .5px;
                  opacity: 0;
                  position: absolute;
                  speak: none;
                  text-align: center;
                  top: 0px;
                  vertical-align: middle;
                  width: 18px;
                }
                &:hover {
                  opacity: 1;
                }
                @media screen and (-ms-high-contrast: active){& {
                  -ms-high-contrast-adjust: none;
                }
            data-icon-name="StatusCircleCheckmark"
            role="presentation"
          >
            
          </i>
        </div>
      </div>
    </div>
    <div
=======
>>>>>>> ee9b6edf
      className=
          ms-DetailsRow-fields
          {
            align-items: stretch;
            display: flex;
          }
      data-automationid="DetailsRowFields"
      role="presentation"
    >
      <div
        aria-colindex={1}
        className=
            ms-DetailsRow-cell
            {
              box-sizing: border-box;
              display: inline-block;
              min-height: 42px;
              outline: transparent;
              overflow: hidden;
              padding-bottom: 11px;
              padding-left: 12px;
              padding-top: 11px;
              position: relative;
              text-overflow: ellipsis;
              vertical-align: top;
              white-space: nowrap;
            }
            &::-moz-focus-inner {
              border: 0;
            }
            .ms-Fabric--isFocusVisible &:focus:after {
              border: 1px solid #605e5c;
              bottom: 0px;
              content: "";
              left: 0px;
              outline: 1px solid #ffffff;
              position: absolute;
              right: 0px;
              top: 0px;
              z-index: 1;
            }
            & > button {
              max-width: 100%;
            }
            & [data-is-focusable='true'] {
              outline: transparent;
              position: relative;
            }
            & [data-is-focusable='true']::-moz-focus-inner {
              border: 0;
            }
            &$shimmer {
              border-bottom: 17.5px solid #ffffff;
              border-left: 12px solid #ffffff;
              border-right: 32px solid #ffffff;
              border-top: 17.5px solid #ffffff;
              padding-bottom: 0px;
              padding-left: 0px;
              padding-right: 0px;
              padding-top: 0px;
            }
            &$shimmerIconPlaceholder {
              border-bottom: 13px solid #ffffff;
              border-right: 8px solid #ffffff;
              border-top: 13px solid #ffffff;
            }
            {
              padding-right: 8px;
            }
        data-automation-key="name"
        data-automationid="DetailsRowCell"
        role="gridcell"
        style={
          Object {
            "width": "auto",
          }
        }
      >
        Item-2
      </div>
      <div
        aria-colindex={2}
        className=
            ms-DetailsRow-cell
            {
              box-sizing: border-box;
              display: inline-block;
              min-height: 42px;
              outline: transparent;
              overflow: hidden;
              padding-bottom: 11px;
              padding-left: 12px;
              padding-top: 11px;
              position: relative;
              text-overflow: ellipsis;
              vertical-align: top;
              white-space: nowrap;
            }
            &::-moz-focus-inner {
              border: 0;
            }
            .ms-Fabric--isFocusVisible &:focus:after {
              border: 1px solid #605e5c;
              bottom: 0px;
              content: "";
              left: 0px;
              outline: 1px solid #ffffff;
              position: absolute;
              right: 0px;
              top: 0px;
              z-index: 1;
            }
            & > button {
              max-width: 100%;
            }
            & [data-is-focusable='true'] {
              outline: transparent;
              position: relative;
            }
            & [data-is-focusable='true']::-moz-focus-inner {
              border: 0;
            }
            &$shimmer {
              border-bottom: 17.5px solid #ffffff;
              border-left: 12px solid #ffffff;
              border-right: 32px solid #ffffff;
              border-top: 17.5px solid #ffffff;
              padding-bottom: 0px;
              padding-left: 0px;
              padding-right: 0px;
              padding-top: 0px;
            }
            &$shimmerIconPlaceholder {
              border-bottom: 13px solid #ffffff;
              border-right: 8px solid #ffffff;
              border-top: 13px solid #ffffff;
            }
            {
              padding-right: 8px;
            }
        data-automation-key="link"
        data-automationid="DetailsRowCell"
        role="gridcell"
        style={
          Object {
            "width": "auto",
          }
        }
      >
        <a
          className=
              ms-Link
              {
                -moz-osx-font-smoothing: grayscale;
                -webkit-font-smoothing: antialiased;
                color: #0078d4;
                font-family: 'Segoe UI', 'Segoe UI Web (West European)', 'Segoe UI', -apple-system, BlinkMacSystemFont, 'Roboto', 'Helvetica Neue', sans-serif;
                font-size: inherit;
                font-weight: inherit;
                outline: none;
                text-decoration: none;
              }
              .ms-Fabric--isFocusVisible &:focus {
                box-shadow: 0 0 0 1px #605e5c inset;
              }
              @media screen and (-ms-high-contrast: active){.ms-Fabric--isFocusVisible &:focus {
                outline: 1px solid WindowText;
              }
              @media screen and (-ms-high-contrast: active){& {
                border-bottom: none;
              }
              &:active, &:hover, &:active:hover {
                color: #004578;
                text-decoration: underline;
              }
              &:focus {
                color: #0078d4;
              }
          href="http://placehold.it/100x202"
          onClick={[Function]}
        >
          http://placehold.it/100x202
        </a>
      </div>
      <div
        aria-colindex={3}
        className=
            ms-DetailsRow-cell
            {
              box-sizing: border-box;
              display: inline-block;
              min-height: 42px;
              outline: transparent;
              overflow: hidden;
              padding-bottom: 11px;
              padding-left: 12px;
              padding-top: 11px;
              position: relative;
              text-overflow: ellipsis;
              vertical-align: top;
              white-space: nowrap;
            }
            &::-moz-focus-inner {
              border: 0;
            }
            .ms-Fabric--isFocusVisible &:focus:after {
              border: 1px solid #605e5c;
              bottom: 0px;
              content: "";
              left: 0px;
              outline: 1px solid #ffffff;
              position: absolute;
              right: 0px;
              top: 0px;
              z-index: 1;
            }
            & > button {
              max-width: 100%;
            }
            & [data-is-focusable='true'] {
              outline: transparent;
              position: relative;
            }
            & [data-is-focusable='true']::-moz-focus-inner {
              border: 0;
            }
            &$shimmer {
              border-bottom: 17.5px solid #ffffff;
              border-left: 12px solid #ffffff;
              border-right: 32px solid #ffffff;
              border-top: 17.5px solid #ffffff;
              padding-bottom: 0px;
              padding-left: 0px;
              padding-right: 0px;
              padding-top: 0px;
            }
            &$shimmerIconPlaceholder {
              border-bottom: 13px solid #ffffff;
              border-right: 8px solid #ffffff;
              border-top: 13px solid #ffffff;
            }
            {
              padding-right: 8px;
            }
        data-automation-key="link"
        data-automationid="DetailsRowCell"
        role="gridcell"
        style={
          Object {
            "width": "auto",
          }
        }
      >
        <button
          className=
              ms-Button
              ms-Button--default
              {
                -moz-osx-font-smoothing: grayscale;
                -webkit-font-smoothing: antialiased;
                background-color: #ffffff;
                border-radius: 2px;
                border: 1px solid #8a8886;
                box-sizing: border-box;
                color: #323130;
                cursor: pointer;
                display: inline-block;
                font-family: 'Segoe UI', 'Segoe UI Web (West European)', 'Segoe UI', -apple-system, BlinkMacSystemFont, 'Roboto', 'Helvetica Neue', sans-serif;
                font-size: 14px;
                font-weight: 400;
                height: 32px;
                min-width: 80px;
                outline: transparent;
                padding-bottom: 0;
                padding-left: 16px;
                padding-right: 16px;
                padding-top: 0;
                position: relative;
                text-align: center;
                text-decoration: none;
                user-select: none;
                vertical-align: top;
              }
              &::-moz-focus-inner {
                border: 0;
              }
              .ms-Fabric--isFocusVisible &:focus:after {
                border: 1px solid transparent;
                bottom: 2px;
                content: "";
                left: 2px;
                outline: 1px solid #605e5c;
                position: absolute;
                right: 2px;
                top: 2px;
                z-index: 1;
              }
              @media screen and (-ms-high-contrast: active){.ms-Fabric--isFocusVisible &:focus:after {
                border: none;
                bottom: -2px;
                left: -2px;
                outline-color: ButtonText;
                right: -2px;
                top: -2px;
              }
              &:active > * {
                left: 0px;
                position: relative;
                top: 0px;
              }
              &:hover {
                background-color: #f3f2f1;
                color: #201f1e;
              }
              @media screen and (-ms-high-contrast: active){&:hover {
                border-color: Highlight;
                color: Highlight;
              }
              &:active {
                background-color: #edebe9;
                color: #201f1e;
              }
          data-is-focusable={true}
          onClick={[Function]}
          onKeyDown={[Function]}
          onKeyPress={[Function]}
          onKeyUp={[Function]}
          onMouseDown={[Function]}
          onMouseUp={[Function]}
          type="button"
        >
          <div
            className=
                ms-Button-flexContainer
                {
                  align-items: center;
                  display: flex;
                  flex-wrap: nowrap;
                  height: 100%;
                  justify-content: center;
                }
          >
            <div
              className=
                  ms-Button-textContainer
                  {
                    flex-grow: 1;
                  }
            >
              <div
                className=
                    ms-Button-label
                    {
                      font-weight: 600;
                      line-height: 100%;
                      margin-bottom: 0;
                      margin-left: 4px;
                      margin-right: 4px;
                      margin-top: 0;
                    }
                id="id__10"
              >
                http://placehold.it/100x202
              </div>
            </div>
          </div>
        </button>
      </div>
    </div>
    <span
      aria-checked={false}
      className=

          {
            bottom: 0px;
            display: none;
            left: 0px;
            position: absolute;
            right: 0px;
            top: -1px;
          }
      data-selection-toggle={true}
      role="checkbox"
    />
  </div>
  <div
    aria-rowindex={4}
    className=
        ms-FocusZone
        ms-DetailsRow
        {
          -moz-osx-font-smoothing: grayscale;
          -webkit-font-smoothing: antialiased;
          animation-duration: 0.367s;
          animation-fill-mode: both;
          animation-name: keyframes from{opacity:0;}to{opacity:1;};
          animation-timing-function: cubic-bezier(.1,.25,.75,.9);
          background: #ffffff;
          border-bottom: 1px solid #f3f2f1;
          box-sizing: border-box;
<<<<<<< HEAD
          color: #605e5c;
          display: inline-flex;
=======
          color: #666666;
          display: block;
>>>>>>> ee9b6edf
          font-family: 'Segoe UI', 'Segoe UI Web (West European)', 'Segoe UI', -apple-system, BlinkMacSystemFont, 'Roboto', 'Helvetica Neue', sans-serif;
          font-size: 12px;
          font-weight: 400;
          min-height: 42px;
          min-width: 100%;
          outline: transparent;
          padding-bottom: 0px;
          padding-left: 0px;
          padding-right: 0px;
          padding-top: 0px;
          position: relative;
          text-align: left;
          vertical-align: top;
          white-space: nowrap;
          width: 100%;
        }
        &::-moz-focus-inner {
          border: 0;
        }
        .ms-Fabric--isFocusVisible &:focus:after {
          border: 1px solid #605e5c;
          bottom: 1px;
          content: "";
          left: 1px;
          outline: 1px solid #ffffff;
          position: absolute;
          right: 1px;
          top: 1px;
          z-index: 1;
        }
        ms-List-cell:first-child &:before {
          display: none;
        }
        &:hover {
          background: #f3f2f1;
        }
        &:hover $check {
          opacity: 1;
        }
    data-automationid="DetailsRow"
    data-focuszone-id="FocusZone13"
    data-is-draggable={false}
    data-is-focusable={true}
    data-item-index={3}
    data-selection-index={3}
    draggable={false}
    onFocus={[Function]}
    onKeyDown={[Function]}
    onMouseDownCapture={[Function]}
    role="row"
    style={
      Object {
        "minWidth": 0,
      }
    }
  >
    <div
      className=
          ms-DetailsRow-fields
          {
<<<<<<< HEAD
            box-sizing: border-box;
            display: inline-block;
            flex-shrink: 0;
            margin-top: -1px;
            min-height: 42px;
            outline: transparent;
            overflow: hidden;
            padding-bottom: 0px;
            padding-left: 0px;
            padding-right: 0px;
            padding-top: 1px;
            position: relative;
            text-overflow: ellipsis;
            vertical-align: top;
            white-space: nowrap;
          }
          &::-moz-focus-inner {
            border: 0;
          }
          .ms-Fabric--isFocusVisible &:focus:after {
            border: 1px solid #605e5c;
            bottom: 0px;
            content: "";
            left: 0px;
            outline: 1px solid #ffffff;
            position: absolute;
            right: 0px;
            top: 0px;
            z-index: 1;
          }
          & > button {
            max-width: 100%;
          }
          & [data-is-focusable='true'] {
            outline: transparent;
            position: relative;
          }
          & [data-is-focusable='true']::-moz-focus-inner {
            border: 0;
          }
          &$shimmer {
            border-bottom: 17.5px solid #ffffff;
            border-left: 12px solid #ffffff;
            border-right: 32px solid #ffffff;
            border-top: 17.5px solid #ffffff;
            padding-bottom: 0px;
            padding-left: 0px;
            padding-right: 0px;
            padding-top: 0px;
          }
          &$shimmerIconPlaceholder {
            border-bottom: 13px solid #ffffff;
            border-right: 8px solid #ffffff;
            border-top: 13px solid #ffffff;
=======
            align-items: stretch;
            display: flex;
>>>>>>> ee9b6edf
          }
      data-automationid="DetailsRowFields"
      role="presentation"
    >
      <div
        aria-colindex={1}
        className=
            ms-DetailsRow-cell
            {
              box-sizing: border-box;
              display: inline-block;
              min-height: 42px;
              outline: transparent;
              overflow: hidden;
              padding-bottom: 11px;
              padding-left: 12px;
              padding-top: 11px;
              position: relative;
              text-overflow: ellipsis;
              vertical-align: top;
              white-space: nowrap;
            }
            &::-moz-focus-inner {
              border: 0;
            }
            .ms-Fabric--isFocusVisible &:focus:after {
<<<<<<< HEAD
              border: 1px solid #ffffff;
              bottom: 1px;
              content: "";
              left: 1px;
              outline: 1px solid #605e5c;
              position: absolute;
              right: 1px;
              top: 1px;
              z-index: 1;
            }
            &:hover {
              opacity: 1;
            }

        data-automationid="DetailsRowCheck"
        data-selection-toggle={true}
        role="checkbox"
      >
        <div
          className=
              ms-Check
              {
                -moz-osx-font-smoothing: grayscale;
                -webkit-font-smoothing: antialiased;
                font-family: 'Segoe UI', 'Segoe UI Web (West European)', 'Segoe UI', -apple-system, BlinkMacSystemFont, 'Roboto', 'Helvetica Neue', sans-serif;
                font-size: 14px;
                font-weight: 400;
                height: 18px;
                line-height: 1;
                position: relative;
                user-select: none;
                vertical-align: top;
                width: 18px;
              }
              &:before {
                background: #ffffff;
                border-radius: 50%;
                bottom: 1px;
                content: "";
                left: 1px;
                opacity: 1;
                position: absolute;
                right: 1px;
                top: 1px;
              }
              $checkHost:hover &, $checkHost:focus &, &:hover, &:focus {
                opacity: 1;
              }
        >
          <i
            className=
                ms-Check-circle
                {
                  -moz-osx-font-smoothing: grayscale;
                  -webkit-font-smoothing: antialiased;
                  color: #c8c6c4;
                  display: inline-block;
                  font-family: "FabricMDL2Icons";
                  font-size: 18px;
                  font-style: normal;
                  font-weight: normal;
                  height: 18px;
                  left: 0px;
                  position: absolute;
                  speak: none;
                  text-align: center;
                  top: 0px;
                  vertical-align: middle;
                  width: 18px;
                }
                @media screen and (-ms-high-contrast: active){& {
                  color: WindowText;
                }
            data-icon-name="CircleRing"
            role="presentation"
          >
            
          </i>
          <i
            className=
                ms-Check-check
                {
                  -moz-osx-font-smoothing: grayscale;
                  -webkit-font-smoothing: antialiased;
                  color: #c8c6c4;
                  display: inline-block;
                  font-family: "FabricMDL2Icons";
                  font-size: 16px;
                  font-style: normal;
                  font-weight: normal;
                  height: 18px;
                  left: .5px;
                  opacity: 0;
                  position: absolute;
                  speak: none;
                  text-align: center;
                  top: 0px;
                  vertical-align: middle;
                  width: 18px;
                }
                &:hover {
                  opacity: 1;
                }
                @media screen and (-ms-high-contrast: active){& {
                  -ms-high-contrast-adjust: none;
                }
            data-icon-name="StatusCircleCheckmark"
            role="presentation"
          >
            
          </i>
        </div>
      </div>
    </div>
    <div
      className=
          ms-DetailsRow-fields
          {
            align-items: stretch;
            display: flex;
          }
      data-automationid="DetailsRowFields"
      role="presentation"
    >
      <div
        aria-colindex={2}
        className=
            ms-DetailsRow-cell
            {
              box-sizing: border-box;
              display: inline-block;
              min-height: 42px;
              outline: transparent;
              overflow: hidden;
              padding-bottom: 11px;
              padding-left: 12px;
              padding-top: 11px;
              position: relative;
              text-overflow: ellipsis;
              vertical-align: top;
              white-space: nowrap;
            }
            &::-moz-focus-inner {
              border: 0;
            }
            .ms-Fabric--isFocusVisible &:focus:after {
              border: 1px solid #605e5c;
=======
              border: 1px solid #666666;
>>>>>>> ee9b6edf
              bottom: 0px;
              content: "";
              left: 0px;
              outline: 1px solid #ffffff;
              position: absolute;
              right: 0px;
              top: 0px;
              z-index: 1;
            }
            & > button {
              max-width: 100%;
            }
            & [data-is-focusable='true'] {
              outline: transparent;
              position: relative;
            }
            & [data-is-focusable='true']::-moz-focus-inner {
              border: 0;
            }
            &$shimmer {
              border-bottom: 17.5px solid #ffffff;
              border-left: 12px solid #ffffff;
              border-right: 32px solid #ffffff;
              border-top: 17.5px solid #ffffff;
              padding-bottom: 0px;
              padding-left: 0px;
              padding-right: 0px;
              padding-top: 0px;
            }
            &$shimmerIconPlaceholder {
              border-bottom: 13px solid #ffffff;
              border-right: 8px solid #ffffff;
              border-top: 13px solid #ffffff;
            }
            {
              padding-right: 8px;
            }
        data-automation-key="name"
        data-automationid="DetailsRowCell"
        role="gridcell"
        style={
          Object {
            "width": "auto",
          }
        }
      >
        Item-3
      </div>
      <div
        aria-colindex={2}
        className=
            ms-DetailsRow-cell
            {
              box-sizing: border-box;
              display: inline-block;
              min-height: 42px;
              outline: transparent;
              overflow: hidden;
              padding-bottom: 11px;
              padding-left: 12px;
              padding-top: 11px;
              position: relative;
              text-overflow: ellipsis;
              vertical-align: top;
              white-space: nowrap;
            }
            &::-moz-focus-inner {
              border: 0;
            }
            .ms-Fabric--isFocusVisible &:focus:after {
              border: 1px solid #605e5c;
              bottom: 0px;
              content: "";
              left: 0px;
              outline: 1px solid #ffffff;
              position: absolute;
              right: 0px;
              top: 0px;
              z-index: 1;
            }
            & > button {
              max-width: 100%;
            }
            & [data-is-focusable='true'] {
              outline: transparent;
              position: relative;
            }
            & [data-is-focusable='true']::-moz-focus-inner {
              border: 0;
            }
            &$shimmer {
              border-bottom: 17.5px solid #ffffff;
              border-left: 12px solid #ffffff;
              border-right: 32px solid #ffffff;
              border-top: 17.5px solid #ffffff;
              padding-bottom: 0px;
              padding-left: 0px;
              padding-right: 0px;
              padding-top: 0px;
            }
            &$shimmerIconPlaceholder {
              border-bottom: 13px solid #ffffff;
              border-right: 8px solid #ffffff;
              border-top: 13px solid #ffffff;
            }
            {
              padding-right: 8px;
            }
        data-automation-key="link"
        data-automationid="DetailsRowCell"
        role="gridcell"
        style={
          Object {
            "width": "auto",
          }
        }
      >
        <a
          className=
              ms-Link
              {
                -moz-osx-font-smoothing: grayscale;
                -webkit-font-smoothing: antialiased;
                color: #0078d4;
                font-family: 'Segoe UI', 'Segoe UI Web (West European)', 'Segoe UI', -apple-system, BlinkMacSystemFont, 'Roboto', 'Helvetica Neue', sans-serif;
                font-size: inherit;
                font-weight: inherit;
                outline: none;
                text-decoration: none;
              }
              .ms-Fabric--isFocusVisible &:focus {
                box-shadow: 0 0 0 1px #605e5c inset;
              }
              @media screen and (-ms-high-contrast: active){.ms-Fabric--isFocusVisible &:focus {
                outline: 1px solid WindowText;
              }
              @media screen and (-ms-high-contrast: active){& {
                border-bottom: none;
              }
              &:active, &:hover, &:active:hover {
                color: #004578;
                text-decoration: underline;
              }
              &:focus {
                color: #0078d4;
              }
          href="http://placehold.it/100x203"
          onClick={[Function]}
        >
          http://placehold.it/100x203
        </a>
      </div>
      <div
        aria-colindex={3}
        className=
            ms-DetailsRow-cell
            {
              box-sizing: border-box;
              display: inline-block;
              min-height: 42px;
              outline: transparent;
              overflow: hidden;
              padding-bottom: 11px;
              padding-left: 12px;
              padding-top: 11px;
              position: relative;
              text-overflow: ellipsis;
              vertical-align: top;
              white-space: nowrap;
            }
            &::-moz-focus-inner {
              border: 0;
            }
            .ms-Fabric--isFocusVisible &:focus:after {
              border: 1px solid #605e5c;
              bottom: 0px;
              content: "";
              left: 0px;
              outline: 1px solid #ffffff;
              position: absolute;
              right: 0px;
              top: 0px;
              z-index: 1;
            }
            & > button {
              max-width: 100%;
            }
            & [data-is-focusable='true'] {
              outline: transparent;
              position: relative;
            }
            & [data-is-focusable='true']::-moz-focus-inner {
              border: 0;
            }
            &$shimmer {
              border-bottom: 17.5px solid #ffffff;
              border-left: 12px solid #ffffff;
              border-right: 32px solid #ffffff;
              border-top: 17.5px solid #ffffff;
              padding-bottom: 0px;
              padding-left: 0px;
              padding-right: 0px;
              padding-top: 0px;
            }
            &$shimmerIconPlaceholder {
              border-bottom: 13px solid #ffffff;
              border-right: 8px solid #ffffff;
              border-top: 13px solid #ffffff;
            }
            {
              padding-right: 8px;
            }
        data-automation-key="link"
        data-automationid="DetailsRowCell"
        role="gridcell"
        style={
          Object {
            "width": "auto",
          }
        }
      >
        <button
          className=
              ms-Button
              ms-Button--default
              {
                -moz-osx-font-smoothing: grayscale;
                -webkit-font-smoothing: antialiased;
                background-color: #ffffff;
                border-radius: 2px;
                border: 1px solid #8a8886;
                box-sizing: border-box;
                color: #323130;
                cursor: pointer;
                display: inline-block;
                font-family: 'Segoe UI', 'Segoe UI Web (West European)', 'Segoe UI', -apple-system, BlinkMacSystemFont, 'Roboto', 'Helvetica Neue', sans-serif;
                font-size: 14px;
                font-weight: 400;
                height: 32px;
                min-width: 80px;
                outline: transparent;
                padding-bottom: 0;
                padding-left: 16px;
                padding-right: 16px;
                padding-top: 0;
                position: relative;
                text-align: center;
                text-decoration: none;
                user-select: none;
                vertical-align: top;
              }
              &::-moz-focus-inner {
                border: 0;
              }
              .ms-Fabric--isFocusVisible &:focus:after {
                border: 1px solid transparent;
                bottom: 2px;
                content: "";
                left: 2px;
                outline: 1px solid #605e5c;
                position: absolute;
                right: 2px;
                top: 2px;
                z-index: 1;
              }
              @media screen and (-ms-high-contrast: active){.ms-Fabric--isFocusVisible &:focus:after {
                border: none;
                bottom: -2px;
                left: -2px;
                outline-color: ButtonText;
                right: -2px;
                top: -2px;
              }
              &:active > * {
                left: 0px;
                position: relative;
                top: 0px;
              }
              &:hover {
                background-color: #f3f2f1;
                color: #201f1e;
              }
              @media screen and (-ms-high-contrast: active){&:hover {
                border-color: Highlight;
                color: Highlight;
              }
              &:active {
                background-color: #edebe9;
                color: #201f1e;
              }
          data-is-focusable={true}
          onClick={[Function]}
          onKeyDown={[Function]}
          onKeyPress={[Function]}
          onKeyUp={[Function]}
          onMouseDown={[Function]}
          onMouseUp={[Function]}
          type="button"
        >
          <div
            className=
                ms-Button-flexContainer
                {
                  align-items: center;
                  display: flex;
                  flex-wrap: nowrap;
                  height: 100%;
                  justify-content: center;
                }
          >
            <div
              className=
                  ms-Button-textContainer
                  {
                    flex-grow: 1;
                  }
            >
              <div
                className=
                    ms-Button-label
                    {
                      font-weight: 600;
                      line-height: 100%;
                      margin-bottom: 0;
                      margin-left: 4px;
                      margin-right: 4px;
                      margin-top: 0;
                    }
                id="id__14"
              >
                http://placehold.it/100x203
              </div>
            </div>
          </div>
        </button>
      </div>
    </div>
    <span
      aria-checked={false}
      className=

          {
            bottom: 0px;
            display: none;
            left: 0px;
            position: absolute;
            right: 0px;
            top: -1px;
          }
      data-selection-toggle={true}
      role="checkbox"
    />
  </div>
  <div
    aria-rowindex={5}
    className=
        ms-FocusZone
        ms-DetailsRow
        {
          -moz-osx-font-smoothing: grayscale;
          -webkit-font-smoothing: antialiased;
          animation-duration: 0.367s;
          animation-fill-mode: both;
          animation-name: keyframes from{opacity:0;}to{opacity:1;};
          animation-timing-function: cubic-bezier(.1,.25,.75,.9);
          background: #ffffff;
          border-bottom: 1px solid #f3f2f1;
          box-sizing: border-box;
<<<<<<< HEAD
          color: #605e5c;
          display: inline-flex;
=======
          color: #666666;
          display: block;
>>>>>>> ee9b6edf
          font-family: 'Segoe UI', 'Segoe UI Web (West European)', 'Segoe UI', -apple-system, BlinkMacSystemFont, 'Roboto', 'Helvetica Neue', sans-serif;
          font-size: 12px;
          font-weight: 400;
          min-height: 42px;
          min-width: 100%;
          outline: transparent;
          padding-bottom: 0px;
          padding-left: 0px;
          padding-right: 0px;
          padding-top: 0px;
          position: relative;
          text-align: left;
          vertical-align: top;
          white-space: nowrap;
          width: 100%;
        }
        &::-moz-focus-inner {
          border: 0;
        }
        .ms-Fabric--isFocusVisible &:focus:after {
          border: 1px solid #605e5c;
          bottom: 1px;
          content: "";
          left: 1px;
          outline: 1px solid #ffffff;
          position: absolute;
          right: 1px;
          top: 1px;
          z-index: 1;
        }
        ms-List-cell:first-child &:before {
          display: none;
        }
        &:hover {
          background: #f3f2f1;
        }
        &:hover $check {
          opacity: 1;
        }
    data-automationid="DetailsRow"
    data-focuszone-id="FocusZone17"
    data-is-draggable={false}
    data-is-focusable={true}
    data-item-index={4}
    data-selection-index={4}
    draggable={false}
    onFocus={[Function]}
    onKeyDown={[Function]}
    onMouseDownCapture={[Function]}
    role="row"
    style={
      Object {
        "minWidth": 0,
      }
    }
  >
    <div
<<<<<<< HEAD
      aria-colindex={1}
      className=
          ms-DetailsRow-cell
          ms-DetailsRow-cellCheck
          {
            box-sizing: border-box;
            display: inline-block;
            flex-shrink: 0;
            margin-top: -1px;
            min-height: 42px;
            outline: transparent;
            overflow: hidden;
            padding-bottom: 0px;
            padding-left: 0px;
            padding-right: 0px;
            padding-top: 1px;
            position: relative;
            text-overflow: ellipsis;
            vertical-align: top;
            white-space: nowrap;
          }
          &::-moz-focus-inner {
            border: 0;
          }
          .ms-Fabric--isFocusVisible &:focus:after {
            border: 1px solid #605e5c;
            bottom: 0px;
            content: "";
            left: 0px;
            outline: 1px solid #ffffff;
            position: absolute;
            right: 0px;
            top: 0px;
            z-index: 1;
          }
          & > button {
            max-width: 100%;
          }
          & [data-is-focusable='true'] {
            outline: transparent;
            position: relative;
          }
          & [data-is-focusable='true']::-moz-focus-inner {
            border: 0;
          }
          &$shimmer {
            border-bottom: 17.5px solid #ffffff;
            border-left: 12px solid #ffffff;
            border-right: 32px solid #ffffff;
            border-top: 17.5px solid #ffffff;
            padding-bottom: 0px;
            padding-left: 0px;
            padding-right: 0px;
            padding-top: 0px;
          }
          &$shimmerIconPlaceholder {
            border-bottom: 13px solid #ffffff;
            border-right: 8px solid #ffffff;
            border-top: 13px solid #ffffff;
          }
      data-selection-toggle={true}
      role="gridcell"
    >
      <div
        aria-checked={false}
        className=
            ms-DetailsRow-check

            {
              -moz-osx-font-smoothing: grayscale;
              -webkit-font-smoothing: antialiased;
              align-items: center;
              background-color: transparent;
              background: none;
              border: none;
              box-sizing: border-box;
              cursor: default;
              display: flex;
              font-family: 'Segoe UI', 'Segoe UI Web (West European)', 'Segoe UI', -apple-system, BlinkMacSystemFont, 'Roboto', 'Helvetica Neue', sans-serif;
              font-size: 12px;
              font-weight: 400;
              height: 42px;
              justify-content: center;
              margin-bottom: 0px;
              margin-left: 0px;
              margin-right: 0px;
              margin-top: 0px;
              opacity: 0;
              outline: transparent;
              padding-bottom: 0px;
              padding-left: 0px;
              padding-right: 0px;
              padding-top: 0px;
              position: relative;
              vertical-align: top;
              width: 40px;
            }
            &::-moz-focus-inner {
              border: 0;
            }
            .ms-Fabric--isFocusVisible &:focus:after {
              border: 1px solid #ffffff;
              bottom: 1px;
              content: "";
              left: 1px;
              outline: 1px solid #605e5c;
              position: absolute;
              right: 1px;
              top: 1px;
              z-index: 1;
            }
            &:hover {
              opacity: 1;
            }

        data-automationid="DetailsRowCheck"
        data-selection-toggle={true}
        role="checkbox"
      >
        <div
          className=
              ms-Check
              {
                -moz-osx-font-smoothing: grayscale;
                -webkit-font-smoothing: antialiased;
                font-family: 'Segoe UI', 'Segoe UI Web (West European)', 'Segoe UI', -apple-system, BlinkMacSystemFont, 'Roboto', 'Helvetica Neue', sans-serif;
                font-size: 14px;
                font-weight: 400;
                height: 18px;
                line-height: 1;
                position: relative;
                user-select: none;
                vertical-align: top;
                width: 18px;
              }
              &:before {
                background: #ffffff;
                border-radius: 50%;
                bottom: 1px;
                content: "";
                left: 1px;
                opacity: 1;
                position: absolute;
                right: 1px;
                top: 1px;
              }
              $checkHost:hover &, $checkHost:focus &, &:hover, &:focus {
                opacity: 1;
              }
        >
          <i
            className=
                ms-Check-circle
                {
                  -moz-osx-font-smoothing: grayscale;
                  -webkit-font-smoothing: antialiased;
                  color: #c8c6c4;
                  display: inline-block;
                  font-family: "FabricMDL2Icons";
                  font-size: 18px;
                  font-style: normal;
                  font-weight: normal;
                  height: 18px;
                  left: 0px;
                  position: absolute;
                  speak: none;
                  text-align: center;
                  top: 0px;
                  vertical-align: middle;
                  width: 18px;
                }
                @media screen and (-ms-high-contrast: active){& {
                  color: WindowText;
                }
            data-icon-name="CircleRing"
            role="presentation"
          >
            
          </i>
          <i
            className=
                ms-Check-check
                {
                  -moz-osx-font-smoothing: grayscale;
                  -webkit-font-smoothing: antialiased;
                  color: #c8c6c4;
                  display: inline-block;
                  font-family: "FabricMDL2Icons";
                  font-size: 16px;
                  font-style: normal;
                  font-weight: normal;
                  height: 18px;
                  left: .5px;
                  opacity: 0;
                  position: absolute;
                  speak: none;
                  text-align: center;
                  top: 0px;
                  vertical-align: middle;
                  width: 18px;
                }
                &:hover {
                  opacity: 1;
                }
                @media screen and (-ms-high-contrast: active){& {
                  -ms-high-contrast-adjust: none;
                }
            data-icon-name="StatusCircleCheckmark"
            role="presentation"
          >
            
          </i>
        </div>
      </div>
    </div>
    <div
=======
>>>>>>> ee9b6edf
      className=
          ms-DetailsRow-fields
          {
            align-items: stretch;
            display: flex;
          }
      data-automationid="DetailsRowFields"
      role="presentation"
    >
      <div
        aria-colindex={1}
        className=
            ms-DetailsRow-cell
            {
              box-sizing: border-box;
              display: inline-block;
              min-height: 42px;
              outline: transparent;
              overflow: hidden;
              padding-bottom: 11px;
              padding-left: 12px;
              padding-top: 11px;
              position: relative;
              text-overflow: ellipsis;
              vertical-align: top;
              white-space: nowrap;
            }
            &::-moz-focus-inner {
              border: 0;
            }
            .ms-Fabric--isFocusVisible &:focus:after {
              border: 1px solid #605e5c;
              bottom: 0px;
              content: "";
              left: 0px;
              outline: 1px solid #ffffff;
              position: absolute;
              right: 0px;
              top: 0px;
              z-index: 1;
            }
            & > button {
              max-width: 100%;
            }
            & [data-is-focusable='true'] {
              outline: transparent;
              position: relative;
            }
            & [data-is-focusable='true']::-moz-focus-inner {
              border: 0;
            }
            &$shimmer {
              border-bottom: 17.5px solid #ffffff;
              border-left: 12px solid #ffffff;
              border-right: 32px solid #ffffff;
              border-top: 17.5px solid #ffffff;
              padding-bottom: 0px;
              padding-left: 0px;
              padding-right: 0px;
              padding-top: 0px;
            }
            &$shimmerIconPlaceholder {
              border-bottom: 13px solid #ffffff;
              border-right: 8px solid #ffffff;
              border-top: 13px solid #ffffff;
            }
            {
              padding-right: 8px;
            }
        data-automation-key="name"
        data-automationid="DetailsRowCell"
        role="gridcell"
        style={
          Object {
            "width": "auto",
          }
        }
      >
        Item-4
      </div>
      <div
        aria-colindex={2}
        className=
            ms-DetailsRow-cell
            {
              box-sizing: border-box;
              display: inline-block;
              min-height: 42px;
              outline: transparent;
              overflow: hidden;
              padding-bottom: 11px;
              padding-left: 12px;
              padding-top: 11px;
              position: relative;
              text-overflow: ellipsis;
              vertical-align: top;
              white-space: nowrap;
            }
            &::-moz-focus-inner {
              border: 0;
            }
            .ms-Fabric--isFocusVisible &:focus:after {
              border: 1px solid #605e5c;
              bottom: 0px;
              content: "";
              left: 0px;
              outline: 1px solid #ffffff;
              position: absolute;
              right: 0px;
              top: 0px;
              z-index: 1;
            }
            & > button {
              max-width: 100%;
            }
            & [data-is-focusable='true'] {
              outline: transparent;
              position: relative;
            }
            & [data-is-focusable='true']::-moz-focus-inner {
              border: 0;
            }
            &$shimmer {
              border-bottom: 17.5px solid #ffffff;
              border-left: 12px solid #ffffff;
              border-right: 32px solid #ffffff;
              border-top: 17.5px solid #ffffff;
              padding-bottom: 0px;
              padding-left: 0px;
              padding-right: 0px;
              padding-top: 0px;
            }
            &$shimmerIconPlaceholder {
              border-bottom: 13px solid #ffffff;
              border-right: 8px solid #ffffff;
              border-top: 13px solid #ffffff;
            }
            {
              padding-right: 8px;
            }
        data-automation-key="link"
        data-automationid="DetailsRowCell"
        role="gridcell"
        style={
          Object {
            "width": "auto",
          }
        }
      >
        <a
          className=
              ms-Link
              {
                -moz-osx-font-smoothing: grayscale;
                -webkit-font-smoothing: antialiased;
                color: #0078d4;
                font-family: 'Segoe UI', 'Segoe UI Web (West European)', 'Segoe UI', -apple-system, BlinkMacSystemFont, 'Roboto', 'Helvetica Neue', sans-serif;
                font-size: inherit;
                font-weight: inherit;
                outline: none;
                text-decoration: none;
              }
              .ms-Fabric--isFocusVisible &:focus {
                box-shadow: 0 0 0 1px #605e5c inset;
              }
              @media screen and (-ms-high-contrast: active){.ms-Fabric--isFocusVisible &:focus {
                outline: 1px solid WindowText;
              }
              @media screen and (-ms-high-contrast: active){& {
                border-bottom: none;
              }
              &:active, &:hover, &:active:hover {
                color: #004578;
                text-decoration: underline;
              }
              &:focus {
                color: #0078d4;
              }
          href="http://placehold.it/100x204"
          onClick={[Function]}
        >
          http://placehold.it/100x204
        </a>
      </div>
      <div
        aria-colindex={3}
        className=
            ms-DetailsRow-cell
            {
              box-sizing: border-box;
              display: inline-block;
              min-height: 42px;
              outline: transparent;
              overflow: hidden;
              padding-bottom: 11px;
              padding-left: 12px;
              padding-top: 11px;
              position: relative;
              text-overflow: ellipsis;
              vertical-align: top;
              white-space: nowrap;
            }
            &::-moz-focus-inner {
              border: 0;
            }
            .ms-Fabric--isFocusVisible &:focus:after {
              border: 1px solid #605e5c;
              bottom: 0px;
              content: "";
              left: 0px;
              outline: 1px solid #ffffff;
              position: absolute;
              right: 0px;
              top: 0px;
              z-index: 1;
            }
            & > button {
              max-width: 100%;
            }
            & [data-is-focusable='true'] {
              outline: transparent;
              position: relative;
            }
            & [data-is-focusable='true']::-moz-focus-inner {
              border: 0;
            }
            &$shimmer {
              border-bottom: 17.5px solid #ffffff;
              border-left: 12px solid #ffffff;
              border-right: 32px solid #ffffff;
              border-top: 17.5px solid #ffffff;
              padding-bottom: 0px;
              padding-left: 0px;
              padding-right: 0px;
              padding-top: 0px;
            }
            &$shimmerIconPlaceholder {
              border-bottom: 13px solid #ffffff;
              border-right: 8px solid #ffffff;
              border-top: 13px solid #ffffff;
            }
            {
              padding-right: 8px;
            }
        data-automation-key="link"
        data-automationid="DetailsRowCell"
        role="gridcell"
        style={
          Object {
            "width": "auto",
          }
        }
      >
        <button
          className=
              ms-Button
              ms-Button--default
              {
                -moz-osx-font-smoothing: grayscale;
                -webkit-font-smoothing: antialiased;
                background-color: #ffffff;
                border-radius: 2px;
                border: 1px solid #8a8886;
                box-sizing: border-box;
                color: #323130;
                cursor: pointer;
                display: inline-block;
                font-family: 'Segoe UI', 'Segoe UI Web (West European)', 'Segoe UI', -apple-system, BlinkMacSystemFont, 'Roboto', 'Helvetica Neue', sans-serif;
                font-size: 14px;
                font-weight: 400;
                height: 32px;
                min-width: 80px;
                outline: transparent;
                padding-bottom: 0;
                padding-left: 16px;
                padding-right: 16px;
                padding-top: 0;
                position: relative;
                text-align: center;
                text-decoration: none;
                user-select: none;
                vertical-align: top;
              }
              &::-moz-focus-inner {
                border: 0;
              }
              .ms-Fabric--isFocusVisible &:focus:after {
                border: 1px solid transparent;
                bottom: 2px;
                content: "";
                left: 2px;
                outline: 1px solid #605e5c;
                position: absolute;
                right: 2px;
                top: 2px;
                z-index: 1;
              }
              @media screen and (-ms-high-contrast: active){.ms-Fabric--isFocusVisible &:focus:after {
                border: none;
                bottom: -2px;
                left: -2px;
                outline-color: ButtonText;
                right: -2px;
                top: -2px;
              }
              &:active > * {
                left: 0px;
                position: relative;
                top: 0px;
              }
              &:hover {
                background-color: #f3f2f1;
                color: #201f1e;
              }
              @media screen and (-ms-high-contrast: active){&:hover {
                border-color: Highlight;
                color: Highlight;
              }
              &:active {
                background-color: #edebe9;
                color: #201f1e;
              }
          data-is-focusable={true}
          onClick={[Function]}
          onKeyDown={[Function]}
          onKeyPress={[Function]}
          onKeyUp={[Function]}
          onMouseDown={[Function]}
          onMouseUp={[Function]}
          type="button"
        >
          <div
            className=
                ms-Button-flexContainer
                {
                  align-items: center;
                  display: flex;
                  flex-wrap: nowrap;
                  height: 100%;
                  justify-content: center;
                }
          >
            <div
              className=
                  ms-Button-textContainer
                  {
                    flex-grow: 1;
                  }
            >
              <div
                className=
                    ms-Button-label
                    {
                      font-weight: 600;
                      line-height: 100%;
                      margin-bottom: 0;
                      margin-left: 4px;
                      margin-right: 4px;
                      margin-top: 0;
                    }
                id="id__18"
              >
                http://placehold.it/100x204
              </div>
            </div>
          </div>
        </button>
      </div>
    </div>
    <span
      aria-checked={false}
      className=

          {
            bottom: 0px;
            display: none;
            left: 0px;
            position: absolute;
            right: 0px;
            top: -1px;
          }
      data-selection-toggle={true}
      role="checkbox"
    />
  </div>
  <div
    aria-rowindex={6}
    className=
        ms-FocusZone
        ms-DetailsRow
        {
          -moz-osx-font-smoothing: grayscale;
          -webkit-font-smoothing: antialiased;
          animation-duration: 0.367s;
          animation-fill-mode: both;
          animation-name: keyframes from{opacity:0;}to{opacity:1;};
          animation-timing-function: cubic-bezier(.1,.25,.75,.9);
          background: #ffffff;
          border-bottom: 1px solid #f3f2f1;
          box-sizing: border-box;
<<<<<<< HEAD
          color: #605e5c;
          display: inline-flex;
=======
          color: #666666;
          display: block;
>>>>>>> ee9b6edf
          font-family: 'Segoe UI', 'Segoe UI Web (West European)', 'Segoe UI', -apple-system, BlinkMacSystemFont, 'Roboto', 'Helvetica Neue', sans-serif;
          font-size: 12px;
          font-weight: 400;
          min-height: 42px;
          min-width: 100%;
          outline: transparent;
          padding-bottom: 0px;
          padding-left: 0px;
          padding-right: 0px;
          padding-top: 0px;
          position: relative;
          text-align: left;
          vertical-align: top;
          white-space: nowrap;
          width: 100%;
        }
        &::-moz-focus-inner {
          border: 0;
        }
        .ms-Fabric--isFocusVisible &:focus:after {
          border: 1px solid #605e5c;
          bottom: 1px;
          content: "";
          left: 1px;
          outline: 1px solid #ffffff;
          position: absolute;
          right: 1px;
          top: 1px;
          z-index: 1;
        }
        ms-List-cell:first-child &:before {
          display: none;
        }
        &:hover {
          background: #f3f2f1;
        }
        &:hover $check {
          opacity: 1;
        }
    data-automationid="DetailsRow"
    data-focuszone-id="FocusZone21"
    data-is-draggable={false}
    data-is-focusable={true}
    data-item-index={5}
    data-selection-index={5}
    draggable={false}
    onFocus={[Function]}
    onKeyDown={[Function]}
    onMouseDownCapture={[Function]}
    role="row"
    style={
      Object {
        "minWidth": 0,
      }
    }
  >
    <div
<<<<<<< HEAD
      aria-colindex={1}
      className=
          ms-DetailsRow-cell
          ms-DetailsRow-cellCheck
          {
            box-sizing: border-box;
            display: inline-block;
            flex-shrink: 0;
            margin-top: -1px;
            min-height: 42px;
            outline: transparent;
            overflow: hidden;
            padding-bottom: 0px;
            padding-left: 0px;
            padding-right: 0px;
            padding-top: 1px;
            position: relative;
            text-overflow: ellipsis;
            vertical-align: top;
            white-space: nowrap;
          }
          &::-moz-focus-inner {
            border: 0;
          }
          .ms-Fabric--isFocusVisible &:focus:after {
            border: 1px solid #605e5c;
            bottom: 0px;
            content: "";
            left: 0px;
            outline: 1px solid #ffffff;
            position: absolute;
            right: 0px;
            top: 0px;
            z-index: 1;
          }
          & > button {
            max-width: 100%;
          }
          & [data-is-focusable='true'] {
            outline: transparent;
            position: relative;
          }
          & [data-is-focusable='true']::-moz-focus-inner {
            border: 0;
          }
          &$shimmer {
            border-bottom: 17.5px solid #ffffff;
            border-left: 12px solid #ffffff;
            border-right: 32px solid #ffffff;
            border-top: 17.5px solid #ffffff;
            padding-bottom: 0px;
            padding-left: 0px;
            padding-right: 0px;
            padding-top: 0px;
          }
          &$shimmerIconPlaceholder {
            border-bottom: 13px solid #ffffff;
            border-right: 8px solid #ffffff;
            border-top: 13px solid #ffffff;
          }
      data-selection-toggle={true}
      role="gridcell"
    >
      <div
        aria-checked={false}
        className=
            ms-DetailsRow-check

            {
              -moz-osx-font-smoothing: grayscale;
              -webkit-font-smoothing: antialiased;
              align-items: center;
              background-color: transparent;
              background: none;
              border: none;
              box-sizing: border-box;
              cursor: default;
              display: flex;
              font-family: 'Segoe UI', 'Segoe UI Web (West European)', 'Segoe UI', -apple-system, BlinkMacSystemFont, 'Roboto', 'Helvetica Neue', sans-serif;
              font-size: 12px;
              font-weight: 400;
              height: 42px;
              justify-content: center;
              margin-bottom: 0px;
              margin-left: 0px;
              margin-right: 0px;
              margin-top: 0px;
              opacity: 0;
              outline: transparent;
              padding-bottom: 0px;
              padding-left: 0px;
              padding-right: 0px;
              padding-top: 0px;
              position: relative;
              vertical-align: top;
              width: 40px;
            }
            &::-moz-focus-inner {
              border: 0;
            }
            .ms-Fabric--isFocusVisible &:focus:after {
              border: 1px solid #ffffff;
              bottom: 1px;
              content: "";
              left: 1px;
              outline: 1px solid #605e5c;
              position: absolute;
              right: 1px;
              top: 1px;
              z-index: 1;
            }
            &:hover {
              opacity: 1;
            }

        data-automationid="DetailsRowCheck"
        data-selection-toggle={true}
        role="checkbox"
      >
        <div
          className=
              ms-Check
              {
                -moz-osx-font-smoothing: grayscale;
                -webkit-font-smoothing: antialiased;
                font-family: 'Segoe UI', 'Segoe UI Web (West European)', 'Segoe UI', -apple-system, BlinkMacSystemFont, 'Roboto', 'Helvetica Neue', sans-serif;
                font-size: 14px;
                font-weight: 400;
                height: 18px;
                line-height: 1;
                position: relative;
                user-select: none;
                vertical-align: top;
                width: 18px;
              }
              &:before {
                background: #ffffff;
                border-radius: 50%;
                bottom: 1px;
                content: "";
                left: 1px;
                opacity: 1;
                position: absolute;
                right: 1px;
                top: 1px;
              }
              $checkHost:hover &, $checkHost:focus &, &:hover, &:focus {
                opacity: 1;
              }
        >
          <i
            className=
                ms-Check-circle
                {
                  -moz-osx-font-smoothing: grayscale;
                  -webkit-font-smoothing: antialiased;
                  color: #c8c6c4;
                  display: inline-block;
                  font-family: "FabricMDL2Icons";
                  font-size: 18px;
                  font-style: normal;
                  font-weight: normal;
                  height: 18px;
                  left: 0px;
                  position: absolute;
                  speak: none;
                  text-align: center;
                  top: 0px;
                  vertical-align: middle;
                  width: 18px;
                }
                @media screen and (-ms-high-contrast: active){& {
                  color: WindowText;
                }
            data-icon-name="CircleRing"
            role="presentation"
          >
            
          </i>
          <i
            className=
                ms-Check-check
                {
                  -moz-osx-font-smoothing: grayscale;
                  -webkit-font-smoothing: antialiased;
                  color: #c8c6c4;
                  display: inline-block;
                  font-family: "FabricMDL2Icons";
                  font-size: 16px;
                  font-style: normal;
                  font-weight: normal;
                  height: 18px;
                  left: .5px;
                  opacity: 0;
                  position: absolute;
                  speak: none;
                  text-align: center;
                  top: 0px;
                  vertical-align: middle;
                  width: 18px;
                }
                &:hover {
                  opacity: 1;
                }
                @media screen and (-ms-high-contrast: active){& {
                  -ms-high-contrast-adjust: none;
                }
            data-icon-name="StatusCircleCheckmark"
            role="presentation"
          >
            
          </i>
        </div>
      </div>
    </div>
    <div
=======
>>>>>>> ee9b6edf
      className=
          ms-DetailsRow-fields
          {
            align-items: stretch;
            display: flex;
          }
      data-automationid="DetailsRowFields"
      role="presentation"
    >
      <div
        aria-colindex={1}
        className=
            ms-DetailsRow-cell
            {
              box-sizing: border-box;
              display: inline-block;
              min-height: 42px;
              outline: transparent;
              overflow: hidden;
              padding-bottom: 11px;
              padding-left: 12px;
              padding-top: 11px;
              position: relative;
              text-overflow: ellipsis;
              vertical-align: top;
              white-space: nowrap;
            }
            &::-moz-focus-inner {
              border: 0;
            }
            .ms-Fabric--isFocusVisible &:focus:after {
              border: 1px solid #605e5c;
              bottom: 0px;
              content: "";
              left: 0px;
              outline: 1px solid #ffffff;
              position: absolute;
              right: 0px;
              top: 0px;
              z-index: 1;
            }
            & > button {
              max-width: 100%;
            }
            & [data-is-focusable='true'] {
              outline: transparent;
              position: relative;
            }
            & [data-is-focusable='true']::-moz-focus-inner {
              border: 0;
            }
            &$shimmer {
              border-bottom: 17.5px solid #ffffff;
              border-left: 12px solid #ffffff;
              border-right: 32px solid #ffffff;
              border-top: 17.5px solid #ffffff;
              padding-bottom: 0px;
              padding-left: 0px;
              padding-right: 0px;
              padding-top: 0px;
            }
            &$shimmerIconPlaceholder {
              border-bottom: 13px solid #ffffff;
              border-right: 8px solid #ffffff;
              border-top: 13px solid #ffffff;
            }
            {
              padding-right: 8px;
            }
        data-automation-key="name"
        data-automationid="DetailsRowCell"
        role="gridcell"
        style={
          Object {
            "width": "auto",
          }
        }
      >
        Item-5
      </div>
      <div
        aria-colindex={2}
        className=
            ms-DetailsRow-cell
            {
              box-sizing: border-box;
              display: inline-block;
              min-height: 42px;
              outline: transparent;
              overflow: hidden;
              padding-bottom: 11px;
              padding-left: 12px;
              padding-top: 11px;
              position: relative;
              text-overflow: ellipsis;
              vertical-align: top;
              white-space: nowrap;
            }
            &::-moz-focus-inner {
              border: 0;
            }
            .ms-Fabric--isFocusVisible &:focus:after {
              border: 1px solid #605e5c;
              bottom: 0px;
              content: "";
              left: 0px;
              outline: 1px solid #ffffff;
              position: absolute;
              right: 0px;
              top: 0px;
              z-index: 1;
            }
            & > button {
              max-width: 100%;
            }
            & [data-is-focusable='true'] {
              outline: transparent;
              position: relative;
            }
            & [data-is-focusable='true']::-moz-focus-inner {
              border: 0;
            }
            &$shimmer {
              border-bottom: 17.5px solid #ffffff;
              border-left: 12px solid #ffffff;
              border-right: 32px solid #ffffff;
              border-top: 17.5px solid #ffffff;
              padding-bottom: 0px;
              padding-left: 0px;
              padding-right: 0px;
              padding-top: 0px;
            }
            &$shimmerIconPlaceholder {
              border-bottom: 13px solid #ffffff;
              border-right: 8px solid #ffffff;
              border-top: 13px solid #ffffff;
            }
            {
              padding-right: 8px;
            }
        data-automation-key="link"
        data-automationid="DetailsRowCell"
        role="gridcell"
        style={
          Object {
            "width": "auto",
          }
        }
      >
        <a
          className=
              ms-Link
              {
                -moz-osx-font-smoothing: grayscale;
                -webkit-font-smoothing: antialiased;
                color: #0078d4;
                font-family: 'Segoe UI', 'Segoe UI Web (West European)', 'Segoe UI', -apple-system, BlinkMacSystemFont, 'Roboto', 'Helvetica Neue', sans-serif;
                font-size: inherit;
                font-weight: inherit;
                outline: none;
                text-decoration: none;
              }
              .ms-Fabric--isFocusVisible &:focus {
                box-shadow: 0 0 0 1px #605e5c inset;
              }
              @media screen and (-ms-high-contrast: active){.ms-Fabric--isFocusVisible &:focus {
                outline: 1px solid WindowText;
              }
              @media screen and (-ms-high-contrast: active){& {
                border-bottom: none;
              }
              &:active, &:hover, &:active:hover {
                color: #004578;
                text-decoration: underline;
              }
              &:focus {
                color: #0078d4;
              }
          href="http://placehold.it/100x205"
          onClick={[Function]}
        >
          http://placehold.it/100x205
        </a>
      </div>
      <div
        aria-colindex={3}
        className=
            ms-DetailsRow-cell
            {
              box-sizing: border-box;
              display: inline-block;
              min-height: 42px;
              outline: transparent;
              overflow: hidden;
              padding-bottom: 11px;
              padding-left: 12px;
              padding-top: 11px;
              position: relative;
              text-overflow: ellipsis;
              vertical-align: top;
              white-space: nowrap;
            }
            &::-moz-focus-inner {
              border: 0;
            }
            .ms-Fabric--isFocusVisible &:focus:after {
              border: 1px solid #605e5c;
              bottom: 0px;
              content: "";
              left: 0px;
              outline: 1px solid #ffffff;
              position: absolute;
              right: 0px;
              top: 0px;
              z-index: 1;
            }
            & > button {
              max-width: 100%;
            }
            & [data-is-focusable='true'] {
              outline: transparent;
              position: relative;
            }
            & [data-is-focusable='true']::-moz-focus-inner {
              border: 0;
            }
            &$shimmer {
              border-bottom: 17.5px solid #ffffff;
              border-left: 12px solid #ffffff;
              border-right: 32px solid #ffffff;
              border-top: 17.5px solid #ffffff;
              padding-bottom: 0px;
              padding-left: 0px;
              padding-right: 0px;
              padding-top: 0px;
            }
            &$shimmerIconPlaceholder {
              border-bottom: 13px solid #ffffff;
              border-right: 8px solid #ffffff;
              border-top: 13px solid #ffffff;
            }
            {
              padding-right: 8px;
            }
        data-automation-key="link"
        data-automationid="DetailsRowCell"
        role="gridcell"
        style={
          Object {
            "width": "auto",
          }
        }
      >
        <button
          className=
              ms-Button
              ms-Button--default
              {
                -moz-osx-font-smoothing: grayscale;
                -webkit-font-smoothing: antialiased;
                background-color: #ffffff;
                border-radius: 2px;
                border: 1px solid #8a8886;
                box-sizing: border-box;
                color: #323130;
                cursor: pointer;
                display: inline-block;
                font-family: 'Segoe UI', 'Segoe UI Web (West European)', 'Segoe UI', -apple-system, BlinkMacSystemFont, 'Roboto', 'Helvetica Neue', sans-serif;
                font-size: 14px;
                font-weight: 400;
                height: 32px;
                min-width: 80px;
                outline: transparent;
                padding-bottom: 0;
                padding-left: 16px;
                padding-right: 16px;
                padding-top: 0;
                position: relative;
                text-align: center;
                text-decoration: none;
                user-select: none;
                vertical-align: top;
              }
              &::-moz-focus-inner {
                border: 0;
              }
              .ms-Fabric--isFocusVisible &:focus:after {
                border: 1px solid transparent;
                bottom: 2px;
                content: "";
                left: 2px;
                outline: 1px solid #605e5c;
                position: absolute;
                right: 2px;
                top: 2px;
                z-index: 1;
              }
              @media screen and (-ms-high-contrast: active){.ms-Fabric--isFocusVisible &:focus:after {
                border: none;
                bottom: -2px;
                left: -2px;
                outline-color: ButtonText;
                right: -2px;
                top: -2px;
              }
              &:active > * {
                left: 0px;
                position: relative;
                top: 0px;
              }
              &:hover {
                background-color: #f3f2f1;
                color: #201f1e;
              }
              @media screen and (-ms-high-contrast: active){&:hover {
                border-color: Highlight;
                color: Highlight;
              }
              &:active {
                background-color: #edebe9;
                color: #201f1e;
              }
          data-is-focusable={true}
          onClick={[Function]}
          onKeyDown={[Function]}
          onKeyPress={[Function]}
          onKeyUp={[Function]}
          onMouseDown={[Function]}
          onMouseUp={[Function]}
          type="button"
        >
          <div
            className=
                ms-Button-flexContainer
                {
                  align-items: center;
                  display: flex;
                  flex-wrap: nowrap;
                  height: 100%;
                  justify-content: center;
                }
          >
            <div
              className=
                  ms-Button-textContainer
                  {
                    flex-grow: 1;
                  }
            >
              <div
                className=
                    ms-Button-label
                    {
                      font-weight: 600;
                      line-height: 100%;
                      margin-bottom: 0;
                      margin-left: 4px;
                      margin-right: 4px;
                      margin-top: 0;
                    }
                id="id__22"
              >
                http://placehold.it/100x205
              </div>
            </div>
          </div>
        </button>
      </div>
    </div>
    <span
      aria-checked={false}
      className=

          {
            bottom: 0px;
            display: none;
            left: 0px;
            position: absolute;
            right: 0px;
            top: -1px;
          }
      data-selection-toggle={true}
      role="checkbox"
    />
  </div>
  <div
    aria-rowindex={7}
    className=
        ms-FocusZone
        ms-DetailsRow
        {
          -moz-osx-font-smoothing: grayscale;
          -webkit-font-smoothing: antialiased;
          animation-duration: 0.367s;
          animation-fill-mode: both;
          animation-name: keyframes from{opacity:0;}to{opacity:1;};
          animation-timing-function: cubic-bezier(.1,.25,.75,.9);
          background: #ffffff;
          border-bottom: 1px solid #f3f2f1;
          box-sizing: border-box;
<<<<<<< HEAD
          color: #605e5c;
          display: inline-flex;
=======
          color: #666666;
          display: block;
>>>>>>> ee9b6edf
          font-family: 'Segoe UI', 'Segoe UI Web (West European)', 'Segoe UI', -apple-system, BlinkMacSystemFont, 'Roboto', 'Helvetica Neue', sans-serif;
          font-size: 12px;
          font-weight: 400;
          min-height: 42px;
          min-width: 100%;
          outline: transparent;
          padding-bottom: 0px;
          padding-left: 0px;
          padding-right: 0px;
          padding-top: 0px;
          position: relative;
          text-align: left;
          vertical-align: top;
          white-space: nowrap;
          width: 100%;
        }
        &::-moz-focus-inner {
          border: 0;
        }
        .ms-Fabric--isFocusVisible &:focus:after {
          border: 1px solid #605e5c;
          bottom: 1px;
          content: "";
          left: 1px;
          outline: 1px solid #ffffff;
          position: absolute;
          right: 1px;
          top: 1px;
          z-index: 1;
        }
        ms-List-cell:first-child &:before {
          display: none;
        }
        &:hover {
<<<<<<< HEAD
          background: #f3f2f1;
=======
          background: #f4f4f4;
>>>>>>> ee9b6edf
        }
        &:hover $check {
          opacity: 1;
        }
    data-automationid="DetailsRow"
    data-focuszone-id="FocusZone25"
    data-is-draggable={false}
    data-is-focusable={true}
    data-item-index={6}
    data-selection-index={6}
    draggable={false}
    onFocus={[Function]}
    onKeyDown={[Function]}
    onMouseDownCapture={[Function]}
    role="row"
    style={
      Object {
        "minWidth": 0,
      }
    }
  >
<<<<<<< HEAD
    <div
      aria-colindex={1}
      className=
          ms-DetailsRow-cell
          ms-DetailsRow-cellCheck
          {
            box-sizing: border-box;
            display: inline-block;
            flex-shrink: 0;
            margin-top: -1px;
            min-height: 42px;
            outline: transparent;
            overflow: hidden;
            padding-bottom: 0px;
            padding-left: 0px;
            padding-right: 0px;
            padding-top: 1px;
            position: relative;
            text-overflow: ellipsis;
            vertical-align: top;
            white-space: nowrap;
          }
          &::-moz-focus-inner {
            border: 0;
          }
          .ms-Fabric--isFocusVisible &:focus:after {
            border: 1px solid #605e5c;
            bottom: 0px;
            content: "";
            left: 0px;
            outline: 1px solid #ffffff;
            position: absolute;
            right: 0px;
            top: 0px;
            z-index: 1;
          }
          & > button {
            max-width: 100%;
          }
          & [data-is-focusable='true'] {
            outline: transparent;
            position: relative;
          }
          & [data-is-focusable='true']::-moz-focus-inner {
            border: 0;
          }
          &$shimmer {
            border-bottom: 17.5px solid #ffffff;
            border-left: 12px solid #ffffff;
            border-right: 32px solid #ffffff;
            border-top: 17.5px solid #ffffff;
            padding-bottom: 0px;
            padding-left: 0px;
            padding-right: 0px;
            padding-top: 0px;
          }
          &$shimmerIconPlaceholder {
            border-bottom: 13px solid #ffffff;
            border-right: 8px solid #ffffff;
            border-top: 13px solid #ffffff;
          }
      data-selection-toggle={true}
      role="gridcell"
    >
      <div
        aria-checked={false}
        className=
            ms-DetailsRow-check

            {
              -moz-osx-font-smoothing: grayscale;
              -webkit-font-smoothing: antialiased;
              align-items: center;
              background-color: transparent;
              background: none;
              border: none;
              box-sizing: border-box;
              cursor: default;
              display: flex;
              font-family: 'Segoe UI', 'Segoe UI Web (West European)', 'Segoe UI', -apple-system, BlinkMacSystemFont, 'Roboto', 'Helvetica Neue', sans-serif;
              font-size: 12px;
              font-weight: 400;
              height: 42px;
              justify-content: center;
              margin-bottom: 0px;
              margin-left: 0px;
              margin-right: 0px;
              margin-top: 0px;
              opacity: 0;
              outline: transparent;
              padding-bottom: 0px;
              padding-left: 0px;
              padding-right: 0px;
              padding-top: 0px;
              position: relative;
              vertical-align: top;
              width: 40px;
            }
            &::-moz-focus-inner {
              border: 0;
            }
            .ms-Fabric--isFocusVisible &:focus:after {
              border: 1px solid #ffffff;
              bottom: 1px;
              content: "";
              left: 1px;
              outline: 1px solid #605e5c;
              position: absolute;
              right: 1px;
              top: 1px;
              z-index: 1;
            }
            &:hover {
              opacity: 1;
            }

        data-automationid="DetailsRowCheck"
        data-selection-toggle={true}
        role="checkbox"
      >
        <div
          className=
              ms-Check
              {
                -moz-osx-font-smoothing: grayscale;
                -webkit-font-smoothing: antialiased;
                font-family: 'Segoe UI', 'Segoe UI Web (West European)', 'Segoe UI', -apple-system, BlinkMacSystemFont, 'Roboto', 'Helvetica Neue', sans-serif;
                font-size: 14px;
                font-weight: 400;
                height: 18px;
                line-height: 1;
                position: relative;
                user-select: none;
                vertical-align: top;
                width: 18px;
              }
              &:before {
                background: #ffffff;
                border-radius: 50%;
                bottom: 1px;
                content: "";
                left: 1px;
                opacity: 1;
                position: absolute;
                right: 1px;
                top: 1px;
              }
              $checkHost:hover &, $checkHost:focus &, &:hover, &:focus {
                opacity: 1;
              }
        >
          <i
            className=
                ms-Check-circle
                {
                  -moz-osx-font-smoothing: grayscale;
                  -webkit-font-smoothing: antialiased;
                  color: #c8c6c4;
                  display: inline-block;
                  font-family: "FabricMDL2Icons";
                  font-size: 18px;
                  font-style: normal;
                  font-weight: normal;
                  height: 18px;
                  left: 0px;
                  position: absolute;
                  speak: none;
                  text-align: center;
                  top: 0px;
                  vertical-align: middle;
                  width: 18px;
                }
                @media screen and (-ms-high-contrast: active){& {
                  color: WindowText;
                }
            data-icon-name="CircleRing"
            role="presentation"
          >
            
          </i>
          <i
            className=
                ms-Check-check
                {
                  -moz-osx-font-smoothing: grayscale;
                  -webkit-font-smoothing: antialiased;
                  color: #c8c6c4;
                  display: inline-block;
                  font-family: "FabricMDL2Icons";
                  font-size: 16px;
                  font-style: normal;
                  font-weight: normal;
                  height: 18px;
                  left: .5px;
                  opacity: 0;
                  position: absolute;
                  speak: none;
                  text-align: center;
                  top: 0px;
                  vertical-align: middle;
                  width: 18px;
                }
                &:hover {
                  opacity: 1;
                }
                @media screen and (-ms-high-contrast: active){& {
                  -ms-high-contrast-adjust: none;
                }
            data-icon-name="StatusCircleCheckmark"
            role="presentation"
          >
            
          </i>
        </div>
      </div>
    </div>
=======
>>>>>>> ee9b6edf
    <div
      className=
          ms-DetailsRow-fields
          {
            align-items: stretch;
            display: flex;
          }
      data-automationid="DetailsRowFields"
      role="presentation"
    >
      <div
        aria-colindex={1}
        className=
            ms-DetailsRow-cell
            {
              box-sizing: border-box;
              display: inline-block;
              min-height: 42px;
              outline: transparent;
              overflow: hidden;
              padding-bottom: 11px;
              padding-left: 12px;
              padding-top: 11px;
              position: relative;
              text-overflow: ellipsis;
              vertical-align: top;
              white-space: nowrap;
            }
            &::-moz-focus-inner {
              border: 0;
            }
            .ms-Fabric--isFocusVisible &:focus:after {
              border: 1px solid #605e5c;
              bottom: 0px;
              content: "";
              left: 0px;
              outline: 1px solid #ffffff;
              position: absolute;
              right: 0px;
              top: 0px;
              z-index: 1;
            }
            & > button {
              max-width: 100%;
            }
            & [data-is-focusable='true'] {
              outline: transparent;
              position: relative;
            }
            & [data-is-focusable='true']::-moz-focus-inner {
              border: 0;
            }
            &$shimmer {
              border-bottom: 17.5px solid #ffffff;
              border-left: 12px solid #ffffff;
              border-right: 32px solid #ffffff;
              border-top: 17.5px solid #ffffff;
              padding-bottom: 0px;
              padding-left: 0px;
              padding-right: 0px;
              padding-top: 0px;
            }
            &$shimmerIconPlaceholder {
              border-bottom: 13px solid #ffffff;
              border-right: 8px solid #ffffff;
              border-top: 13px solid #ffffff;
            }
            {
              padding-right: 8px;
            }
        data-automation-key="name"
        data-automationid="DetailsRowCell"
        role="gridcell"
        style={
          Object {
            "width": "auto",
          }
        }
      >
        Item-6
      </div>
      <div
        aria-colindex={2}
        className=
            ms-DetailsRow-cell
            {
              box-sizing: border-box;
              display: inline-block;
              min-height: 42px;
              outline: transparent;
              overflow: hidden;
              padding-bottom: 11px;
              padding-left: 12px;
              padding-top: 11px;
              position: relative;
              text-overflow: ellipsis;
              vertical-align: top;
              white-space: nowrap;
            }
            &::-moz-focus-inner {
              border: 0;
            }
            .ms-Fabric--isFocusVisible &:focus:after {
              border: 1px solid #605e5c;
              bottom: 0px;
              content: "";
              left: 0px;
              outline: 1px solid #ffffff;
              position: absolute;
              right: 0px;
              top: 0px;
              z-index: 1;
            }
            & > button {
              max-width: 100%;
            }
            & [data-is-focusable='true'] {
              outline: transparent;
              position: relative;
            }
            & [data-is-focusable='true']::-moz-focus-inner {
              border: 0;
            }
            &$shimmer {
              border-bottom: 17.5px solid #ffffff;
              border-left: 12px solid #ffffff;
              border-right: 32px solid #ffffff;
              border-top: 17.5px solid #ffffff;
              padding-bottom: 0px;
              padding-left: 0px;
              padding-right: 0px;
              padding-top: 0px;
            }
            &$shimmerIconPlaceholder {
              border-bottom: 13px solid #ffffff;
              border-right: 8px solid #ffffff;
              border-top: 13px solid #ffffff;
            }
            {
              padding-right: 8px;
            }
        data-automation-key="link"
        data-automationid="DetailsRowCell"
        role="gridcell"
        style={
          Object {
            "width": "auto",
          }
        }
      >
        <a
          className=
              ms-Link
              {
                -moz-osx-font-smoothing: grayscale;
                -webkit-font-smoothing: antialiased;
                color: #0078d4;
                font-family: 'Segoe UI', 'Segoe UI Web (West European)', 'Segoe UI', -apple-system, BlinkMacSystemFont, 'Roboto', 'Helvetica Neue', sans-serif;
                font-size: inherit;
                font-weight: inherit;
                outline: none;
                text-decoration: none;
              }
              .ms-Fabric--isFocusVisible &:focus {
                box-shadow: 0 0 0 1px #605e5c inset;
              }
              @media screen and (-ms-high-contrast: active){.ms-Fabric--isFocusVisible &:focus {
                outline: 1px solid WindowText;
              }
              @media screen and (-ms-high-contrast: active){& {
                border-bottom: none;
              }
              &:active, &:hover, &:active:hover {
                color: #004578;
                text-decoration: underline;
              }
              &:focus {
                color: #0078d4;
              }
          href="http://placehold.it/100x206"
          onClick={[Function]}
        >
          http://placehold.it/100x206
        </a>
      </div>
      <div
        aria-colindex={3}
        className=
            ms-DetailsRow-cell
            {
              box-sizing: border-box;
              display: inline-block;
              min-height: 42px;
              outline: transparent;
              overflow: hidden;
              padding-bottom: 11px;
              padding-left: 12px;
              padding-top: 11px;
              position: relative;
              text-overflow: ellipsis;
              vertical-align: top;
              white-space: nowrap;
            }
            &::-moz-focus-inner {
              border: 0;
            }
            .ms-Fabric--isFocusVisible &:focus:after {
              border: 1px solid #605e5c;
              bottom: 0px;
              content: "";
              left: 0px;
              outline: 1px solid #ffffff;
              position: absolute;
              right: 0px;
              top: 0px;
              z-index: 1;
            }
            & > button {
              max-width: 100%;
            }
            & [data-is-focusable='true'] {
              outline: transparent;
              position: relative;
            }
            & [data-is-focusable='true']::-moz-focus-inner {
              border: 0;
            }
            &$shimmer {
              border-bottom: 17.5px solid #ffffff;
              border-left: 12px solid #ffffff;
              border-right: 32px solid #ffffff;
              border-top: 17.5px solid #ffffff;
              padding-bottom: 0px;
              padding-left: 0px;
              padding-right: 0px;
              padding-top: 0px;
            }
            &$shimmerIconPlaceholder {
              border-bottom: 13px solid #ffffff;
              border-right: 8px solid #ffffff;
              border-top: 13px solid #ffffff;
            }
            {
              padding-right: 8px;
            }
        data-automation-key="link"
        data-automationid="DetailsRowCell"
        role="gridcell"
        style={
          Object {
            "width": "auto",
          }
        }
      >
        <button
          className=
              ms-Button
              ms-Button--default
              {
                -moz-osx-font-smoothing: grayscale;
                -webkit-font-smoothing: antialiased;
                background-color: #ffffff;
                border-radius: 2px;
                border: 1px solid #8a8886;
                box-sizing: border-box;
                color: #323130;
                cursor: pointer;
                display: inline-block;
                font-family: 'Segoe UI', 'Segoe UI Web (West European)', 'Segoe UI', -apple-system, BlinkMacSystemFont, 'Roboto', 'Helvetica Neue', sans-serif;
                font-size: 14px;
                font-weight: 400;
                height: 32px;
                min-width: 80px;
                outline: transparent;
                padding-bottom: 0;
                padding-left: 16px;
                padding-right: 16px;
                padding-top: 0;
                position: relative;
                text-align: center;
                text-decoration: none;
                user-select: none;
                vertical-align: top;
              }
              &::-moz-focus-inner {
                border: 0;
              }
              .ms-Fabric--isFocusVisible &:focus:after {
                border: 1px solid transparent;
                bottom: 2px;
                content: "";
                left: 2px;
                outline: 1px solid #605e5c;
                position: absolute;
                right: 2px;
                top: 2px;
                z-index: 1;
              }
              @media screen and (-ms-high-contrast: active){.ms-Fabric--isFocusVisible &:focus:after {
                border: none;
                bottom: -2px;
                left: -2px;
                outline-color: ButtonText;
                right: -2px;
                top: -2px;
              }
              &:active > * {
                left: 0px;
                position: relative;
                top: 0px;
              }
              &:hover {
                background-color: #f3f2f1;
                color: #201f1e;
              }
              @media screen and (-ms-high-contrast: active){&:hover {
                border-color: Highlight;
                color: Highlight;
              }
              &:active {
                background-color: #edebe9;
                color: #201f1e;
              }
          data-is-focusable={true}
          onClick={[Function]}
          onKeyDown={[Function]}
          onKeyPress={[Function]}
          onKeyUp={[Function]}
          onMouseDown={[Function]}
          onMouseUp={[Function]}
          type="button"
        >
          <div
            className=
                ms-Button-flexContainer
                {
                  align-items: center;
                  display: flex;
                  flex-wrap: nowrap;
                  height: 100%;
                  justify-content: center;
                }
          >
            <div
              className=
                  ms-Button-textContainer
                  {
                    flex-grow: 1;
                  }
            >
              <div
                className=
                    ms-Button-label
                    {
                      font-weight: 600;
                      line-height: 100%;
                      margin-bottom: 0;
                      margin-left: 4px;
                      margin-right: 4px;
                      margin-top: 0;
                    }
                id="id__26"
              >
                http://placehold.it/100x206
              </div>
            </div>
          </div>
        </button>
      </div>
    </div>
    <span
      aria-checked={false}
      className=

          {
            bottom: 0px;
            display: none;
            left: 0px;
            position: absolute;
            right: 0px;
            top: -1px;
          }
      data-selection-toggle={true}
      role="checkbox"
    />
  </div>
  <div
    aria-rowindex={8}
    className=
        ms-FocusZone
        ms-DetailsRow
        {
          -moz-osx-font-smoothing: grayscale;
          -webkit-font-smoothing: antialiased;
          animation-duration: 0.367s;
          animation-fill-mode: both;
          animation-name: keyframes from{opacity:0;}to{opacity:1;};
          animation-timing-function: cubic-bezier(.1,.25,.75,.9);
          background: #ffffff;
          border-bottom: 1px solid #f3f2f1;
          box-sizing: border-box;
<<<<<<< HEAD
          color: #605e5c;
          display: inline-flex;
=======
          color: #666666;
          display: block;
>>>>>>> ee9b6edf
          font-family: 'Segoe UI', 'Segoe UI Web (West European)', 'Segoe UI', -apple-system, BlinkMacSystemFont, 'Roboto', 'Helvetica Neue', sans-serif;
          font-size: 12px;
          font-weight: 400;
          min-height: 42px;
          min-width: 100%;
          outline: transparent;
          padding-bottom: 0px;
          padding-left: 0px;
          padding-right: 0px;
          padding-top: 0px;
          position: relative;
          text-align: left;
          vertical-align: top;
          white-space: nowrap;
          width: 100%;
        }
        &::-moz-focus-inner {
          border: 0;
        }
        .ms-Fabric--isFocusVisible &:focus:after {
          border: 1px solid #605e5c;
          bottom: 1px;
          content: "";
          left: 1px;
          outline: 1px solid #ffffff;
          position: absolute;
          right: 1px;
          top: 1px;
          z-index: 1;
        }
        ms-List-cell:first-child &:before {
          display: none;
        }
        &:hover {
          background: #f3f2f1;
        }
        &:hover $check {
          opacity: 1;
        }
    data-automationid="DetailsRow"
    data-focuszone-id="FocusZone29"
    data-is-draggable={false}
    data-is-focusable={true}
    data-item-index={7}
    data-selection-index={7}
    draggable={false}
    onFocus={[Function]}
    onKeyDown={[Function]}
    onMouseDownCapture={[Function]}
    role="row"
    style={
      Object {
        "minWidth": 0,
      }
    }
  >
    <div
<<<<<<< HEAD
      aria-colindex={1}
      className=
          ms-DetailsRow-cell
          ms-DetailsRow-cellCheck
          {
            box-sizing: border-box;
            display: inline-block;
            flex-shrink: 0;
            margin-top: -1px;
            min-height: 42px;
            outline: transparent;
            overflow: hidden;
            padding-bottom: 0px;
            padding-left: 0px;
            padding-right: 0px;
            padding-top: 1px;
            position: relative;
            text-overflow: ellipsis;
            vertical-align: top;
            white-space: nowrap;
          }
          &::-moz-focus-inner {
            border: 0;
          }
          .ms-Fabric--isFocusVisible &:focus:after {
            border: 1px solid #605e5c;
            bottom: 0px;
            content: "";
            left: 0px;
            outline: 1px solid #ffffff;
            position: absolute;
            right: 0px;
            top: 0px;
            z-index: 1;
          }
          & > button {
            max-width: 100%;
          }
          & [data-is-focusable='true'] {
            outline: transparent;
            position: relative;
          }
          & [data-is-focusable='true']::-moz-focus-inner {
            border: 0;
          }
          &$shimmer {
            border-bottom: 17.5px solid #ffffff;
            border-left: 12px solid #ffffff;
            border-right: 32px solid #ffffff;
            border-top: 17.5px solid #ffffff;
            padding-bottom: 0px;
            padding-left: 0px;
            padding-right: 0px;
            padding-top: 0px;
          }
          &$shimmerIconPlaceholder {
            border-bottom: 13px solid #ffffff;
            border-right: 8px solid #ffffff;
            border-top: 13px solid #ffffff;
          }
      data-selection-toggle={true}
      role="gridcell"
    >
      <div
        aria-checked={false}
        className=
            ms-DetailsRow-check

            {
              -moz-osx-font-smoothing: grayscale;
              -webkit-font-smoothing: antialiased;
              align-items: center;
              background-color: transparent;
              background: none;
              border: none;
              box-sizing: border-box;
              cursor: default;
              display: flex;
              font-family: 'Segoe UI', 'Segoe UI Web (West European)', 'Segoe UI', -apple-system, BlinkMacSystemFont, 'Roboto', 'Helvetica Neue', sans-serif;
              font-size: 12px;
              font-weight: 400;
              height: 42px;
              justify-content: center;
              margin-bottom: 0px;
              margin-left: 0px;
              margin-right: 0px;
              margin-top: 0px;
              opacity: 0;
              outline: transparent;
              padding-bottom: 0px;
              padding-left: 0px;
              padding-right: 0px;
              padding-top: 0px;
              position: relative;
              vertical-align: top;
              width: 40px;
            }
            &::-moz-focus-inner {
              border: 0;
            }
            .ms-Fabric--isFocusVisible &:focus:after {
              border: 1px solid #ffffff;
              bottom: 1px;
              content: "";
              left: 1px;
              outline: 1px solid #605e5c;
              position: absolute;
              right: 1px;
              top: 1px;
              z-index: 1;
            }
            &:hover {
              opacity: 1;
            }

        data-automationid="DetailsRowCheck"
        data-selection-toggle={true}
        role="checkbox"
      >
        <div
          className=
              ms-Check
              {
                -moz-osx-font-smoothing: grayscale;
                -webkit-font-smoothing: antialiased;
                font-family: 'Segoe UI', 'Segoe UI Web (West European)', 'Segoe UI', -apple-system, BlinkMacSystemFont, 'Roboto', 'Helvetica Neue', sans-serif;
                font-size: 14px;
                font-weight: 400;
                height: 18px;
                line-height: 1;
                position: relative;
                user-select: none;
                vertical-align: top;
                width: 18px;
              }
              &:before {
                background: #ffffff;
                border-radius: 50%;
                bottom: 1px;
                content: "";
                left: 1px;
                opacity: 1;
                position: absolute;
                right: 1px;
                top: 1px;
              }
              $checkHost:hover &, $checkHost:focus &, &:hover, &:focus {
                opacity: 1;
              }
        >
          <i
            className=
                ms-Check-circle
                {
                  -moz-osx-font-smoothing: grayscale;
                  -webkit-font-smoothing: antialiased;
                  color: #c8c6c4;
                  display: inline-block;
                  font-family: "FabricMDL2Icons";
                  font-size: 18px;
                  font-style: normal;
                  font-weight: normal;
                  height: 18px;
                  left: 0px;
                  position: absolute;
                  speak: none;
                  text-align: center;
                  top: 0px;
                  vertical-align: middle;
                  width: 18px;
                }
                @media screen and (-ms-high-contrast: active){& {
                  color: WindowText;
                }
            data-icon-name="CircleRing"
            role="presentation"
          >
            
          </i>
          <i
            className=
                ms-Check-check
                {
                  -moz-osx-font-smoothing: grayscale;
                  -webkit-font-smoothing: antialiased;
                  color: #c8c6c4;
                  display: inline-block;
                  font-family: "FabricMDL2Icons";
                  font-size: 16px;
                  font-style: normal;
                  font-weight: normal;
                  height: 18px;
                  left: .5px;
                  opacity: 0;
                  position: absolute;
                  speak: none;
                  text-align: center;
                  top: 0px;
                  vertical-align: middle;
                  width: 18px;
                }
                &:hover {
                  opacity: 1;
                }
                @media screen and (-ms-high-contrast: active){& {
                  -ms-high-contrast-adjust: none;
                }
            data-icon-name="StatusCircleCheckmark"
            role="presentation"
          >
            
          </i>
        </div>
      </div>
    </div>
    <div
=======
>>>>>>> ee9b6edf
      className=
          ms-DetailsRow-fields
          {
            align-items: stretch;
            display: flex;
          }
      data-automationid="DetailsRowFields"
      role="presentation"
    >
      <div
        aria-colindex={1}
        className=
            ms-DetailsRow-cell
            {
              box-sizing: border-box;
              display: inline-block;
              min-height: 42px;
              outline: transparent;
              overflow: hidden;
              padding-bottom: 11px;
              padding-left: 12px;
              padding-top: 11px;
              position: relative;
              text-overflow: ellipsis;
              vertical-align: top;
              white-space: nowrap;
            }
            &::-moz-focus-inner {
              border: 0;
            }
            .ms-Fabric--isFocusVisible &:focus:after {
              border: 1px solid #605e5c;
              bottom: 0px;
              content: "";
              left: 0px;
              outline: 1px solid #ffffff;
              position: absolute;
              right: 0px;
              top: 0px;
              z-index: 1;
            }
            & > button {
              max-width: 100%;
            }
            & [data-is-focusable='true'] {
              outline: transparent;
              position: relative;
            }
            & [data-is-focusable='true']::-moz-focus-inner {
              border: 0;
            }
            &$shimmer {
              border-bottom: 17.5px solid #ffffff;
              border-left: 12px solid #ffffff;
              border-right: 32px solid #ffffff;
              border-top: 17.5px solid #ffffff;
              padding-bottom: 0px;
              padding-left: 0px;
              padding-right: 0px;
              padding-top: 0px;
            }
            &$shimmerIconPlaceholder {
              border-bottom: 13px solid #ffffff;
              border-right: 8px solid #ffffff;
              border-top: 13px solid #ffffff;
            }
            {
              padding-right: 8px;
            }
        data-automation-key="name"
        data-automationid="DetailsRowCell"
        role="gridcell"
        style={
          Object {
            "width": "auto",
          }
        }
      >
        Item-7
      </div>
      <div
        aria-colindex={2}
        className=
            ms-DetailsRow-cell
            {
              box-sizing: border-box;
              display: inline-block;
              min-height: 42px;
              outline: transparent;
              overflow: hidden;
              padding-bottom: 11px;
              padding-left: 12px;
              padding-top: 11px;
              position: relative;
              text-overflow: ellipsis;
              vertical-align: top;
              white-space: nowrap;
            }
            &::-moz-focus-inner {
              border: 0;
            }
            .ms-Fabric--isFocusVisible &:focus:after {
              border: 1px solid #605e5c;
              bottom: 0px;
              content: "";
              left: 0px;
              outline: 1px solid #ffffff;
              position: absolute;
              right: 0px;
              top: 0px;
              z-index: 1;
            }
            & > button {
              max-width: 100%;
            }
            & [data-is-focusable='true'] {
              outline: transparent;
              position: relative;
            }
            & [data-is-focusable='true']::-moz-focus-inner {
              border: 0;
            }
            &$shimmer {
              border-bottom: 17.5px solid #ffffff;
              border-left: 12px solid #ffffff;
              border-right: 32px solid #ffffff;
              border-top: 17.5px solid #ffffff;
              padding-bottom: 0px;
              padding-left: 0px;
              padding-right: 0px;
              padding-top: 0px;
            }
            &$shimmerIconPlaceholder {
              border-bottom: 13px solid #ffffff;
              border-right: 8px solid #ffffff;
              border-top: 13px solid #ffffff;
            }
            {
              padding-right: 8px;
            }
        data-automation-key="link"
        data-automationid="DetailsRowCell"
        role="gridcell"
        style={
          Object {
            "width": "auto",
          }
        }
      >
        <a
          className=
              ms-Link
              {
                -moz-osx-font-smoothing: grayscale;
                -webkit-font-smoothing: antialiased;
                color: #0078d4;
                font-family: 'Segoe UI', 'Segoe UI Web (West European)', 'Segoe UI', -apple-system, BlinkMacSystemFont, 'Roboto', 'Helvetica Neue', sans-serif;
                font-size: inherit;
                font-weight: inherit;
                outline: none;
                text-decoration: none;
              }
              .ms-Fabric--isFocusVisible &:focus {
                box-shadow: 0 0 0 1px #605e5c inset;
              }
              @media screen and (-ms-high-contrast: active){.ms-Fabric--isFocusVisible &:focus {
                outline: 1px solid WindowText;
              }
              @media screen and (-ms-high-contrast: active){& {
                border-bottom: none;
              }
              &:active, &:hover, &:active:hover {
                color: #004578;
                text-decoration: underline;
              }
              &:focus {
                color: #0078d4;
              }
          href="http://placehold.it/100x207"
          onClick={[Function]}
        >
          http://placehold.it/100x207
        </a>
      </div>
      <div
        aria-colindex={3}
        className=
            ms-DetailsRow-cell
            {
              box-sizing: border-box;
              display: inline-block;
              min-height: 42px;
              outline: transparent;
              overflow: hidden;
              padding-bottom: 11px;
              padding-left: 12px;
              padding-top: 11px;
              position: relative;
              text-overflow: ellipsis;
              vertical-align: top;
              white-space: nowrap;
            }
            &::-moz-focus-inner {
              border: 0;
            }
            .ms-Fabric--isFocusVisible &:focus:after {
              border: 1px solid #605e5c;
              bottom: 0px;
              content: "";
              left: 0px;
              outline: 1px solid #ffffff;
              position: absolute;
              right: 0px;
              top: 0px;
              z-index: 1;
            }
            & > button {
              max-width: 100%;
            }
            & [data-is-focusable='true'] {
              outline: transparent;
              position: relative;
            }
            & [data-is-focusable='true']::-moz-focus-inner {
              border: 0;
            }
            &$shimmer {
              border-bottom: 17.5px solid #ffffff;
              border-left: 12px solid #ffffff;
              border-right: 32px solid #ffffff;
              border-top: 17.5px solid #ffffff;
              padding-bottom: 0px;
              padding-left: 0px;
              padding-right: 0px;
              padding-top: 0px;
            }
            &$shimmerIconPlaceholder {
              border-bottom: 13px solid #ffffff;
              border-right: 8px solid #ffffff;
              border-top: 13px solid #ffffff;
            }
            {
              padding-right: 8px;
            }
        data-automation-key="link"
        data-automationid="DetailsRowCell"
        role="gridcell"
        style={
          Object {
            "width": "auto",
          }
        }
      >
        <button
          className=
              ms-Button
              ms-Button--default
              {
                -moz-osx-font-smoothing: grayscale;
                -webkit-font-smoothing: antialiased;
                background-color: #ffffff;
                border-radius: 2px;
                border: 1px solid #8a8886;
                box-sizing: border-box;
                color: #323130;
                cursor: pointer;
                display: inline-block;
                font-family: 'Segoe UI', 'Segoe UI Web (West European)', 'Segoe UI', -apple-system, BlinkMacSystemFont, 'Roboto', 'Helvetica Neue', sans-serif;
                font-size: 14px;
                font-weight: 400;
                height: 32px;
                min-width: 80px;
                outline: transparent;
                padding-bottom: 0;
                padding-left: 16px;
                padding-right: 16px;
                padding-top: 0;
                position: relative;
                text-align: center;
                text-decoration: none;
                user-select: none;
                vertical-align: top;
              }
              &::-moz-focus-inner {
                border: 0;
              }
              .ms-Fabric--isFocusVisible &:focus:after {
                border: 1px solid transparent;
                bottom: 2px;
                content: "";
                left: 2px;
                outline: 1px solid #605e5c;
                position: absolute;
                right: 2px;
                top: 2px;
                z-index: 1;
              }
              @media screen and (-ms-high-contrast: active){.ms-Fabric--isFocusVisible &:focus:after {
                border: none;
                bottom: -2px;
                left: -2px;
                outline-color: ButtonText;
                right: -2px;
                top: -2px;
              }
              &:active > * {
                left: 0px;
                position: relative;
                top: 0px;
              }
              &:hover {
                background-color: #f3f2f1;
                color: #201f1e;
              }
              @media screen and (-ms-high-contrast: active){&:hover {
                border-color: Highlight;
                color: Highlight;
              }
              &:active {
                background-color: #edebe9;
                color: #201f1e;
              }
          data-is-focusable={true}
          onClick={[Function]}
          onKeyDown={[Function]}
          onKeyPress={[Function]}
          onKeyUp={[Function]}
          onMouseDown={[Function]}
          onMouseUp={[Function]}
          type="button"
        >
          <div
            className=
                ms-Button-flexContainer
                {
                  align-items: center;
                  display: flex;
                  flex-wrap: nowrap;
                  height: 100%;
                  justify-content: center;
                }
          >
            <div
              className=
                  ms-Button-textContainer
                  {
                    flex-grow: 1;
                  }
            >
              <div
                className=
                    ms-Button-label
                    {
                      font-weight: 600;
                      line-height: 100%;
                      margin-bottom: 0;
                      margin-left: 4px;
                      margin-right: 4px;
                      margin-top: 0;
                    }
                id="id__30"
              >
                http://placehold.it/100x207
              </div>
            </div>
          </div>
        </button>
      </div>
    </div>
    <span
      aria-checked={false}
      className=

          {
            bottom: 0px;
            display: none;
            left: 0px;
            position: absolute;
            right: 0px;
            top: -1px;
          }
      data-selection-toggle={true}
      role="checkbox"
    />
  </div>
  <div
    aria-rowindex={9}
    className=
        ms-FocusZone
        ms-DetailsRow
        {
          -moz-osx-font-smoothing: grayscale;
          -webkit-font-smoothing: antialiased;
          animation-duration: 0.367s;
          animation-fill-mode: both;
          animation-name: keyframes from{opacity:0;}to{opacity:1;};
          animation-timing-function: cubic-bezier(.1,.25,.75,.9);
          background: #ffffff;
          border-bottom: 1px solid #f3f2f1;
          box-sizing: border-box;
<<<<<<< HEAD
          color: #605e5c;
          display: inline-flex;
=======
          color: #666666;
          display: block;
>>>>>>> ee9b6edf
          font-family: 'Segoe UI', 'Segoe UI Web (West European)', 'Segoe UI', -apple-system, BlinkMacSystemFont, 'Roboto', 'Helvetica Neue', sans-serif;
          font-size: 12px;
          font-weight: 400;
          min-height: 42px;
          min-width: 100%;
          outline: transparent;
          padding-bottom: 0px;
          padding-left: 0px;
          padding-right: 0px;
          padding-top: 0px;
          position: relative;
          text-align: left;
          vertical-align: top;
          white-space: nowrap;
          width: 100%;
        }
        &::-moz-focus-inner {
          border: 0;
        }
        .ms-Fabric--isFocusVisible &:focus:after {
          border: 1px solid #605e5c;
          bottom: 1px;
          content: "";
          left: 1px;
          outline: 1px solid #ffffff;
          position: absolute;
          right: 1px;
          top: 1px;
          z-index: 1;
        }
        ms-List-cell:first-child &:before {
          display: none;
        }
        &:hover {
          background: #f3f2f1;
        }
        &:hover $check {
          opacity: 1;
        }
    data-automationid="DetailsRow"
    data-focuszone-id="FocusZone33"
    data-is-draggable={false}
    data-is-focusable={true}
    data-item-index={8}
    data-selection-index={8}
    draggable={false}
    onFocus={[Function]}
    onKeyDown={[Function]}
    onMouseDownCapture={[Function]}
    role="row"
    style={
      Object {
        "minWidth": 0,
      }
    }
  >
    <div
<<<<<<< HEAD
      aria-colindex={1}
      className=
          ms-DetailsRow-cell
          ms-DetailsRow-cellCheck
          {
            box-sizing: border-box;
            display: inline-block;
            flex-shrink: 0;
            margin-top: -1px;
            min-height: 42px;
            outline: transparent;
            overflow: hidden;
            padding-bottom: 0px;
            padding-left: 0px;
            padding-right: 0px;
            padding-top: 1px;
            position: relative;
            text-overflow: ellipsis;
            vertical-align: top;
            white-space: nowrap;
          }
          &::-moz-focus-inner {
            border: 0;
          }
          .ms-Fabric--isFocusVisible &:focus:after {
            border: 1px solid #605e5c;
            bottom: 0px;
            content: "";
            left: 0px;
            outline: 1px solid #ffffff;
            position: absolute;
            right: 0px;
            top: 0px;
            z-index: 1;
          }
          & > button {
            max-width: 100%;
          }
          & [data-is-focusable='true'] {
            outline: transparent;
            position: relative;
          }
          & [data-is-focusable='true']::-moz-focus-inner {
            border: 0;
          }
          &$shimmer {
            border-bottom: 17.5px solid #ffffff;
            border-left: 12px solid #ffffff;
            border-right: 32px solid #ffffff;
            border-top: 17.5px solid #ffffff;
            padding-bottom: 0px;
            padding-left: 0px;
            padding-right: 0px;
            padding-top: 0px;
          }
          &$shimmerIconPlaceholder {
            border-bottom: 13px solid #ffffff;
            border-right: 8px solid #ffffff;
            border-top: 13px solid #ffffff;
          }
      data-selection-toggle={true}
      role="gridcell"
    >
      <div
        aria-checked={false}
        className=
            ms-DetailsRow-check

            {
              -moz-osx-font-smoothing: grayscale;
              -webkit-font-smoothing: antialiased;
              align-items: center;
              background-color: transparent;
              background: none;
              border: none;
              box-sizing: border-box;
              cursor: default;
              display: flex;
              font-family: 'Segoe UI', 'Segoe UI Web (West European)', 'Segoe UI', -apple-system, BlinkMacSystemFont, 'Roboto', 'Helvetica Neue', sans-serif;
              font-size: 12px;
              font-weight: 400;
              height: 42px;
              justify-content: center;
              margin-bottom: 0px;
              margin-left: 0px;
              margin-right: 0px;
              margin-top: 0px;
              opacity: 0;
              outline: transparent;
              padding-bottom: 0px;
              padding-left: 0px;
              padding-right: 0px;
              padding-top: 0px;
              position: relative;
              vertical-align: top;
              width: 40px;
            }
            &::-moz-focus-inner {
              border: 0;
            }
            .ms-Fabric--isFocusVisible &:focus:after {
              border: 1px solid #ffffff;
              bottom: 1px;
              content: "";
              left: 1px;
              outline: 1px solid #605e5c;
              position: absolute;
              right: 1px;
              top: 1px;
              z-index: 1;
            }
            &:hover {
              opacity: 1;
            }

        data-automationid="DetailsRowCheck"
        data-selection-toggle={true}
        role="checkbox"
      >
        <div
          className=
              ms-Check
              {
                -moz-osx-font-smoothing: grayscale;
                -webkit-font-smoothing: antialiased;
                font-family: 'Segoe UI', 'Segoe UI Web (West European)', 'Segoe UI', -apple-system, BlinkMacSystemFont, 'Roboto', 'Helvetica Neue', sans-serif;
                font-size: 14px;
                font-weight: 400;
                height: 18px;
                line-height: 1;
                position: relative;
                user-select: none;
                vertical-align: top;
                width: 18px;
              }
              &:before {
                background: #ffffff;
                border-radius: 50%;
                bottom: 1px;
                content: "";
                left: 1px;
                opacity: 1;
                position: absolute;
                right: 1px;
                top: 1px;
              }
              $checkHost:hover &, $checkHost:focus &, &:hover, &:focus {
                opacity: 1;
              }
        >
          <i
            className=
                ms-Check-circle
                {
                  -moz-osx-font-smoothing: grayscale;
                  -webkit-font-smoothing: antialiased;
                  color: #c8c6c4;
                  display: inline-block;
                  font-family: "FabricMDL2Icons";
                  font-size: 18px;
                  font-style: normal;
                  font-weight: normal;
                  height: 18px;
                  left: 0px;
                  position: absolute;
                  speak: none;
                  text-align: center;
                  top: 0px;
                  vertical-align: middle;
                  width: 18px;
                }
                @media screen and (-ms-high-contrast: active){& {
                  color: WindowText;
                }
            data-icon-name="CircleRing"
            role="presentation"
          >
            
          </i>
          <i
            className=
                ms-Check-check
                {
                  -moz-osx-font-smoothing: grayscale;
                  -webkit-font-smoothing: antialiased;
                  color: #c8c6c4;
                  display: inline-block;
                  font-family: "FabricMDL2Icons";
                  font-size: 16px;
                  font-style: normal;
                  font-weight: normal;
                  height: 18px;
                  left: .5px;
                  opacity: 0;
                  position: absolute;
                  speak: none;
                  text-align: center;
                  top: 0px;
                  vertical-align: middle;
                  width: 18px;
                }
                &:hover {
                  opacity: 1;
                }
                @media screen and (-ms-high-contrast: active){& {
                  -ms-high-contrast-adjust: none;
                }
            data-icon-name="StatusCircleCheckmark"
            role="presentation"
          >
            
          </i>
        </div>
      </div>
    </div>
    <div
=======
>>>>>>> ee9b6edf
      className=
          ms-DetailsRow-fields
          {
            align-items: stretch;
            display: flex;
          }
      data-automationid="DetailsRowFields"
      role="presentation"
    >
      <div
        aria-colindex={1}
        className=
            ms-DetailsRow-cell
            {
              box-sizing: border-box;
              display: inline-block;
              min-height: 42px;
              outline: transparent;
              overflow: hidden;
              padding-bottom: 11px;
              padding-left: 12px;
              padding-top: 11px;
              position: relative;
              text-overflow: ellipsis;
              vertical-align: top;
              white-space: nowrap;
            }
            &::-moz-focus-inner {
              border: 0;
            }
            .ms-Fabric--isFocusVisible &:focus:after {
              border: 1px solid #605e5c;
              bottom: 0px;
              content: "";
              left: 0px;
              outline: 1px solid #ffffff;
              position: absolute;
              right: 0px;
              top: 0px;
              z-index: 1;
            }
            & > button {
              max-width: 100%;
            }
            & [data-is-focusable='true'] {
              outline: transparent;
              position: relative;
            }
            & [data-is-focusable='true']::-moz-focus-inner {
              border: 0;
            }
            &$shimmer {
              border-bottom: 17.5px solid #ffffff;
              border-left: 12px solid #ffffff;
              border-right: 32px solid #ffffff;
              border-top: 17.5px solid #ffffff;
              padding-bottom: 0px;
              padding-left: 0px;
              padding-right: 0px;
              padding-top: 0px;
            }
            &$shimmerIconPlaceholder {
              border-bottom: 13px solid #ffffff;
              border-right: 8px solid #ffffff;
              border-top: 13px solid #ffffff;
            }
            {
              padding-right: 8px;
            }
        data-automation-key="name"
        data-automationid="DetailsRowCell"
        role="gridcell"
        style={
          Object {
            "width": "auto",
          }
        }
      >
        Item-8
      </div>
      <div
        aria-colindex={2}
        className=
            ms-DetailsRow-cell
            {
              box-sizing: border-box;
              display: inline-block;
              min-height: 42px;
              outline: transparent;
              overflow: hidden;
              padding-bottom: 11px;
              padding-left: 12px;
              padding-top: 11px;
              position: relative;
              text-overflow: ellipsis;
              vertical-align: top;
              white-space: nowrap;
            }
            &::-moz-focus-inner {
              border: 0;
            }
            .ms-Fabric--isFocusVisible &:focus:after {
              border: 1px solid #605e5c;
              bottom: 0px;
              content: "";
              left: 0px;
              outline: 1px solid #ffffff;
              position: absolute;
              right: 0px;
              top: 0px;
              z-index: 1;
            }
            & > button {
              max-width: 100%;
            }
            & [data-is-focusable='true'] {
              outline: transparent;
              position: relative;
            }
            & [data-is-focusable='true']::-moz-focus-inner {
              border: 0;
            }
            &$shimmer {
              border-bottom: 17.5px solid #ffffff;
              border-left: 12px solid #ffffff;
              border-right: 32px solid #ffffff;
              border-top: 17.5px solid #ffffff;
              padding-bottom: 0px;
              padding-left: 0px;
              padding-right: 0px;
              padding-top: 0px;
            }
            &$shimmerIconPlaceholder {
              border-bottom: 13px solid #ffffff;
              border-right: 8px solid #ffffff;
              border-top: 13px solid #ffffff;
            }
            {
              padding-right: 8px;
            }
        data-automation-key="link"
        data-automationid="DetailsRowCell"
        role="gridcell"
        style={
          Object {
            "width": "auto",
          }
        }
      >
        <a
          className=
              ms-Link
              {
                -moz-osx-font-smoothing: grayscale;
                -webkit-font-smoothing: antialiased;
                color: #0078d4;
                font-family: 'Segoe UI', 'Segoe UI Web (West European)', 'Segoe UI', -apple-system, BlinkMacSystemFont, 'Roboto', 'Helvetica Neue', sans-serif;
                font-size: inherit;
                font-weight: inherit;
                outline: none;
                text-decoration: none;
              }
              .ms-Fabric--isFocusVisible &:focus {
                box-shadow: 0 0 0 1px #605e5c inset;
              }
              @media screen and (-ms-high-contrast: active){.ms-Fabric--isFocusVisible &:focus {
                outline: 1px solid WindowText;
              }
              @media screen and (-ms-high-contrast: active){& {
                border-bottom: none;
              }
              &:active, &:hover, &:active:hover {
                color: #004578;
                text-decoration: underline;
              }
              &:focus {
                color: #0078d4;
              }
          href="http://placehold.it/100x208"
          onClick={[Function]}
        >
          http://placehold.it/100x208
        </a>
      </div>
      <div
        aria-colindex={3}
        className=
            ms-DetailsRow-cell
            {
              box-sizing: border-box;
              display: inline-block;
              min-height: 42px;
              outline: transparent;
              overflow: hidden;
              padding-bottom: 11px;
              padding-left: 12px;
              padding-top: 11px;
              position: relative;
              text-overflow: ellipsis;
              vertical-align: top;
              white-space: nowrap;
            }
            &::-moz-focus-inner {
              border: 0;
            }
            .ms-Fabric--isFocusVisible &:focus:after {
              border: 1px solid #605e5c;
              bottom: 0px;
              content: "";
              left: 0px;
              outline: 1px solid #ffffff;
              position: absolute;
              right: 0px;
              top: 0px;
              z-index: 1;
            }
            & > button {
              max-width: 100%;
            }
            & [data-is-focusable='true'] {
              outline: transparent;
              position: relative;
            }
            & [data-is-focusable='true']::-moz-focus-inner {
              border: 0;
            }
            &$shimmer {
              border-bottom: 17.5px solid #ffffff;
              border-left: 12px solid #ffffff;
              border-right: 32px solid #ffffff;
              border-top: 17.5px solid #ffffff;
              padding-bottom: 0px;
              padding-left: 0px;
              padding-right: 0px;
              padding-top: 0px;
            }
            &$shimmerIconPlaceholder {
              border-bottom: 13px solid #ffffff;
              border-right: 8px solid #ffffff;
              border-top: 13px solid #ffffff;
            }
            {
              padding-right: 8px;
            }
        data-automation-key="link"
        data-automationid="DetailsRowCell"
        role="gridcell"
        style={
          Object {
            "width": "auto",
          }
        }
      >
        <button
          className=
              ms-Button
              ms-Button--default
              {
                -moz-osx-font-smoothing: grayscale;
                -webkit-font-smoothing: antialiased;
                background-color: #ffffff;
                border-radius: 2px;
                border: 1px solid #8a8886;
                box-sizing: border-box;
                color: #323130;
                cursor: pointer;
                display: inline-block;
                font-family: 'Segoe UI', 'Segoe UI Web (West European)', 'Segoe UI', -apple-system, BlinkMacSystemFont, 'Roboto', 'Helvetica Neue', sans-serif;
                font-size: 14px;
                font-weight: 400;
                height: 32px;
                min-width: 80px;
                outline: transparent;
                padding-bottom: 0;
                padding-left: 16px;
                padding-right: 16px;
                padding-top: 0;
                position: relative;
                text-align: center;
                text-decoration: none;
                user-select: none;
                vertical-align: top;
              }
              &::-moz-focus-inner {
                border: 0;
              }
              .ms-Fabric--isFocusVisible &:focus:after {
                border: 1px solid transparent;
                bottom: 2px;
                content: "";
                left: 2px;
                outline: 1px solid #605e5c;
                position: absolute;
                right: 2px;
                top: 2px;
                z-index: 1;
              }
              @media screen and (-ms-high-contrast: active){.ms-Fabric--isFocusVisible &:focus:after {
                border: none;
                bottom: -2px;
                left: -2px;
                outline-color: ButtonText;
                right: -2px;
                top: -2px;
              }
              &:active > * {
                left: 0px;
                position: relative;
                top: 0px;
              }
              &:hover {
                background-color: #f3f2f1;
                color: #201f1e;
              }
              @media screen and (-ms-high-contrast: active){&:hover {
                border-color: Highlight;
                color: Highlight;
              }
              &:active {
                background-color: #edebe9;
                color: #201f1e;
              }
          data-is-focusable={true}
          onClick={[Function]}
          onKeyDown={[Function]}
          onKeyPress={[Function]}
          onKeyUp={[Function]}
          onMouseDown={[Function]}
          onMouseUp={[Function]}
          type="button"
        >
          <div
            className=
                ms-Button-flexContainer
                {
                  align-items: center;
                  display: flex;
                  flex-wrap: nowrap;
                  height: 100%;
                  justify-content: center;
                }
          >
            <div
              className=
                  ms-Button-textContainer
                  {
                    flex-grow: 1;
                  }
            >
              <div
                className=
                    ms-Button-label
                    {
                      font-weight: 600;
                      line-height: 100%;
                      margin-bottom: 0;
                      margin-left: 4px;
                      margin-right: 4px;
                      margin-top: 0;
                    }
                id="id__34"
              >
                http://placehold.it/100x208
              </div>
            </div>
          </div>
        </button>
      </div>
    </div>
    <span
      aria-checked={false}
      className=

          {
            bottom: 0px;
            display: none;
            left: 0px;
            position: absolute;
            right: 0px;
            top: -1px;
          }
      data-selection-toggle={true}
      role="checkbox"
    />
  </div>
  <div
    aria-rowindex={10}
    className=
        ms-FocusZone
        ms-DetailsRow
        {
          -moz-osx-font-smoothing: grayscale;
          -webkit-font-smoothing: antialiased;
          animation-duration: 0.367s;
          animation-fill-mode: both;
          animation-name: keyframes from{opacity:0;}to{opacity:1;};
          animation-timing-function: cubic-bezier(.1,.25,.75,.9);
          background: #ffffff;
          border-bottom: 1px solid #f3f2f1;
          box-sizing: border-box;
<<<<<<< HEAD
          color: #605e5c;
          display: inline-flex;
=======
          color: #666666;
          display: block;
>>>>>>> ee9b6edf
          font-family: 'Segoe UI', 'Segoe UI Web (West European)', 'Segoe UI', -apple-system, BlinkMacSystemFont, 'Roboto', 'Helvetica Neue', sans-serif;
          font-size: 12px;
          font-weight: 400;
          min-height: 42px;
          min-width: 100%;
          outline: transparent;
          padding-bottom: 0px;
          padding-left: 0px;
          padding-right: 0px;
          padding-top: 0px;
          position: relative;
          text-align: left;
          vertical-align: top;
          white-space: nowrap;
          width: 100%;
        }
        &::-moz-focus-inner {
          border: 0;
        }
        .ms-Fabric--isFocusVisible &:focus:after {
          border: 1px solid #605e5c;
          bottom: 1px;
          content: "";
          left: 1px;
          outline: 1px solid #ffffff;
          position: absolute;
          right: 1px;
          top: 1px;
          z-index: 1;
        }
        ms-List-cell:first-child &:before {
          display: none;
        }
        &:hover {
          background: #f3f2f1;
        }
        &:hover $check {
          opacity: 1;
        }
    data-automationid="DetailsRow"
    data-focuszone-id="FocusZone37"
    data-is-draggable={false}
    data-is-focusable={true}
    data-item-index={9}
    data-selection-index={9}
    draggable={false}
    onFocus={[Function]}
    onKeyDown={[Function]}
    onMouseDownCapture={[Function]}
    role="row"
    style={
      Object {
        "minWidth": 0,
      }
    }
  >
    <div
<<<<<<< HEAD
      aria-colindex={1}
      className=
          ms-DetailsRow-cell
          ms-DetailsRow-cellCheck
          {
            box-sizing: border-box;
            display: inline-block;
            flex-shrink: 0;
            margin-top: -1px;
            min-height: 42px;
            outline: transparent;
            overflow: hidden;
            padding-bottom: 0px;
            padding-left: 0px;
            padding-right: 0px;
            padding-top: 1px;
            position: relative;
            text-overflow: ellipsis;
            vertical-align: top;
            white-space: nowrap;
          }
          &::-moz-focus-inner {
            border: 0;
          }
          .ms-Fabric--isFocusVisible &:focus:after {
            border: 1px solid #605e5c;
            bottom: 0px;
            content: "";
            left: 0px;
            outline: 1px solid #ffffff;
            position: absolute;
            right: 0px;
            top: 0px;
            z-index: 1;
          }
          & > button {
            max-width: 100%;
          }
          & [data-is-focusable='true'] {
            outline: transparent;
            position: relative;
          }
          & [data-is-focusable='true']::-moz-focus-inner {
            border: 0;
          }
          &$shimmer {
            border-bottom: 17.5px solid #ffffff;
            border-left: 12px solid #ffffff;
            border-right: 32px solid #ffffff;
            border-top: 17.5px solid #ffffff;
            padding-bottom: 0px;
            padding-left: 0px;
            padding-right: 0px;
            padding-top: 0px;
          }
          &$shimmerIconPlaceholder {
            border-bottom: 13px solid #ffffff;
            border-right: 8px solid #ffffff;
            border-top: 13px solid #ffffff;
          }
      data-selection-toggle={true}
      role="gridcell"
    >
      <div
        aria-checked={false}
        className=
            ms-DetailsRow-check

            {
              -moz-osx-font-smoothing: grayscale;
              -webkit-font-smoothing: antialiased;
              align-items: center;
              background-color: transparent;
              background: none;
              border: none;
              box-sizing: border-box;
              cursor: default;
              display: flex;
              font-family: 'Segoe UI', 'Segoe UI Web (West European)', 'Segoe UI', -apple-system, BlinkMacSystemFont, 'Roboto', 'Helvetica Neue', sans-serif;
              font-size: 12px;
              font-weight: 400;
              height: 42px;
              justify-content: center;
              margin-bottom: 0px;
              margin-left: 0px;
              margin-right: 0px;
              margin-top: 0px;
              opacity: 0;
              outline: transparent;
              padding-bottom: 0px;
              padding-left: 0px;
              padding-right: 0px;
              padding-top: 0px;
              position: relative;
              vertical-align: top;
              width: 40px;
            }
            &::-moz-focus-inner {
              border: 0;
            }
            .ms-Fabric--isFocusVisible &:focus:after {
              border: 1px solid #ffffff;
              bottom: 1px;
              content: "";
              left: 1px;
              outline: 1px solid #605e5c;
              position: absolute;
              right: 1px;
              top: 1px;
              z-index: 1;
            }
            &:hover {
              opacity: 1;
            }

        data-automationid="DetailsRowCheck"
        data-selection-toggle={true}
        role="checkbox"
      >
        <div
          className=
              ms-Check
              {
                -moz-osx-font-smoothing: grayscale;
                -webkit-font-smoothing: antialiased;
                font-family: 'Segoe UI', 'Segoe UI Web (West European)', 'Segoe UI', -apple-system, BlinkMacSystemFont, 'Roboto', 'Helvetica Neue', sans-serif;
                font-size: 14px;
                font-weight: 400;
                height: 18px;
                line-height: 1;
                position: relative;
                user-select: none;
                vertical-align: top;
                width: 18px;
              }
              &:before {
                background: #ffffff;
                border-radius: 50%;
                bottom: 1px;
                content: "";
                left: 1px;
                opacity: 1;
                position: absolute;
                right: 1px;
                top: 1px;
              }
              $checkHost:hover &, $checkHost:focus &, &:hover, &:focus {
                opacity: 1;
              }
        >
          <i
            className=
                ms-Check-circle
                {
                  -moz-osx-font-smoothing: grayscale;
                  -webkit-font-smoothing: antialiased;
                  color: #c8c6c4;
                  display: inline-block;
                  font-family: "FabricMDL2Icons";
                  font-size: 18px;
                  font-style: normal;
                  font-weight: normal;
                  height: 18px;
                  left: 0px;
                  position: absolute;
                  speak: none;
                  text-align: center;
                  top: 0px;
                  vertical-align: middle;
                  width: 18px;
                }
                @media screen and (-ms-high-contrast: active){& {
                  color: WindowText;
                }
            data-icon-name="CircleRing"
            role="presentation"
          >
            
          </i>
          <i
            className=
                ms-Check-check
                {
                  -moz-osx-font-smoothing: grayscale;
                  -webkit-font-smoothing: antialiased;
                  color: #c8c6c4;
                  display: inline-block;
                  font-family: "FabricMDL2Icons";
                  font-size: 16px;
                  font-style: normal;
                  font-weight: normal;
                  height: 18px;
                  left: .5px;
                  opacity: 0;
                  position: absolute;
                  speak: none;
                  text-align: center;
                  top: 0px;
                  vertical-align: middle;
                  width: 18px;
                }
                &:hover {
                  opacity: 1;
                }
                @media screen and (-ms-high-contrast: active){& {
                  -ms-high-contrast-adjust: none;
                }
            data-icon-name="StatusCircleCheckmark"
            role="presentation"
          >
            
          </i>
        </div>
      </div>
    </div>
    <div
=======
>>>>>>> ee9b6edf
      className=
          ms-DetailsRow-fields
          {
            align-items: stretch;
            display: flex;
          }
      data-automationid="DetailsRowFields"
      role="presentation"
    >
      <div
        aria-colindex={1}
        className=
            ms-DetailsRow-cell
            {
              box-sizing: border-box;
              display: inline-block;
              min-height: 42px;
              outline: transparent;
              overflow: hidden;
              padding-bottom: 11px;
              padding-left: 12px;
              padding-top: 11px;
              position: relative;
              text-overflow: ellipsis;
              vertical-align: top;
              white-space: nowrap;
            }
            &::-moz-focus-inner {
              border: 0;
            }
            .ms-Fabric--isFocusVisible &:focus:after {
              border: 1px solid #605e5c;
              bottom: 0px;
              content: "";
              left: 0px;
              outline: 1px solid #ffffff;
              position: absolute;
              right: 0px;
              top: 0px;
              z-index: 1;
            }
            & > button {
              max-width: 100%;
            }
            & [data-is-focusable='true'] {
              outline: transparent;
              position: relative;
            }
            & [data-is-focusable='true']::-moz-focus-inner {
              border: 0;
            }
            &$shimmer {
              border-bottom: 17.5px solid #ffffff;
              border-left: 12px solid #ffffff;
              border-right: 32px solid #ffffff;
              border-top: 17.5px solid #ffffff;
              padding-bottom: 0px;
              padding-left: 0px;
              padding-right: 0px;
              padding-top: 0px;
            }
            &$shimmerIconPlaceholder {
              border-bottom: 13px solid #ffffff;
              border-right: 8px solid #ffffff;
              border-top: 13px solid #ffffff;
            }
            {
              padding-right: 8px;
            }
        data-automation-key="name"
        data-automationid="DetailsRowCell"
        role="gridcell"
        style={
          Object {
            "width": "auto",
          }
        }
      >
        Item-9
      </div>
      <div
        aria-colindex={2}
        className=
            ms-DetailsRow-cell
            {
              box-sizing: border-box;
              display: inline-block;
              min-height: 42px;
              outline: transparent;
              overflow: hidden;
              padding-bottom: 11px;
              padding-left: 12px;
              padding-top: 11px;
              position: relative;
              text-overflow: ellipsis;
              vertical-align: top;
              white-space: nowrap;
            }
            &::-moz-focus-inner {
              border: 0;
            }
            .ms-Fabric--isFocusVisible &:focus:after {
              border: 1px solid #605e5c;
              bottom: 0px;
              content: "";
              left: 0px;
              outline: 1px solid #ffffff;
              position: absolute;
              right: 0px;
              top: 0px;
              z-index: 1;
            }
            & > button {
              max-width: 100%;
            }
            & [data-is-focusable='true'] {
              outline: transparent;
              position: relative;
            }
            & [data-is-focusable='true']::-moz-focus-inner {
              border: 0;
            }
            &$shimmer {
              border-bottom: 17.5px solid #ffffff;
              border-left: 12px solid #ffffff;
              border-right: 32px solid #ffffff;
              border-top: 17.5px solid #ffffff;
              padding-bottom: 0px;
              padding-left: 0px;
              padding-right: 0px;
              padding-top: 0px;
            }
            &$shimmerIconPlaceholder {
              border-bottom: 13px solid #ffffff;
              border-right: 8px solid #ffffff;
              border-top: 13px solid #ffffff;
            }
            {
              padding-right: 8px;
            }
        data-automation-key="link"
        data-automationid="DetailsRowCell"
        role="gridcell"
        style={
          Object {
            "width": "auto",
          }
        }
      >
        <a
          className=
              ms-Link
              {
                -moz-osx-font-smoothing: grayscale;
                -webkit-font-smoothing: antialiased;
                color: #0078d4;
                font-family: 'Segoe UI', 'Segoe UI Web (West European)', 'Segoe UI', -apple-system, BlinkMacSystemFont, 'Roboto', 'Helvetica Neue', sans-serif;
                font-size: inherit;
                font-weight: inherit;
                outline: none;
                text-decoration: none;
              }
              .ms-Fabric--isFocusVisible &:focus {
                box-shadow: 0 0 0 1px #605e5c inset;
              }
              @media screen and (-ms-high-contrast: active){.ms-Fabric--isFocusVisible &:focus {
                outline: 1px solid WindowText;
              }
              @media screen and (-ms-high-contrast: active){& {
                border-bottom: none;
              }
              &:active, &:hover, &:active:hover {
                color: #004578;
                text-decoration: underline;
              }
              &:focus {
                color: #0078d4;
              }
          href="http://placehold.it/100x209"
          onClick={[Function]}
        >
          http://placehold.it/100x209
        </a>
      </div>
      <div
        aria-colindex={3}
        className=
            ms-DetailsRow-cell
            {
              box-sizing: border-box;
              display: inline-block;
              min-height: 42px;
              outline: transparent;
              overflow: hidden;
              padding-bottom: 11px;
              padding-left: 12px;
              padding-top: 11px;
              position: relative;
              text-overflow: ellipsis;
              vertical-align: top;
              white-space: nowrap;
            }
            &::-moz-focus-inner {
              border: 0;
            }
            .ms-Fabric--isFocusVisible &:focus:after {
              border: 1px solid #605e5c;
              bottom: 0px;
              content: "";
              left: 0px;
              outline: 1px solid #ffffff;
              position: absolute;
              right: 0px;
              top: 0px;
              z-index: 1;
            }
            & > button {
              max-width: 100%;
            }
            & [data-is-focusable='true'] {
              outline: transparent;
              position: relative;
            }
            & [data-is-focusable='true']::-moz-focus-inner {
              border: 0;
            }
            &$shimmer {
              border-bottom: 17.5px solid #ffffff;
              border-left: 12px solid #ffffff;
              border-right: 32px solid #ffffff;
              border-top: 17.5px solid #ffffff;
              padding-bottom: 0px;
              padding-left: 0px;
              padding-right: 0px;
              padding-top: 0px;
            }
            &$shimmerIconPlaceholder {
              border-bottom: 13px solid #ffffff;
              border-right: 8px solid #ffffff;
              border-top: 13px solid #ffffff;
            }
            {
              padding-right: 8px;
            }
        data-automation-key="link"
        data-automationid="DetailsRowCell"
        role="gridcell"
        style={
          Object {
            "width": "auto",
          }
        }
      >
        <button
          className=
              ms-Button
              ms-Button--default
              {
                -moz-osx-font-smoothing: grayscale;
                -webkit-font-smoothing: antialiased;
                background-color: #ffffff;
                border-radius: 2px;
                border: 1px solid #8a8886;
                box-sizing: border-box;
                color: #323130;
                cursor: pointer;
                display: inline-block;
                font-family: 'Segoe UI', 'Segoe UI Web (West European)', 'Segoe UI', -apple-system, BlinkMacSystemFont, 'Roboto', 'Helvetica Neue', sans-serif;
                font-size: 14px;
                font-weight: 400;
                height: 32px;
                min-width: 80px;
                outline: transparent;
                padding-bottom: 0;
                padding-left: 16px;
                padding-right: 16px;
                padding-top: 0;
                position: relative;
                text-align: center;
                text-decoration: none;
                user-select: none;
                vertical-align: top;
              }
              &::-moz-focus-inner {
                border: 0;
              }
              .ms-Fabric--isFocusVisible &:focus:after {
                border: 1px solid transparent;
                bottom: 2px;
                content: "";
                left: 2px;
                outline: 1px solid #605e5c;
                position: absolute;
                right: 2px;
                top: 2px;
                z-index: 1;
              }
              @media screen and (-ms-high-contrast: active){.ms-Fabric--isFocusVisible &:focus:after {
                border: none;
                bottom: -2px;
                left: -2px;
                outline-color: ButtonText;
                right: -2px;
                top: -2px;
              }
              &:active > * {
                left: 0px;
                position: relative;
                top: 0px;
              }
              &:hover {
                background-color: #f3f2f1;
                color: #201f1e;
              }
              @media screen and (-ms-high-contrast: active){&:hover {
                border-color: Highlight;
                color: Highlight;
              }
              &:active {
                background-color: #edebe9;
                color: #201f1e;
              }
          data-is-focusable={true}
          onClick={[Function]}
          onKeyDown={[Function]}
          onKeyPress={[Function]}
          onKeyUp={[Function]}
          onMouseDown={[Function]}
          onMouseUp={[Function]}
          type="button"
        >
          <div
            className=
                ms-Button-flexContainer
                {
                  align-items: center;
                  display: flex;
                  flex-wrap: nowrap;
                  height: 100%;
                  justify-content: center;
                }
          >
            <div
              className=
                  ms-Button-textContainer
                  {
                    flex-grow: 1;
                  }
            >
              <div
                className=
                    ms-Button-label
                    {
                      font-weight: 600;
                      line-height: 100%;
                      margin-bottom: 0;
                      margin-left: 4px;
                      margin-right: 4px;
                      margin-top: 0;
                    }
                id="id__38"
              >
                http://placehold.it/100x209
              </div>
            </div>
          </div>
        </button>
      </div>
    </div>
    <span
      aria-checked={false}
      className=

          {
            bottom: 0px;
            display: none;
            left: 0px;
            position: absolute;
            right: 0px;
            top: -1px;
          }
      data-selection-toggle={true}
      role="checkbox"
    />
  </div>
</div>
`;<|MERGE_RESOLUTION|>--- conflicted
+++ resolved
@@ -24,13 +24,8 @@
           background: #ffffff;
           border-bottom: 1px solid #f3f2f1;
           box-sizing: border-box;
-<<<<<<< HEAD
           color: #605e5c;
-          display: inline-flex;
-=======
-          color: #666666;
           display: block;
->>>>>>> ee9b6edf
           font-family: 'Segoe UI', 'Segoe UI Web (West European)', 'Segoe UI', -apple-system, BlinkMacSystemFont, 'Roboto', 'Helvetica Neue', sans-serif;
           font-size: 12px;
           font-weight: 400;
@@ -88,225 +83,6 @@
     }
   >
     <div
-<<<<<<< HEAD
-      aria-colindex={1}
-      className=
-          ms-DetailsRow-cell
-          ms-DetailsRow-cellCheck
-          {
-            box-sizing: border-box;
-            display: inline-block;
-            flex-shrink: 0;
-            margin-top: -1px;
-            min-height: 42px;
-            outline: transparent;
-            overflow: hidden;
-            padding-bottom: 0px;
-            padding-left: 0px;
-            padding-right: 0px;
-            padding-top: 1px;
-            position: relative;
-            text-overflow: ellipsis;
-            vertical-align: top;
-            white-space: nowrap;
-          }
-          &::-moz-focus-inner {
-            border: 0;
-          }
-          .ms-Fabric--isFocusVisible &:focus:after {
-            border: 1px solid #605e5c;
-            bottom: 0px;
-            content: "";
-            left: 0px;
-            outline: 1px solid #ffffff;
-            position: absolute;
-            right: 0px;
-            top: 0px;
-            z-index: 1;
-          }
-          & > button {
-            max-width: 100%;
-          }
-          & [data-is-focusable='true'] {
-            outline: transparent;
-            position: relative;
-          }
-          & [data-is-focusable='true']::-moz-focus-inner {
-            border: 0;
-          }
-          &$shimmer {
-            border-bottom: 17.5px solid #ffffff;
-            border-left: 12px solid #ffffff;
-            border-right: 32px solid #ffffff;
-            border-top: 17.5px solid #ffffff;
-            padding-bottom: 0px;
-            padding-left: 0px;
-            padding-right: 0px;
-            padding-top: 0px;
-          }
-          &$shimmerIconPlaceholder {
-            border-bottom: 13px solid #ffffff;
-            border-right: 8px solid #ffffff;
-            border-top: 13px solid #ffffff;
-          }
-      data-selection-toggle={true}
-      role="gridcell"
-    >
-      <div
-        aria-checked={false}
-        className=
-            ms-DetailsRow-check
-
-            {
-              -moz-osx-font-smoothing: grayscale;
-              -webkit-font-smoothing: antialiased;
-              align-items: center;
-              background-color: transparent;
-              background: none;
-              border: none;
-              box-sizing: border-box;
-              cursor: default;
-              display: flex;
-              font-family: 'Segoe UI', 'Segoe UI Web (West European)', 'Segoe UI', -apple-system, BlinkMacSystemFont, 'Roboto', 'Helvetica Neue', sans-serif;
-              font-size: 12px;
-              font-weight: 400;
-              height: 42px;
-              justify-content: center;
-              margin-bottom: 0px;
-              margin-left: 0px;
-              margin-right: 0px;
-              margin-top: 0px;
-              opacity: 0;
-              outline: transparent;
-              padding-bottom: 0px;
-              padding-left: 0px;
-              padding-right: 0px;
-              padding-top: 0px;
-              position: relative;
-              vertical-align: top;
-              width: 40px;
-            }
-            &::-moz-focus-inner {
-              border: 0;
-            }
-            .ms-Fabric--isFocusVisible &:focus:after {
-              border: 1px solid #ffffff;
-              bottom: 1px;
-              content: "";
-              left: 1px;
-              outline: 1px solid #605e5c;
-              position: absolute;
-              right: 1px;
-              top: 1px;
-              z-index: 1;
-            }
-            &:hover {
-              opacity: 1;
-            }
-
-        data-automationid="DetailsRowCheck"
-        data-selection-toggle={true}
-        role="checkbox"
-      >
-        <div
-          className=
-              ms-Check
-              {
-                -moz-osx-font-smoothing: grayscale;
-                -webkit-font-smoothing: antialiased;
-                font-family: 'Segoe UI', 'Segoe UI Web (West European)', 'Segoe UI', -apple-system, BlinkMacSystemFont, 'Roboto', 'Helvetica Neue', sans-serif;
-                font-size: 14px;
-                font-weight: 400;
-                height: 18px;
-                line-height: 1;
-                position: relative;
-                user-select: none;
-                vertical-align: top;
-                width: 18px;
-              }
-              &:before {
-                background: #ffffff;
-                border-radius: 50%;
-                bottom: 1px;
-                content: "";
-                left: 1px;
-                opacity: 1;
-                position: absolute;
-                right: 1px;
-                top: 1px;
-              }
-              $checkHost:hover &, $checkHost:focus &, &:hover, &:focus {
-                opacity: 1;
-              }
-        >
-          <i
-            className=
-                ms-Check-circle
-                {
-                  -moz-osx-font-smoothing: grayscale;
-                  -webkit-font-smoothing: antialiased;
-                  color: #c8c6c4;
-                  display: inline-block;
-                  font-family: "FabricMDL2Icons";
-                  font-size: 18px;
-                  font-style: normal;
-                  font-weight: normal;
-                  height: 18px;
-                  left: 0px;
-                  position: absolute;
-                  speak: none;
-                  text-align: center;
-                  top: 0px;
-                  vertical-align: middle;
-                  width: 18px;
-                }
-                @media screen and (-ms-high-contrast: active){& {
-                  color: WindowText;
-                }
-            data-icon-name="CircleRing"
-            role="presentation"
-          >
-            
-          </i>
-          <i
-            className=
-                ms-Check-check
-                {
-                  -moz-osx-font-smoothing: grayscale;
-                  -webkit-font-smoothing: antialiased;
-                  color: #c8c6c4;
-                  display: inline-block;
-                  font-family: "FabricMDL2Icons";
-                  font-size: 16px;
-                  font-style: normal;
-                  font-weight: normal;
-                  height: 18px;
-                  left: .5px;
-                  opacity: 0;
-                  position: absolute;
-                  speak: none;
-                  text-align: center;
-                  top: 0px;
-                  vertical-align: middle;
-                  width: 18px;
-                }
-                &:hover {
-                  opacity: 1;
-                }
-                @media screen and (-ms-high-contrast: active){& {
-                  -ms-high-contrast-adjust: none;
-                }
-            data-icon-name="StatusCircleCheckmark"
-            role="presentation"
-          >
-            
-          </i>
-        </div>
-      </div>
-    </div>
-    <div
-=======
->>>>>>> ee9b6edf
       className=
           ms-DetailsRow-fields
           {
@@ -707,13 +483,8 @@
           background: #ffffff;
           border-bottom: 1px solid #f3f2f1;
           box-sizing: border-box;
-<<<<<<< HEAD
           color: #605e5c;
-          display: inline-flex;
-=======
-          color: #666666;
           display: block;
->>>>>>> ee9b6edf
           font-family: 'Segoe UI', 'Segoe UI Web (West European)', 'Segoe UI', -apple-system, BlinkMacSystemFont, 'Roboto', 'Helvetica Neue', sans-serif;
           font-size: 12px;
           font-weight: 400;
@@ -771,225 +542,6 @@
     }
   >
     <div
-<<<<<<< HEAD
-      aria-colindex={1}
-      className=
-          ms-DetailsRow-cell
-          ms-DetailsRow-cellCheck
-          {
-            box-sizing: border-box;
-            display: inline-block;
-            flex-shrink: 0;
-            margin-top: -1px;
-            min-height: 42px;
-            outline: transparent;
-            overflow: hidden;
-            padding-bottom: 0px;
-            padding-left: 0px;
-            padding-right: 0px;
-            padding-top: 1px;
-            position: relative;
-            text-overflow: ellipsis;
-            vertical-align: top;
-            white-space: nowrap;
-          }
-          &::-moz-focus-inner {
-            border: 0;
-          }
-          .ms-Fabric--isFocusVisible &:focus:after {
-            border: 1px solid #605e5c;
-            bottom: 0px;
-            content: "";
-            left: 0px;
-            outline: 1px solid #ffffff;
-            position: absolute;
-            right: 0px;
-            top: 0px;
-            z-index: 1;
-          }
-          & > button {
-            max-width: 100%;
-          }
-          & [data-is-focusable='true'] {
-            outline: transparent;
-            position: relative;
-          }
-          & [data-is-focusable='true']::-moz-focus-inner {
-            border: 0;
-          }
-          &$shimmer {
-            border-bottom: 17.5px solid #ffffff;
-            border-left: 12px solid #ffffff;
-            border-right: 32px solid #ffffff;
-            border-top: 17.5px solid #ffffff;
-            padding-bottom: 0px;
-            padding-left: 0px;
-            padding-right: 0px;
-            padding-top: 0px;
-          }
-          &$shimmerIconPlaceholder {
-            border-bottom: 13px solid #ffffff;
-            border-right: 8px solid #ffffff;
-            border-top: 13px solid #ffffff;
-          }
-      data-selection-toggle={true}
-      role="gridcell"
-    >
-      <div
-        aria-checked={false}
-        className=
-            ms-DetailsRow-check
-
-            {
-              -moz-osx-font-smoothing: grayscale;
-              -webkit-font-smoothing: antialiased;
-              align-items: center;
-              background-color: transparent;
-              background: none;
-              border: none;
-              box-sizing: border-box;
-              cursor: default;
-              display: flex;
-              font-family: 'Segoe UI', 'Segoe UI Web (West European)', 'Segoe UI', -apple-system, BlinkMacSystemFont, 'Roboto', 'Helvetica Neue', sans-serif;
-              font-size: 12px;
-              font-weight: 400;
-              height: 42px;
-              justify-content: center;
-              margin-bottom: 0px;
-              margin-left: 0px;
-              margin-right: 0px;
-              margin-top: 0px;
-              opacity: 0;
-              outline: transparent;
-              padding-bottom: 0px;
-              padding-left: 0px;
-              padding-right: 0px;
-              padding-top: 0px;
-              position: relative;
-              vertical-align: top;
-              width: 40px;
-            }
-            &::-moz-focus-inner {
-              border: 0;
-            }
-            .ms-Fabric--isFocusVisible &:focus:after {
-              border: 1px solid #ffffff;
-              bottom: 1px;
-              content: "";
-              left: 1px;
-              outline: 1px solid #605e5c;
-              position: absolute;
-              right: 1px;
-              top: 1px;
-              z-index: 1;
-            }
-            &:hover {
-              opacity: 1;
-            }
-
-        data-automationid="DetailsRowCheck"
-        data-selection-toggle={true}
-        role="checkbox"
-      >
-        <div
-          className=
-              ms-Check
-              {
-                -moz-osx-font-smoothing: grayscale;
-                -webkit-font-smoothing: antialiased;
-                font-family: 'Segoe UI', 'Segoe UI Web (West European)', 'Segoe UI', -apple-system, BlinkMacSystemFont, 'Roboto', 'Helvetica Neue', sans-serif;
-                font-size: 14px;
-                font-weight: 400;
-                height: 18px;
-                line-height: 1;
-                position: relative;
-                user-select: none;
-                vertical-align: top;
-                width: 18px;
-              }
-              &:before {
-                background: #ffffff;
-                border-radius: 50%;
-                bottom: 1px;
-                content: "";
-                left: 1px;
-                opacity: 1;
-                position: absolute;
-                right: 1px;
-                top: 1px;
-              }
-              $checkHost:hover &, $checkHost:focus &, &:hover, &:focus {
-                opacity: 1;
-              }
-        >
-          <i
-            className=
-                ms-Check-circle
-                {
-                  -moz-osx-font-smoothing: grayscale;
-                  -webkit-font-smoothing: antialiased;
-                  color: #c8c6c4;
-                  display: inline-block;
-                  font-family: "FabricMDL2Icons";
-                  font-size: 18px;
-                  font-style: normal;
-                  font-weight: normal;
-                  height: 18px;
-                  left: 0px;
-                  position: absolute;
-                  speak: none;
-                  text-align: center;
-                  top: 0px;
-                  vertical-align: middle;
-                  width: 18px;
-                }
-                @media screen and (-ms-high-contrast: active){& {
-                  color: WindowText;
-                }
-            data-icon-name="CircleRing"
-            role="presentation"
-          >
-            
-          </i>
-          <i
-            className=
-                ms-Check-check
-                {
-                  -moz-osx-font-smoothing: grayscale;
-                  -webkit-font-smoothing: antialiased;
-                  color: #c8c6c4;
-                  display: inline-block;
-                  font-family: "FabricMDL2Icons";
-                  font-size: 16px;
-                  font-style: normal;
-                  font-weight: normal;
-                  height: 18px;
-                  left: .5px;
-                  opacity: 0;
-                  position: absolute;
-                  speak: none;
-                  text-align: center;
-                  top: 0px;
-                  vertical-align: middle;
-                  width: 18px;
-                }
-                &:hover {
-                  opacity: 1;
-                }
-                @media screen and (-ms-high-contrast: active){& {
-                  -ms-high-contrast-adjust: none;
-                }
-            data-icon-name="StatusCircleCheckmark"
-            role="presentation"
-          >
-            
-          </i>
-        </div>
-      </div>
-    </div>
-    <div
-=======
->>>>>>> ee9b6edf
       className=
           ms-DetailsRow-fields
           {
@@ -1390,13 +942,8 @@
           background: #ffffff;
           border-bottom: 1px solid #f3f2f1;
           box-sizing: border-box;
-<<<<<<< HEAD
           color: #605e5c;
-          display: inline-flex;
-=======
-          color: #666666;
           display: block;
->>>>>>> ee9b6edf
           font-family: 'Segoe UI', 'Segoe UI Web (West European)', 'Segoe UI', -apple-system, BlinkMacSystemFont, 'Roboto', 'Helvetica Neue', sans-serif;
           font-size: 12px;
           font-weight: 400;
@@ -1454,225 +1001,6 @@
     }
   >
     <div
-<<<<<<< HEAD
-      aria-colindex={1}
-      className=
-          ms-DetailsRow-cell
-          ms-DetailsRow-cellCheck
-          {
-            box-sizing: border-box;
-            display: inline-block;
-            flex-shrink: 0;
-            margin-top: -1px;
-            min-height: 42px;
-            outline: transparent;
-            overflow: hidden;
-            padding-bottom: 0px;
-            padding-left: 0px;
-            padding-right: 0px;
-            padding-top: 1px;
-            position: relative;
-            text-overflow: ellipsis;
-            vertical-align: top;
-            white-space: nowrap;
-          }
-          &::-moz-focus-inner {
-            border: 0;
-          }
-          .ms-Fabric--isFocusVisible &:focus:after {
-            border: 1px solid #605e5c;
-            bottom: 0px;
-            content: "";
-            left: 0px;
-            outline: 1px solid #ffffff;
-            position: absolute;
-            right: 0px;
-            top: 0px;
-            z-index: 1;
-          }
-          & > button {
-            max-width: 100%;
-          }
-          & [data-is-focusable='true'] {
-            outline: transparent;
-            position: relative;
-          }
-          & [data-is-focusable='true']::-moz-focus-inner {
-            border: 0;
-          }
-          &$shimmer {
-            border-bottom: 17.5px solid #ffffff;
-            border-left: 12px solid #ffffff;
-            border-right: 32px solid #ffffff;
-            border-top: 17.5px solid #ffffff;
-            padding-bottom: 0px;
-            padding-left: 0px;
-            padding-right: 0px;
-            padding-top: 0px;
-          }
-          &$shimmerIconPlaceholder {
-            border-bottom: 13px solid #ffffff;
-            border-right: 8px solid #ffffff;
-            border-top: 13px solid #ffffff;
-          }
-      data-selection-toggle={true}
-      role="gridcell"
-    >
-      <div
-        aria-checked={false}
-        className=
-            ms-DetailsRow-check
-
-            {
-              -moz-osx-font-smoothing: grayscale;
-              -webkit-font-smoothing: antialiased;
-              align-items: center;
-              background-color: transparent;
-              background: none;
-              border: none;
-              box-sizing: border-box;
-              cursor: default;
-              display: flex;
-              font-family: 'Segoe UI', 'Segoe UI Web (West European)', 'Segoe UI', -apple-system, BlinkMacSystemFont, 'Roboto', 'Helvetica Neue', sans-serif;
-              font-size: 12px;
-              font-weight: 400;
-              height: 42px;
-              justify-content: center;
-              margin-bottom: 0px;
-              margin-left: 0px;
-              margin-right: 0px;
-              margin-top: 0px;
-              opacity: 0;
-              outline: transparent;
-              padding-bottom: 0px;
-              padding-left: 0px;
-              padding-right: 0px;
-              padding-top: 0px;
-              position: relative;
-              vertical-align: top;
-              width: 40px;
-            }
-            &::-moz-focus-inner {
-              border: 0;
-            }
-            .ms-Fabric--isFocusVisible &:focus:after {
-              border: 1px solid #ffffff;
-              bottom: 1px;
-              content: "";
-              left: 1px;
-              outline: 1px solid #605e5c;
-              position: absolute;
-              right: 1px;
-              top: 1px;
-              z-index: 1;
-            }
-            &:hover {
-              opacity: 1;
-            }
-
-        data-automationid="DetailsRowCheck"
-        data-selection-toggle={true}
-        role="checkbox"
-      >
-        <div
-          className=
-              ms-Check
-              {
-                -moz-osx-font-smoothing: grayscale;
-                -webkit-font-smoothing: antialiased;
-                font-family: 'Segoe UI', 'Segoe UI Web (West European)', 'Segoe UI', -apple-system, BlinkMacSystemFont, 'Roboto', 'Helvetica Neue', sans-serif;
-                font-size: 14px;
-                font-weight: 400;
-                height: 18px;
-                line-height: 1;
-                position: relative;
-                user-select: none;
-                vertical-align: top;
-                width: 18px;
-              }
-              &:before {
-                background: #ffffff;
-                border-radius: 50%;
-                bottom: 1px;
-                content: "";
-                left: 1px;
-                opacity: 1;
-                position: absolute;
-                right: 1px;
-                top: 1px;
-              }
-              $checkHost:hover &, $checkHost:focus &, &:hover, &:focus {
-                opacity: 1;
-              }
-        >
-          <i
-            className=
-                ms-Check-circle
-                {
-                  -moz-osx-font-smoothing: grayscale;
-                  -webkit-font-smoothing: antialiased;
-                  color: #c8c6c4;
-                  display: inline-block;
-                  font-family: "FabricMDL2Icons";
-                  font-size: 18px;
-                  font-style: normal;
-                  font-weight: normal;
-                  height: 18px;
-                  left: 0px;
-                  position: absolute;
-                  speak: none;
-                  text-align: center;
-                  top: 0px;
-                  vertical-align: middle;
-                  width: 18px;
-                }
-                @media screen and (-ms-high-contrast: active){& {
-                  color: WindowText;
-                }
-            data-icon-name="CircleRing"
-            role="presentation"
-          >
-            
-          </i>
-          <i
-            className=
-                ms-Check-check
-                {
-                  -moz-osx-font-smoothing: grayscale;
-                  -webkit-font-smoothing: antialiased;
-                  color: #c8c6c4;
-                  display: inline-block;
-                  font-family: "FabricMDL2Icons";
-                  font-size: 16px;
-                  font-style: normal;
-                  font-weight: normal;
-                  height: 18px;
-                  left: .5px;
-                  opacity: 0;
-                  position: absolute;
-                  speak: none;
-                  text-align: center;
-                  top: 0px;
-                  vertical-align: middle;
-                  width: 18px;
-                }
-                &:hover {
-                  opacity: 1;
-                }
-                @media screen and (-ms-high-contrast: active){& {
-                  -ms-high-contrast-adjust: none;
-                }
-            data-icon-name="StatusCircleCheckmark"
-            role="presentation"
-          >
-            
-          </i>
-        </div>
-      </div>
-    </div>
-    <div
-=======
->>>>>>> ee9b6edf
       className=
           ms-DetailsRow-fields
           {
@@ -2073,13 +1401,8 @@
           background: #ffffff;
           border-bottom: 1px solid #f3f2f1;
           box-sizing: border-box;
-<<<<<<< HEAD
           color: #605e5c;
-          display: inline-flex;
-=======
-          color: #666666;
           display: block;
->>>>>>> ee9b6edf
           font-family: 'Segoe UI', 'Segoe UI Web (West European)', 'Segoe UI', -apple-system, BlinkMacSystemFont, 'Roboto', 'Helvetica Neue', sans-serif;
           font-size: 12px;
           font-weight: 400;
@@ -2140,65 +1463,8 @@
       className=
           ms-DetailsRow-fields
           {
-<<<<<<< HEAD
-            box-sizing: border-box;
-            display: inline-block;
-            flex-shrink: 0;
-            margin-top: -1px;
-            min-height: 42px;
-            outline: transparent;
-            overflow: hidden;
-            padding-bottom: 0px;
-            padding-left: 0px;
-            padding-right: 0px;
-            padding-top: 1px;
-            position: relative;
-            text-overflow: ellipsis;
-            vertical-align: top;
-            white-space: nowrap;
-          }
-          &::-moz-focus-inner {
-            border: 0;
-          }
-          .ms-Fabric--isFocusVisible &:focus:after {
-            border: 1px solid #605e5c;
-            bottom: 0px;
-            content: "";
-            left: 0px;
-            outline: 1px solid #ffffff;
-            position: absolute;
-            right: 0px;
-            top: 0px;
-            z-index: 1;
-          }
-          & > button {
-            max-width: 100%;
-          }
-          & [data-is-focusable='true'] {
-            outline: transparent;
-            position: relative;
-          }
-          & [data-is-focusable='true']::-moz-focus-inner {
-            border: 0;
-          }
-          &$shimmer {
-            border-bottom: 17.5px solid #ffffff;
-            border-left: 12px solid #ffffff;
-            border-right: 32px solid #ffffff;
-            border-top: 17.5px solid #ffffff;
-            padding-bottom: 0px;
-            padding-left: 0px;
-            padding-right: 0px;
-            padding-top: 0px;
-          }
-          &$shimmerIconPlaceholder {
-            border-bottom: 13px solid #ffffff;
-            border-right: 8px solid #ffffff;
-            border-top: 13px solid #ffffff;
-=======
             align-items: stretch;
             display: flex;
->>>>>>> ee9b6edf
           }
       data-automationid="DetailsRowFields"
       role="presentation"
@@ -2225,157 +1491,7 @@
               border: 0;
             }
             .ms-Fabric--isFocusVisible &:focus:after {
-<<<<<<< HEAD
-              border: 1px solid #ffffff;
-              bottom: 1px;
-              content: "";
-              left: 1px;
-              outline: 1px solid #605e5c;
-              position: absolute;
-              right: 1px;
-              top: 1px;
-              z-index: 1;
-            }
-            &:hover {
-              opacity: 1;
-            }
-
-        data-automationid="DetailsRowCheck"
-        data-selection-toggle={true}
-        role="checkbox"
-      >
-        <div
-          className=
-              ms-Check
-              {
-                -moz-osx-font-smoothing: grayscale;
-                -webkit-font-smoothing: antialiased;
-                font-family: 'Segoe UI', 'Segoe UI Web (West European)', 'Segoe UI', -apple-system, BlinkMacSystemFont, 'Roboto', 'Helvetica Neue', sans-serif;
-                font-size: 14px;
-                font-weight: 400;
-                height: 18px;
-                line-height: 1;
-                position: relative;
-                user-select: none;
-                vertical-align: top;
-                width: 18px;
-              }
-              &:before {
-                background: #ffffff;
-                border-radius: 50%;
-                bottom: 1px;
-                content: "";
-                left: 1px;
-                opacity: 1;
-                position: absolute;
-                right: 1px;
-                top: 1px;
-              }
-              $checkHost:hover &, $checkHost:focus &, &:hover, &:focus {
-                opacity: 1;
-              }
-        >
-          <i
-            className=
-                ms-Check-circle
-                {
-                  -moz-osx-font-smoothing: grayscale;
-                  -webkit-font-smoothing: antialiased;
-                  color: #c8c6c4;
-                  display: inline-block;
-                  font-family: "FabricMDL2Icons";
-                  font-size: 18px;
-                  font-style: normal;
-                  font-weight: normal;
-                  height: 18px;
-                  left: 0px;
-                  position: absolute;
-                  speak: none;
-                  text-align: center;
-                  top: 0px;
-                  vertical-align: middle;
-                  width: 18px;
-                }
-                @media screen and (-ms-high-contrast: active){& {
-                  color: WindowText;
-                }
-            data-icon-name="CircleRing"
-            role="presentation"
-          >
-            
-          </i>
-          <i
-            className=
-                ms-Check-check
-                {
-                  -moz-osx-font-smoothing: grayscale;
-                  -webkit-font-smoothing: antialiased;
-                  color: #c8c6c4;
-                  display: inline-block;
-                  font-family: "FabricMDL2Icons";
-                  font-size: 16px;
-                  font-style: normal;
-                  font-weight: normal;
-                  height: 18px;
-                  left: .5px;
-                  opacity: 0;
-                  position: absolute;
-                  speak: none;
-                  text-align: center;
-                  top: 0px;
-                  vertical-align: middle;
-                  width: 18px;
-                }
-                &:hover {
-                  opacity: 1;
-                }
-                @media screen and (-ms-high-contrast: active){& {
-                  -ms-high-contrast-adjust: none;
-                }
-            data-icon-name="StatusCircleCheckmark"
-            role="presentation"
-          >
-            
-          </i>
-        </div>
-      </div>
-    </div>
-    <div
-      className=
-          ms-DetailsRow-fields
-          {
-            align-items: stretch;
-            display: flex;
-          }
-      data-automationid="DetailsRowFields"
-      role="presentation"
-    >
-      <div
-        aria-colindex={2}
-        className=
-            ms-DetailsRow-cell
-            {
-              box-sizing: border-box;
-              display: inline-block;
-              min-height: 42px;
-              outline: transparent;
-              overflow: hidden;
-              padding-bottom: 11px;
-              padding-left: 12px;
-              padding-top: 11px;
-              position: relative;
-              text-overflow: ellipsis;
-              vertical-align: top;
-              white-space: nowrap;
-            }
-            &::-moz-focus-inner {
-              border: 0;
-            }
-            .ms-Fabric--isFocusVisible &:focus:after {
               border: 1px solid #605e5c;
-=======
-              border: 1px solid #666666;
->>>>>>> ee9b6edf
               bottom: 0px;
               content: "";
               left: 0px;
@@ -2744,13 +1860,8 @@
           background: #ffffff;
           border-bottom: 1px solid #f3f2f1;
           box-sizing: border-box;
-<<<<<<< HEAD
           color: #605e5c;
-          display: inline-flex;
-=======
-          color: #666666;
           display: block;
->>>>>>> ee9b6edf
           font-family: 'Segoe UI', 'Segoe UI Web (West European)', 'Segoe UI', -apple-system, BlinkMacSystemFont, 'Roboto', 'Helvetica Neue', sans-serif;
           font-size: 12px;
           font-weight: 400;
@@ -2808,225 +1919,6 @@
     }
   >
     <div
-<<<<<<< HEAD
-      aria-colindex={1}
-      className=
-          ms-DetailsRow-cell
-          ms-DetailsRow-cellCheck
-          {
-            box-sizing: border-box;
-            display: inline-block;
-            flex-shrink: 0;
-            margin-top: -1px;
-            min-height: 42px;
-            outline: transparent;
-            overflow: hidden;
-            padding-bottom: 0px;
-            padding-left: 0px;
-            padding-right: 0px;
-            padding-top: 1px;
-            position: relative;
-            text-overflow: ellipsis;
-            vertical-align: top;
-            white-space: nowrap;
-          }
-          &::-moz-focus-inner {
-            border: 0;
-          }
-          .ms-Fabric--isFocusVisible &:focus:after {
-            border: 1px solid #605e5c;
-            bottom: 0px;
-            content: "";
-            left: 0px;
-            outline: 1px solid #ffffff;
-            position: absolute;
-            right: 0px;
-            top: 0px;
-            z-index: 1;
-          }
-          & > button {
-            max-width: 100%;
-          }
-          & [data-is-focusable='true'] {
-            outline: transparent;
-            position: relative;
-          }
-          & [data-is-focusable='true']::-moz-focus-inner {
-            border: 0;
-          }
-          &$shimmer {
-            border-bottom: 17.5px solid #ffffff;
-            border-left: 12px solid #ffffff;
-            border-right: 32px solid #ffffff;
-            border-top: 17.5px solid #ffffff;
-            padding-bottom: 0px;
-            padding-left: 0px;
-            padding-right: 0px;
-            padding-top: 0px;
-          }
-          &$shimmerIconPlaceholder {
-            border-bottom: 13px solid #ffffff;
-            border-right: 8px solid #ffffff;
-            border-top: 13px solid #ffffff;
-          }
-      data-selection-toggle={true}
-      role="gridcell"
-    >
-      <div
-        aria-checked={false}
-        className=
-            ms-DetailsRow-check
-
-            {
-              -moz-osx-font-smoothing: grayscale;
-              -webkit-font-smoothing: antialiased;
-              align-items: center;
-              background-color: transparent;
-              background: none;
-              border: none;
-              box-sizing: border-box;
-              cursor: default;
-              display: flex;
-              font-family: 'Segoe UI', 'Segoe UI Web (West European)', 'Segoe UI', -apple-system, BlinkMacSystemFont, 'Roboto', 'Helvetica Neue', sans-serif;
-              font-size: 12px;
-              font-weight: 400;
-              height: 42px;
-              justify-content: center;
-              margin-bottom: 0px;
-              margin-left: 0px;
-              margin-right: 0px;
-              margin-top: 0px;
-              opacity: 0;
-              outline: transparent;
-              padding-bottom: 0px;
-              padding-left: 0px;
-              padding-right: 0px;
-              padding-top: 0px;
-              position: relative;
-              vertical-align: top;
-              width: 40px;
-            }
-            &::-moz-focus-inner {
-              border: 0;
-            }
-            .ms-Fabric--isFocusVisible &:focus:after {
-              border: 1px solid #ffffff;
-              bottom: 1px;
-              content: "";
-              left: 1px;
-              outline: 1px solid #605e5c;
-              position: absolute;
-              right: 1px;
-              top: 1px;
-              z-index: 1;
-            }
-            &:hover {
-              opacity: 1;
-            }
-
-        data-automationid="DetailsRowCheck"
-        data-selection-toggle={true}
-        role="checkbox"
-      >
-        <div
-          className=
-              ms-Check
-              {
-                -moz-osx-font-smoothing: grayscale;
-                -webkit-font-smoothing: antialiased;
-                font-family: 'Segoe UI', 'Segoe UI Web (West European)', 'Segoe UI', -apple-system, BlinkMacSystemFont, 'Roboto', 'Helvetica Neue', sans-serif;
-                font-size: 14px;
-                font-weight: 400;
-                height: 18px;
-                line-height: 1;
-                position: relative;
-                user-select: none;
-                vertical-align: top;
-                width: 18px;
-              }
-              &:before {
-                background: #ffffff;
-                border-radius: 50%;
-                bottom: 1px;
-                content: "";
-                left: 1px;
-                opacity: 1;
-                position: absolute;
-                right: 1px;
-                top: 1px;
-              }
-              $checkHost:hover &, $checkHost:focus &, &:hover, &:focus {
-                opacity: 1;
-              }
-        >
-          <i
-            className=
-                ms-Check-circle
-                {
-                  -moz-osx-font-smoothing: grayscale;
-                  -webkit-font-smoothing: antialiased;
-                  color: #c8c6c4;
-                  display: inline-block;
-                  font-family: "FabricMDL2Icons";
-                  font-size: 18px;
-                  font-style: normal;
-                  font-weight: normal;
-                  height: 18px;
-                  left: 0px;
-                  position: absolute;
-                  speak: none;
-                  text-align: center;
-                  top: 0px;
-                  vertical-align: middle;
-                  width: 18px;
-                }
-                @media screen and (-ms-high-contrast: active){& {
-                  color: WindowText;
-                }
-            data-icon-name="CircleRing"
-            role="presentation"
-          >
-            
-          </i>
-          <i
-            className=
-                ms-Check-check
-                {
-                  -moz-osx-font-smoothing: grayscale;
-                  -webkit-font-smoothing: antialiased;
-                  color: #c8c6c4;
-                  display: inline-block;
-                  font-family: "FabricMDL2Icons";
-                  font-size: 16px;
-                  font-style: normal;
-                  font-weight: normal;
-                  height: 18px;
-                  left: .5px;
-                  opacity: 0;
-                  position: absolute;
-                  speak: none;
-                  text-align: center;
-                  top: 0px;
-                  vertical-align: middle;
-                  width: 18px;
-                }
-                &:hover {
-                  opacity: 1;
-                }
-                @media screen and (-ms-high-contrast: active){& {
-                  -ms-high-contrast-adjust: none;
-                }
-            data-icon-name="StatusCircleCheckmark"
-            role="presentation"
-          >
-            
-          </i>
-        </div>
-      </div>
-    </div>
-    <div
-=======
->>>>>>> ee9b6edf
       className=
           ms-DetailsRow-fields
           {
@@ -3427,13 +2319,8 @@
           background: #ffffff;
           border-bottom: 1px solid #f3f2f1;
           box-sizing: border-box;
-<<<<<<< HEAD
           color: #605e5c;
-          display: inline-flex;
-=======
-          color: #666666;
           display: block;
->>>>>>> ee9b6edf
           font-family: 'Segoe UI', 'Segoe UI Web (West European)', 'Segoe UI', -apple-system, BlinkMacSystemFont, 'Roboto', 'Helvetica Neue', sans-serif;
           font-size: 12px;
           font-weight: 400;
@@ -3491,225 +2378,6 @@
     }
   >
     <div
-<<<<<<< HEAD
-      aria-colindex={1}
-      className=
-          ms-DetailsRow-cell
-          ms-DetailsRow-cellCheck
-          {
-            box-sizing: border-box;
-            display: inline-block;
-            flex-shrink: 0;
-            margin-top: -1px;
-            min-height: 42px;
-            outline: transparent;
-            overflow: hidden;
-            padding-bottom: 0px;
-            padding-left: 0px;
-            padding-right: 0px;
-            padding-top: 1px;
-            position: relative;
-            text-overflow: ellipsis;
-            vertical-align: top;
-            white-space: nowrap;
-          }
-          &::-moz-focus-inner {
-            border: 0;
-          }
-          .ms-Fabric--isFocusVisible &:focus:after {
-            border: 1px solid #605e5c;
-            bottom: 0px;
-            content: "";
-            left: 0px;
-            outline: 1px solid #ffffff;
-            position: absolute;
-            right: 0px;
-            top: 0px;
-            z-index: 1;
-          }
-          & > button {
-            max-width: 100%;
-          }
-          & [data-is-focusable='true'] {
-            outline: transparent;
-            position: relative;
-          }
-          & [data-is-focusable='true']::-moz-focus-inner {
-            border: 0;
-          }
-          &$shimmer {
-            border-bottom: 17.5px solid #ffffff;
-            border-left: 12px solid #ffffff;
-            border-right: 32px solid #ffffff;
-            border-top: 17.5px solid #ffffff;
-            padding-bottom: 0px;
-            padding-left: 0px;
-            padding-right: 0px;
-            padding-top: 0px;
-          }
-          &$shimmerIconPlaceholder {
-            border-bottom: 13px solid #ffffff;
-            border-right: 8px solid #ffffff;
-            border-top: 13px solid #ffffff;
-          }
-      data-selection-toggle={true}
-      role="gridcell"
-    >
-      <div
-        aria-checked={false}
-        className=
-            ms-DetailsRow-check
-
-            {
-              -moz-osx-font-smoothing: grayscale;
-              -webkit-font-smoothing: antialiased;
-              align-items: center;
-              background-color: transparent;
-              background: none;
-              border: none;
-              box-sizing: border-box;
-              cursor: default;
-              display: flex;
-              font-family: 'Segoe UI', 'Segoe UI Web (West European)', 'Segoe UI', -apple-system, BlinkMacSystemFont, 'Roboto', 'Helvetica Neue', sans-serif;
-              font-size: 12px;
-              font-weight: 400;
-              height: 42px;
-              justify-content: center;
-              margin-bottom: 0px;
-              margin-left: 0px;
-              margin-right: 0px;
-              margin-top: 0px;
-              opacity: 0;
-              outline: transparent;
-              padding-bottom: 0px;
-              padding-left: 0px;
-              padding-right: 0px;
-              padding-top: 0px;
-              position: relative;
-              vertical-align: top;
-              width: 40px;
-            }
-            &::-moz-focus-inner {
-              border: 0;
-            }
-            .ms-Fabric--isFocusVisible &:focus:after {
-              border: 1px solid #ffffff;
-              bottom: 1px;
-              content: "";
-              left: 1px;
-              outline: 1px solid #605e5c;
-              position: absolute;
-              right: 1px;
-              top: 1px;
-              z-index: 1;
-            }
-            &:hover {
-              opacity: 1;
-            }
-
-        data-automationid="DetailsRowCheck"
-        data-selection-toggle={true}
-        role="checkbox"
-      >
-        <div
-          className=
-              ms-Check
-              {
-                -moz-osx-font-smoothing: grayscale;
-                -webkit-font-smoothing: antialiased;
-                font-family: 'Segoe UI', 'Segoe UI Web (West European)', 'Segoe UI', -apple-system, BlinkMacSystemFont, 'Roboto', 'Helvetica Neue', sans-serif;
-                font-size: 14px;
-                font-weight: 400;
-                height: 18px;
-                line-height: 1;
-                position: relative;
-                user-select: none;
-                vertical-align: top;
-                width: 18px;
-              }
-              &:before {
-                background: #ffffff;
-                border-radius: 50%;
-                bottom: 1px;
-                content: "";
-                left: 1px;
-                opacity: 1;
-                position: absolute;
-                right: 1px;
-                top: 1px;
-              }
-              $checkHost:hover &, $checkHost:focus &, &:hover, &:focus {
-                opacity: 1;
-              }
-        >
-          <i
-            className=
-                ms-Check-circle
-                {
-                  -moz-osx-font-smoothing: grayscale;
-                  -webkit-font-smoothing: antialiased;
-                  color: #c8c6c4;
-                  display: inline-block;
-                  font-family: "FabricMDL2Icons";
-                  font-size: 18px;
-                  font-style: normal;
-                  font-weight: normal;
-                  height: 18px;
-                  left: 0px;
-                  position: absolute;
-                  speak: none;
-                  text-align: center;
-                  top: 0px;
-                  vertical-align: middle;
-                  width: 18px;
-                }
-                @media screen and (-ms-high-contrast: active){& {
-                  color: WindowText;
-                }
-            data-icon-name="CircleRing"
-            role="presentation"
-          >
-            
-          </i>
-          <i
-            className=
-                ms-Check-check
-                {
-                  -moz-osx-font-smoothing: grayscale;
-                  -webkit-font-smoothing: antialiased;
-                  color: #c8c6c4;
-                  display: inline-block;
-                  font-family: "FabricMDL2Icons";
-                  font-size: 16px;
-                  font-style: normal;
-                  font-weight: normal;
-                  height: 18px;
-                  left: .5px;
-                  opacity: 0;
-                  position: absolute;
-                  speak: none;
-                  text-align: center;
-                  top: 0px;
-                  vertical-align: middle;
-                  width: 18px;
-                }
-                &:hover {
-                  opacity: 1;
-                }
-                @media screen and (-ms-high-contrast: active){& {
-                  -ms-high-contrast-adjust: none;
-                }
-            data-icon-name="StatusCircleCheckmark"
-            role="presentation"
-          >
-            
-          </i>
-        </div>
-      </div>
-    </div>
-    <div
-=======
->>>>>>> ee9b6edf
       className=
           ms-DetailsRow-fields
           {
@@ -4110,13 +2778,8 @@
           background: #ffffff;
           border-bottom: 1px solid #f3f2f1;
           box-sizing: border-box;
-<<<<<<< HEAD
           color: #605e5c;
-          display: inline-flex;
-=======
-          color: #666666;
           display: block;
->>>>>>> ee9b6edf
           font-family: 'Segoe UI', 'Segoe UI Web (West European)', 'Segoe UI', -apple-system, BlinkMacSystemFont, 'Roboto', 'Helvetica Neue', sans-serif;
           font-size: 12px;
           font-weight: 400;
@@ -4151,11 +2814,7 @@
           display: none;
         }
         &:hover {
-<<<<<<< HEAD
           background: #f3f2f1;
-=======
-          background: #f4f4f4;
->>>>>>> ee9b6edf
         }
         &:hover $check {
           opacity: 1;
@@ -4177,225 +2836,6 @@
       }
     }
   >
-<<<<<<< HEAD
-    <div
-      aria-colindex={1}
-      className=
-          ms-DetailsRow-cell
-          ms-DetailsRow-cellCheck
-          {
-            box-sizing: border-box;
-            display: inline-block;
-            flex-shrink: 0;
-            margin-top: -1px;
-            min-height: 42px;
-            outline: transparent;
-            overflow: hidden;
-            padding-bottom: 0px;
-            padding-left: 0px;
-            padding-right: 0px;
-            padding-top: 1px;
-            position: relative;
-            text-overflow: ellipsis;
-            vertical-align: top;
-            white-space: nowrap;
-          }
-          &::-moz-focus-inner {
-            border: 0;
-          }
-          .ms-Fabric--isFocusVisible &:focus:after {
-            border: 1px solid #605e5c;
-            bottom: 0px;
-            content: "";
-            left: 0px;
-            outline: 1px solid #ffffff;
-            position: absolute;
-            right: 0px;
-            top: 0px;
-            z-index: 1;
-          }
-          & > button {
-            max-width: 100%;
-          }
-          & [data-is-focusable='true'] {
-            outline: transparent;
-            position: relative;
-          }
-          & [data-is-focusable='true']::-moz-focus-inner {
-            border: 0;
-          }
-          &$shimmer {
-            border-bottom: 17.5px solid #ffffff;
-            border-left: 12px solid #ffffff;
-            border-right: 32px solid #ffffff;
-            border-top: 17.5px solid #ffffff;
-            padding-bottom: 0px;
-            padding-left: 0px;
-            padding-right: 0px;
-            padding-top: 0px;
-          }
-          &$shimmerIconPlaceholder {
-            border-bottom: 13px solid #ffffff;
-            border-right: 8px solid #ffffff;
-            border-top: 13px solid #ffffff;
-          }
-      data-selection-toggle={true}
-      role="gridcell"
-    >
-      <div
-        aria-checked={false}
-        className=
-            ms-DetailsRow-check
-
-            {
-              -moz-osx-font-smoothing: grayscale;
-              -webkit-font-smoothing: antialiased;
-              align-items: center;
-              background-color: transparent;
-              background: none;
-              border: none;
-              box-sizing: border-box;
-              cursor: default;
-              display: flex;
-              font-family: 'Segoe UI', 'Segoe UI Web (West European)', 'Segoe UI', -apple-system, BlinkMacSystemFont, 'Roboto', 'Helvetica Neue', sans-serif;
-              font-size: 12px;
-              font-weight: 400;
-              height: 42px;
-              justify-content: center;
-              margin-bottom: 0px;
-              margin-left: 0px;
-              margin-right: 0px;
-              margin-top: 0px;
-              opacity: 0;
-              outline: transparent;
-              padding-bottom: 0px;
-              padding-left: 0px;
-              padding-right: 0px;
-              padding-top: 0px;
-              position: relative;
-              vertical-align: top;
-              width: 40px;
-            }
-            &::-moz-focus-inner {
-              border: 0;
-            }
-            .ms-Fabric--isFocusVisible &:focus:after {
-              border: 1px solid #ffffff;
-              bottom: 1px;
-              content: "";
-              left: 1px;
-              outline: 1px solid #605e5c;
-              position: absolute;
-              right: 1px;
-              top: 1px;
-              z-index: 1;
-            }
-            &:hover {
-              opacity: 1;
-            }
-
-        data-automationid="DetailsRowCheck"
-        data-selection-toggle={true}
-        role="checkbox"
-      >
-        <div
-          className=
-              ms-Check
-              {
-                -moz-osx-font-smoothing: grayscale;
-                -webkit-font-smoothing: antialiased;
-                font-family: 'Segoe UI', 'Segoe UI Web (West European)', 'Segoe UI', -apple-system, BlinkMacSystemFont, 'Roboto', 'Helvetica Neue', sans-serif;
-                font-size: 14px;
-                font-weight: 400;
-                height: 18px;
-                line-height: 1;
-                position: relative;
-                user-select: none;
-                vertical-align: top;
-                width: 18px;
-              }
-              &:before {
-                background: #ffffff;
-                border-radius: 50%;
-                bottom: 1px;
-                content: "";
-                left: 1px;
-                opacity: 1;
-                position: absolute;
-                right: 1px;
-                top: 1px;
-              }
-              $checkHost:hover &, $checkHost:focus &, &:hover, &:focus {
-                opacity: 1;
-              }
-        >
-          <i
-            className=
-                ms-Check-circle
-                {
-                  -moz-osx-font-smoothing: grayscale;
-                  -webkit-font-smoothing: antialiased;
-                  color: #c8c6c4;
-                  display: inline-block;
-                  font-family: "FabricMDL2Icons";
-                  font-size: 18px;
-                  font-style: normal;
-                  font-weight: normal;
-                  height: 18px;
-                  left: 0px;
-                  position: absolute;
-                  speak: none;
-                  text-align: center;
-                  top: 0px;
-                  vertical-align: middle;
-                  width: 18px;
-                }
-                @media screen and (-ms-high-contrast: active){& {
-                  color: WindowText;
-                }
-            data-icon-name="CircleRing"
-            role="presentation"
-          >
-            
-          </i>
-          <i
-            className=
-                ms-Check-check
-                {
-                  -moz-osx-font-smoothing: grayscale;
-                  -webkit-font-smoothing: antialiased;
-                  color: #c8c6c4;
-                  display: inline-block;
-                  font-family: "FabricMDL2Icons";
-                  font-size: 16px;
-                  font-style: normal;
-                  font-weight: normal;
-                  height: 18px;
-                  left: .5px;
-                  opacity: 0;
-                  position: absolute;
-                  speak: none;
-                  text-align: center;
-                  top: 0px;
-                  vertical-align: middle;
-                  width: 18px;
-                }
-                &:hover {
-                  opacity: 1;
-                }
-                @media screen and (-ms-high-contrast: active){& {
-                  -ms-high-contrast-adjust: none;
-                }
-            data-icon-name="StatusCircleCheckmark"
-            role="presentation"
-          >
-            
-          </i>
-        </div>
-      </div>
-    </div>
-=======
->>>>>>> ee9b6edf
     <div
       className=
           ms-DetailsRow-fields
@@ -4797,13 +3237,8 @@
           background: #ffffff;
           border-bottom: 1px solid #f3f2f1;
           box-sizing: border-box;
-<<<<<<< HEAD
           color: #605e5c;
-          display: inline-flex;
-=======
-          color: #666666;
           display: block;
->>>>>>> ee9b6edf
           font-family: 'Segoe UI', 'Segoe UI Web (West European)', 'Segoe UI', -apple-system, BlinkMacSystemFont, 'Roboto', 'Helvetica Neue', sans-serif;
           font-size: 12px;
           font-weight: 400;
@@ -4861,225 +3296,6 @@
     }
   >
     <div
-<<<<<<< HEAD
-      aria-colindex={1}
-      className=
-          ms-DetailsRow-cell
-          ms-DetailsRow-cellCheck
-          {
-            box-sizing: border-box;
-            display: inline-block;
-            flex-shrink: 0;
-            margin-top: -1px;
-            min-height: 42px;
-            outline: transparent;
-            overflow: hidden;
-            padding-bottom: 0px;
-            padding-left: 0px;
-            padding-right: 0px;
-            padding-top: 1px;
-            position: relative;
-            text-overflow: ellipsis;
-            vertical-align: top;
-            white-space: nowrap;
-          }
-          &::-moz-focus-inner {
-            border: 0;
-          }
-          .ms-Fabric--isFocusVisible &:focus:after {
-            border: 1px solid #605e5c;
-            bottom: 0px;
-            content: "";
-            left: 0px;
-            outline: 1px solid #ffffff;
-            position: absolute;
-            right: 0px;
-            top: 0px;
-            z-index: 1;
-          }
-          & > button {
-            max-width: 100%;
-          }
-          & [data-is-focusable='true'] {
-            outline: transparent;
-            position: relative;
-          }
-          & [data-is-focusable='true']::-moz-focus-inner {
-            border: 0;
-          }
-          &$shimmer {
-            border-bottom: 17.5px solid #ffffff;
-            border-left: 12px solid #ffffff;
-            border-right: 32px solid #ffffff;
-            border-top: 17.5px solid #ffffff;
-            padding-bottom: 0px;
-            padding-left: 0px;
-            padding-right: 0px;
-            padding-top: 0px;
-          }
-          &$shimmerIconPlaceholder {
-            border-bottom: 13px solid #ffffff;
-            border-right: 8px solid #ffffff;
-            border-top: 13px solid #ffffff;
-          }
-      data-selection-toggle={true}
-      role="gridcell"
-    >
-      <div
-        aria-checked={false}
-        className=
-            ms-DetailsRow-check
-
-            {
-              -moz-osx-font-smoothing: grayscale;
-              -webkit-font-smoothing: antialiased;
-              align-items: center;
-              background-color: transparent;
-              background: none;
-              border: none;
-              box-sizing: border-box;
-              cursor: default;
-              display: flex;
-              font-family: 'Segoe UI', 'Segoe UI Web (West European)', 'Segoe UI', -apple-system, BlinkMacSystemFont, 'Roboto', 'Helvetica Neue', sans-serif;
-              font-size: 12px;
-              font-weight: 400;
-              height: 42px;
-              justify-content: center;
-              margin-bottom: 0px;
-              margin-left: 0px;
-              margin-right: 0px;
-              margin-top: 0px;
-              opacity: 0;
-              outline: transparent;
-              padding-bottom: 0px;
-              padding-left: 0px;
-              padding-right: 0px;
-              padding-top: 0px;
-              position: relative;
-              vertical-align: top;
-              width: 40px;
-            }
-            &::-moz-focus-inner {
-              border: 0;
-            }
-            .ms-Fabric--isFocusVisible &:focus:after {
-              border: 1px solid #ffffff;
-              bottom: 1px;
-              content: "";
-              left: 1px;
-              outline: 1px solid #605e5c;
-              position: absolute;
-              right: 1px;
-              top: 1px;
-              z-index: 1;
-            }
-            &:hover {
-              opacity: 1;
-            }
-
-        data-automationid="DetailsRowCheck"
-        data-selection-toggle={true}
-        role="checkbox"
-      >
-        <div
-          className=
-              ms-Check
-              {
-                -moz-osx-font-smoothing: grayscale;
-                -webkit-font-smoothing: antialiased;
-                font-family: 'Segoe UI', 'Segoe UI Web (West European)', 'Segoe UI', -apple-system, BlinkMacSystemFont, 'Roboto', 'Helvetica Neue', sans-serif;
-                font-size: 14px;
-                font-weight: 400;
-                height: 18px;
-                line-height: 1;
-                position: relative;
-                user-select: none;
-                vertical-align: top;
-                width: 18px;
-              }
-              &:before {
-                background: #ffffff;
-                border-radius: 50%;
-                bottom: 1px;
-                content: "";
-                left: 1px;
-                opacity: 1;
-                position: absolute;
-                right: 1px;
-                top: 1px;
-              }
-              $checkHost:hover &, $checkHost:focus &, &:hover, &:focus {
-                opacity: 1;
-              }
-        >
-          <i
-            className=
-                ms-Check-circle
-                {
-                  -moz-osx-font-smoothing: grayscale;
-                  -webkit-font-smoothing: antialiased;
-                  color: #c8c6c4;
-                  display: inline-block;
-                  font-family: "FabricMDL2Icons";
-                  font-size: 18px;
-                  font-style: normal;
-                  font-weight: normal;
-                  height: 18px;
-                  left: 0px;
-                  position: absolute;
-                  speak: none;
-                  text-align: center;
-                  top: 0px;
-                  vertical-align: middle;
-                  width: 18px;
-                }
-                @media screen and (-ms-high-contrast: active){& {
-                  color: WindowText;
-                }
-            data-icon-name="CircleRing"
-            role="presentation"
-          >
-            
-          </i>
-          <i
-            className=
-                ms-Check-check
-                {
-                  -moz-osx-font-smoothing: grayscale;
-                  -webkit-font-smoothing: antialiased;
-                  color: #c8c6c4;
-                  display: inline-block;
-                  font-family: "FabricMDL2Icons";
-                  font-size: 16px;
-                  font-style: normal;
-                  font-weight: normal;
-                  height: 18px;
-                  left: .5px;
-                  opacity: 0;
-                  position: absolute;
-                  speak: none;
-                  text-align: center;
-                  top: 0px;
-                  vertical-align: middle;
-                  width: 18px;
-                }
-                &:hover {
-                  opacity: 1;
-                }
-                @media screen and (-ms-high-contrast: active){& {
-                  -ms-high-contrast-adjust: none;
-                }
-            data-icon-name="StatusCircleCheckmark"
-            role="presentation"
-          >
-            
-          </i>
-        </div>
-      </div>
-    </div>
-    <div
-=======
->>>>>>> ee9b6edf
       className=
           ms-DetailsRow-fields
           {
@@ -5480,13 +3696,8 @@
           background: #ffffff;
           border-bottom: 1px solid #f3f2f1;
           box-sizing: border-box;
-<<<<<<< HEAD
           color: #605e5c;
-          display: inline-flex;
-=======
-          color: #666666;
           display: block;
->>>>>>> ee9b6edf
           font-family: 'Segoe UI', 'Segoe UI Web (West European)', 'Segoe UI', -apple-system, BlinkMacSystemFont, 'Roboto', 'Helvetica Neue', sans-serif;
           font-size: 12px;
           font-weight: 400;
@@ -5544,225 +3755,6 @@
     }
   >
     <div
-<<<<<<< HEAD
-      aria-colindex={1}
-      className=
-          ms-DetailsRow-cell
-          ms-DetailsRow-cellCheck
-          {
-            box-sizing: border-box;
-            display: inline-block;
-            flex-shrink: 0;
-            margin-top: -1px;
-            min-height: 42px;
-            outline: transparent;
-            overflow: hidden;
-            padding-bottom: 0px;
-            padding-left: 0px;
-            padding-right: 0px;
-            padding-top: 1px;
-            position: relative;
-            text-overflow: ellipsis;
-            vertical-align: top;
-            white-space: nowrap;
-          }
-          &::-moz-focus-inner {
-            border: 0;
-          }
-          .ms-Fabric--isFocusVisible &:focus:after {
-            border: 1px solid #605e5c;
-            bottom: 0px;
-            content: "";
-            left: 0px;
-            outline: 1px solid #ffffff;
-            position: absolute;
-            right: 0px;
-            top: 0px;
-            z-index: 1;
-          }
-          & > button {
-            max-width: 100%;
-          }
-          & [data-is-focusable='true'] {
-            outline: transparent;
-            position: relative;
-          }
-          & [data-is-focusable='true']::-moz-focus-inner {
-            border: 0;
-          }
-          &$shimmer {
-            border-bottom: 17.5px solid #ffffff;
-            border-left: 12px solid #ffffff;
-            border-right: 32px solid #ffffff;
-            border-top: 17.5px solid #ffffff;
-            padding-bottom: 0px;
-            padding-left: 0px;
-            padding-right: 0px;
-            padding-top: 0px;
-          }
-          &$shimmerIconPlaceholder {
-            border-bottom: 13px solid #ffffff;
-            border-right: 8px solid #ffffff;
-            border-top: 13px solid #ffffff;
-          }
-      data-selection-toggle={true}
-      role="gridcell"
-    >
-      <div
-        aria-checked={false}
-        className=
-            ms-DetailsRow-check
-
-            {
-              -moz-osx-font-smoothing: grayscale;
-              -webkit-font-smoothing: antialiased;
-              align-items: center;
-              background-color: transparent;
-              background: none;
-              border: none;
-              box-sizing: border-box;
-              cursor: default;
-              display: flex;
-              font-family: 'Segoe UI', 'Segoe UI Web (West European)', 'Segoe UI', -apple-system, BlinkMacSystemFont, 'Roboto', 'Helvetica Neue', sans-serif;
-              font-size: 12px;
-              font-weight: 400;
-              height: 42px;
-              justify-content: center;
-              margin-bottom: 0px;
-              margin-left: 0px;
-              margin-right: 0px;
-              margin-top: 0px;
-              opacity: 0;
-              outline: transparent;
-              padding-bottom: 0px;
-              padding-left: 0px;
-              padding-right: 0px;
-              padding-top: 0px;
-              position: relative;
-              vertical-align: top;
-              width: 40px;
-            }
-            &::-moz-focus-inner {
-              border: 0;
-            }
-            .ms-Fabric--isFocusVisible &:focus:after {
-              border: 1px solid #ffffff;
-              bottom: 1px;
-              content: "";
-              left: 1px;
-              outline: 1px solid #605e5c;
-              position: absolute;
-              right: 1px;
-              top: 1px;
-              z-index: 1;
-            }
-            &:hover {
-              opacity: 1;
-            }
-
-        data-automationid="DetailsRowCheck"
-        data-selection-toggle={true}
-        role="checkbox"
-      >
-        <div
-          className=
-              ms-Check
-              {
-                -moz-osx-font-smoothing: grayscale;
-                -webkit-font-smoothing: antialiased;
-                font-family: 'Segoe UI', 'Segoe UI Web (West European)', 'Segoe UI', -apple-system, BlinkMacSystemFont, 'Roboto', 'Helvetica Neue', sans-serif;
-                font-size: 14px;
-                font-weight: 400;
-                height: 18px;
-                line-height: 1;
-                position: relative;
-                user-select: none;
-                vertical-align: top;
-                width: 18px;
-              }
-              &:before {
-                background: #ffffff;
-                border-radius: 50%;
-                bottom: 1px;
-                content: "";
-                left: 1px;
-                opacity: 1;
-                position: absolute;
-                right: 1px;
-                top: 1px;
-              }
-              $checkHost:hover &, $checkHost:focus &, &:hover, &:focus {
-                opacity: 1;
-              }
-        >
-          <i
-            className=
-                ms-Check-circle
-                {
-                  -moz-osx-font-smoothing: grayscale;
-                  -webkit-font-smoothing: antialiased;
-                  color: #c8c6c4;
-                  display: inline-block;
-                  font-family: "FabricMDL2Icons";
-                  font-size: 18px;
-                  font-style: normal;
-                  font-weight: normal;
-                  height: 18px;
-                  left: 0px;
-                  position: absolute;
-                  speak: none;
-                  text-align: center;
-                  top: 0px;
-                  vertical-align: middle;
-                  width: 18px;
-                }
-                @media screen and (-ms-high-contrast: active){& {
-                  color: WindowText;
-                }
-            data-icon-name="CircleRing"
-            role="presentation"
-          >
-            
-          </i>
-          <i
-            className=
-                ms-Check-check
-                {
-                  -moz-osx-font-smoothing: grayscale;
-                  -webkit-font-smoothing: antialiased;
-                  color: #c8c6c4;
-                  display: inline-block;
-                  font-family: "FabricMDL2Icons";
-                  font-size: 16px;
-                  font-style: normal;
-                  font-weight: normal;
-                  height: 18px;
-                  left: .5px;
-                  opacity: 0;
-                  position: absolute;
-                  speak: none;
-                  text-align: center;
-                  top: 0px;
-                  vertical-align: middle;
-                  width: 18px;
-                }
-                &:hover {
-                  opacity: 1;
-                }
-                @media screen and (-ms-high-contrast: active){& {
-                  -ms-high-contrast-adjust: none;
-                }
-            data-icon-name="StatusCircleCheckmark"
-            role="presentation"
-          >
-            
-          </i>
-        </div>
-      </div>
-    </div>
-    <div
-=======
->>>>>>> ee9b6edf
       className=
           ms-DetailsRow-fields
           {
@@ -6163,13 +4155,8 @@
           background: #ffffff;
           border-bottom: 1px solid #f3f2f1;
           box-sizing: border-box;
-<<<<<<< HEAD
           color: #605e5c;
-          display: inline-flex;
-=======
-          color: #666666;
           display: block;
->>>>>>> ee9b6edf
           font-family: 'Segoe UI', 'Segoe UI Web (West European)', 'Segoe UI', -apple-system, BlinkMacSystemFont, 'Roboto', 'Helvetica Neue', sans-serif;
           font-size: 12px;
           font-weight: 400;
@@ -6227,225 +4214,6 @@
     }
   >
     <div
-<<<<<<< HEAD
-      aria-colindex={1}
-      className=
-          ms-DetailsRow-cell
-          ms-DetailsRow-cellCheck
-          {
-            box-sizing: border-box;
-            display: inline-block;
-            flex-shrink: 0;
-            margin-top: -1px;
-            min-height: 42px;
-            outline: transparent;
-            overflow: hidden;
-            padding-bottom: 0px;
-            padding-left: 0px;
-            padding-right: 0px;
-            padding-top: 1px;
-            position: relative;
-            text-overflow: ellipsis;
-            vertical-align: top;
-            white-space: nowrap;
-          }
-          &::-moz-focus-inner {
-            border: 0;
-          }
-          .ms-Fabric--isFocusVisible &:focus:after {
-            border: 1px solid #605e5c;
-            bottom: 0px;
-            content: "";
-            left: 0px;
-            outline: 1px solid #ffffff;
-            position: absolute;
-            right: 0px;
-            top: 0px;
-            z-index: 1;
-          }
-          & > button {
-            max-width: 100%;
-          }
-          & [data-is-focusable='true'] {
-            outline: transparent;
-            position: relative;
-          }
-          & [data-is-focusable='true']::-moz-focus-inner {
-            border: 0;
-          }
-          &$shimmer {
-            border-bottom: 17.5px solid #ffffff;
-            border-left: 12px solid #ffffff;
-            border-right: 32px solid #ffffff;
-            border-top: 17.5px solid #ffffff;
-            padding-bottom: 0px;
-            padding-left: 0px;
-            padding-right: 0px;
-            padding-top: 0px;
-          }
-          &$shimmerIconPlaceholder {
-            border-bottom: 13px solid #ffffff;
-            border-right: 8px solid #ffffff;
-            border-top: 13px solid #ffffff;
-          }
-      data-selection-toggle={true}
-      role="gridcell"
-    >
-      <div
-        aria-checked={false}
-        className=
-            ms-DetailsRow-check
-
-            {
-              -moz-osx-font-smoothing: grayscale;
-              -webkit-font-smoothing: antialiased;
-              align-items: center;
-              background-color: transparent;
-              background: none;
-              border: none;
-              box-sizing: border-box;
-              cursor: default;
-              display: flex;
-              font-family: 'Segoe UI', 'Segoe UI Web (West European)', 'Segoe UI', -apple-system, BlinkMacSystemFont, 'Roboto', 'Helvetica Neue', sans-serif;
-              font-size: 12px;
-              font-weight: 400;
-              height: 42px;
-              justify-content: center;
-              margin-bottom: 0px;
-              margin-left: 0px;
-              margin-right: 0px;
-              margin-top: 0px;
-              opacity: 0;
-              outline: transparent;
-              padding-bottom: 0px;
-              padding-left: 0px;
-              padding-right: 0px;
-              padding-top: 0px;
-              position: relative;
-              vertical-align: top;
-              width: 40px;
-            }
-            &::-moz-focus-inner {
-              border: 0;
-            }
-            .ms-Fabric--isFocusVisible &:focus:after {
-              border: 1px solid #ffffff;
-              bottom: 1px;
-              content: "";
-              left: 1px;
-              outline: 1px solid #605e5c;
-              position: absolute;
-              right: 1px;
-              top: 1px;
-              z-index: 1;
-            }
-            &:hover {
-              opacity: 1;
-            }
-
-        data-automationid="DetailsRowCheck"
-        data-selection-toggle={true}
-        role="checkbox"
-      >
-        <div
-          className=
-              ms-Check
-              {
-                -moz-osx-font-smoothing: grayscale;
-                -webkit-font-smoothing: antialiased;
-                font-family: 'Segoe UI', 'Segoe UI Web (West European)', 'Segoe UI', -apple-system, BlinkMacSystemFont, 'Roboto', 'Helvetica Neue', sans-serif;
-                font-size: 14px;
-                font-weight: 400;
-                height: 18px;
-                line-height: 1;
-                position: relative;
-                user-select: none;
-                vertical-align: top;
-                width: 18px;
-              }
-              &:before {
-                background: #ffffff;
-                border-radius: 50%;
-                bottom: 1px;
-                content: "";
-                left: 1px;
-                opacity: 1;
-                position: absolute;
-                right: 1px;
-                top: 1px;
-              }
-              $checkHost:hover &, $checkHost:focus &, &:hover, &:focus {
-                opacity: 1;
-              }
-        >
-          <i
-            className=
-                ms-Check-circle
-                {
-                  -moz-osx-font-smoothing: grayscale;
-                  -webkit-font-smoothing: antialiased;
-                  color: #c8c6c4;
-                  display: inline-block;
-                  font-family: "FabricMDL2Icons";
-                  font-size: 18px;
-                  font-style: normal;
-                  font-weight: normal;
-                  height: 18px;
-                  left: 0px;
-                  position: absolute;
-                  speak: none;
-                  text-align: center;
-                  top: 0px;
-                  vertical-align: middle;
-                  width: 18px;
-                }
-                @media screen and (-ms-high-contrast: active){& {
-                  color: WindowText;
-                }
-            data-icon-name="CircleRing"
-            role="presentation"
-          >
-            
-          </i>
-          <i
-            className=
-                ms-Check-check
-                {
-                  -moz-osx-font-smoothing: grayscale;
-                  -webkit-font-smoothing: antialiased;
-                  color: #c8c6c4;
-                  display: inline-block;
-                  font-family: "FabricMDL2Icons";
-                  font-size: 16px;
-                  font-style: normal;
-                  font-weight: normal;
-                  height: 18px;
-                  left: .5px;
-                  opacity: 0;
-                  position: absolute;
-                  speak: none;
-                  text-align: center;
-                  top: 0px;
-                  vertical-align: middle;
-                  width: 18px;
-                }
-                &:hover {
-                  opacity: 1;
-                }
-                @media screen and (-ms-high-contrast: active){& {
-                  -ms-high-contrast-adjust: none;
-                }
-            data-icon-name="StatusCircleCheckmark"
-            role="presentation"
-          >
-            
-          </i>
-        </div>
-      </div>
-    </div>
-    <div
-=======
->>>>>>> ee9b6edf
       className=
           ms-DetailsRow-fields
           {
