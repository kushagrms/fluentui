--- conflicted
+++ resolved
@@ -17,1710 +17,7 @@
           margin-bottom: 8px;
         }
   >
-<<<<<<< HEAD
-    <div
-      className=
-          ms-TextField-wrapper
-
-    >
-      <label
-        className=
-            ms-Label
-            {
-              -moz-osx-font-smoothing: grayscale;
-              -webkit-font-smoothing: antialiased;
-              box-shadow: none;
-              box-sizing: border-box;
-              color: #323130;
-              display: block;
-              font-family: 'Segoe UI', 'Segoe UI Web (West European)', 'Segoe UI', -apple-system, BlinkMacSystemFont, 'Roboto', 'Helvetica Neue', sans-serif;
-              font-size: 14px;
-              font-weight: 600;
-              margin-bottom: 0px;
-              margin-left: 0px;
-              margin-right: 0px;
-              margin-top: 0px;
-              overflow-wrap: break-word;
-              padding-bottom: 5px;
-              padding-left: 0;
-              padding-right: 0;
-              padding-top: 5px;
-              word-wrap: break-word;
-            }
-        htmlFor="TextField0"
-      >
-        TextField with a string-based validator. Hint: the length of the input string must be less than 3.
-      </label>
-      <div
-        className=
-            ms-TextField-fieldGroup
-            {
-              align-items: stretch;
-              background: #ffffff;
-              border: 1px solid #a19f9d;
-              box-shadow: none;
-              box-sizing: border-box;
-              cursor: text;
-              display: flex;
-              flex-direction: row;
-              height: 32px;
-              margin-bottom: 0px;
-              margin-left: 0px;
-              margin-right: 0px;
-              margin-top: 0px;
-              padding-bottom: 0px;
-              padding-left: 0px;
-              padding-right: 0px;
-              padding-top: 0px;
-              position: relative;
-            }
-            &:hover {
-              border-color: #323130;
-            }
-            @media screen and (-ms-high-contrast: active){&:hover {
-              border-color: Highlight;
-            }
-      >
-        <input
-          aria-invalid={false}
-          className=
-              ms-TextField-field
-              {
-                -moz-osx-font-smoothing: grayscale;
-                -webkit-font-smoothing: antialiased;
-                background-color: transparent;
-                background: none;
-                border-radius: 0px;
-                border: none;
-                box-shadow: none;
-                box-sizing: border-box;
-                color: #323130;
-                font-family: 'Segoe UI', 'Segoe UI Web (West European)', 'Segoe UI', -apple-system, BlinkMacSystemFont, 'Roboto', 'Helvetica Neue', sans-serif;
-                font-size: 14px;
-                font-weight: 400;
-                margin-bottom: 0px;
-                margin-left: 0px;
-                margin-right: 0px;
-                margin-top: 0px;
-                min-width: 0px;
-                outline: 0px;
-                padding-bottom: 0;
-                padding-left: 12px;
-                padding-right: 12px;
-                padding-top: 0;
-                text-overflow: ellipsis;
-                width: 100%;
-              }
-              &:active, &:focus, &:hover {
-                outline: 0px;
-              }
-              &::-ms-clear {
-                display: none;
-              }
-              &::placeholder {
-                -moz-osx-font-smoothing: grayscale;
-                -webkit-font-smoothing: antialiased;
-                color: #605e5c;
-                font-family: 'Segoe UI', 'Segoe UI Web (West European)', 'Segoe UI', -apple-system, BlinkMacSystemFont, 'Roboto', 'Helvetica Neue', sans-serif;
-                font-size: 14px;
-                font-weight: 400;
-                opacity: 1;
-              }
-              &:-ms-input-placeholder {
-                -moz-osx-font-smoothing: grayscale;
-                -webkit-font-smoothing: antialiased;
-                color: #605e5c;
-                font-family: 'Segoe UI', 'Segoe UI Web (West European)', 'Segoe UI', -apple-system, BlinkMacSystemFont, 'Roboto', 'Helvetica Neue', sans-serif;
-                font-size: 14px;
-                font-weight: 400;
-                opacity: 1;
-              }
-          id="TextField0"
-          onBlur={[Function]}
-          onChange={[Function]}
-          onFocus={[Function]}
-          onInput={[Function]}
-          type="text"
-          value=""
-        />
-      </div>
-    </div>
-  </div>
-  <div
-    className=
-        ms-TextField
-        {
-          -moz-osx-font-smoothing: grayscale;
-          -webkit-font-smoothing: antialiased;
-          box-shadow: none;
-          box-sizing: border-box;
-          font-family: 'Segoe UI', 'Segoe UI Web (West European)', 'Segoe UI', -apple-system, BlinkMacSystemFont, 'Roboto', 'Helvetica Neue', sans-serif;
-          font-size: 14px;
-          font-weight: 400;
-          margin-bottom: 0px;
-          margin-left: 0px;
-          margin-right: 0px;
-          margin-top: 0px;
-          padding-bottom: 0px;
-          padding-left: 0px;
-          padding-right: 0px;
-          padding-top: 0px;
-          position: relative;
-        }
-  >
-    <div
-      className=
-          ms-TextField-wrapper
-
-    >
-      <label
-        className=
-            ms-Label
-            {
-              -moz-osx-font-smoothing: grayscale;
-              -webkit-font-smoothing: antialiased;
-              box-shadow: none;
-              box-sizing: border-box;
-              color: #323130;
-              display: block;
-              font-family: 'Segoe UI', 'Segoe UI Web (West European)', 'Segoe UI', -apple-system, BlinkMacSystemFont, 'Roboto', 'Helvetica Neue', sans-serif;
-              font-size: 14px;
-              font-weight: 600;
-              margin-bottom: 0px;
-              margin-left: 0px;
-              margin-right: 0px;
-              margin-top: 0px;
-              overflow-wrap: break-word;
-              padding-bottom: 5px;
-              padding-left: 0;
-              padding-right: 0;
-              padding-top: 5px;
-              word-wrap: break-word;
-            }
-        htmlFor="TextField2"
-      >
-        TextField with a Promise-based validator. Hint: the length of the input string must be less than 3.
-      </label>
-      <div
-        className=
-            ms-TextField-fieldGroup
-            {
-              align-items: stretch;
-              background: #ffffff;
-              border: 1px solid #a19f9d;
-              box-shadow: none;
-              box-sizing: border-box;
-              cursor: text;
-              display: flex;
-              flex-direction: row;
-              height: 32px;
-              margin-bottom: 0px;
-              margin-left: 0px;
-              margin-right: 0px;
-              margin-top: 0px;
-              padding-bottom: 0px;
-              padding-left: 0px;
-              padding-right: 0px;
-              padding-top: 0px;
-              position: relative;
-            }
-            &:hover {
-              border-color: #323130;
-            }
-            @media screen and (-ms-high-contrast: active){&:hover {
-              border-color: Highlight;
-            }
-      >
-        <input
-          aria-invalid={false}
-          className=
-              ms-TextField-field
-              {
-                -moz-osx-font-smoothing: grayscale;
-                -webkit-font-smoothing: antialiased;
-                background-color: transparent;
-                background: none;
-                border-radius: 0px;
-                border: none;
-                box-shadow: none;
-                box-sizing: border-box;
-                color: #323130;
-                font-family: 'Segoe UI', 'Segoe UI Web (West European)', 'Segoe UI', -apple-system, BlinkMacSystemFont, 'Roboto', 'Helvetica Neue', sans-serif;
-                font-size: 14px;
-                font-weight: 400;
-                margin-bottom: 0px;
-                margin-left: 0px;
-                margin-right: 0px;
-                margin-top: 0px;
-                min-width: 0px;
-                outline: 0px;
-                padding-bottom: 0;
-                padding-left: 12px;
-                padding-right: 12px;
-                padding-top: 0;
-                text-overflow: ellipsis;
-                width: 100%;
-              }
-              &:active, &:focus, &:hover {
-                outline: 0px;
-              }
-              &::-ms-clear {
-                display: none;
-              }
-              &::placeholder {
-                -moz-osx-font-smoothing: grayscale;
-                -webkit-font-smoothing: antialiased;
-                color: #605e5c;
-                font-family: 'Segoe UI', 'Segoe UI Web (West European)', 'Segoe UI', -apple-system, BlinkMacSystemFont, 'Roboto', 'Helvetica Neue', sans-serif;
-                font-size: 14px;
-                font-weight: 400;
-                opacity: 1;
-              }
-              &:-ms-input-placeholder {
-                -moz-osx-font-smoothing: grayscale;
-                -webkit-font-smoothing: antialiased;
-                color: #605e5c;
-                font-family: 'Segoe UI', 'Segoe UI Web (West European)', 'Segoe UI', -apple-system, BlinkMacSystemFont, 'Roboto', 'Helvetica Neue', sans-serif;
-                font-size: 14px;
-                font-weight: 400;
-                opacity: 1;
-              }
-          id="TextField2"
-          onBlur={[Function]}
-          onChange={[Function]}
-          onFocus={[Function]}
-          onInput={[Function]}
-          type="text"
-          value=""
-        />
-      </div>
-    </div>
-  </div>
-  <div
-    className=
-        ms-TextField
-        {
-          -moz-osx-font-smoothing: grayscale;
-          -webkit-font-smoothing: antialiased;
-          box-shadow: none;
-          box-sizing: border-box;
-          font-family: 'Segoe UI', 'Segoe UI Web (West European)', 'Segoe UI', -apple-system, BlinkMacSystemFont, 'Roboto', 'Helvetica Neue', sans-serif;
-          font-size: 14px;
-          font-weight: 400;
-          margin-bottom: 0px;
-          margin-left: 0px;
-          margin-right: 0px;
-          margin-top: 0px;
-          padding-bottom: 0px;
-          padding-left: 0px;
-          padding-right: 0px;
-          padding-top: 0px;
-          position: relative;
-        }
-  >
-    <div
-      className=
-          ms-TextField-wrapper
-
-    >
-      <label
-        className=
-            ms-Label
-            {
-              -moz-osx-font-smoothing: grayscale;
-              -webkit-font-smoothing: antialiased;
-              box-shadow: none;
-              box-sizing: border-box;
-              color: #323130;
-              display: block;
-              font-family: 'Segoe UI', 'Segoe UI Web (West European)', 'Segoe UI', -apple-system, BlinkMacSystemFont, 'Roboto', 'Helvetica Neue', sans-serif;
-              font-size: 14px;
-              font-weight: 600;
-              margin-bottom: 0px;
-              margin-left: 0px;
-              margin-right: 0px;
-              margin-top: 0px;
-              overflow-wrap: break-word;
-              padding-bottom: 5px;
-              padding-left: 0;
-              padding-right: 0;
-              padding-top: 5px;
-              word-wrap: break-word;
-            }
-        htmlFor="TextField4"
-      >
-        TextField with a string-based validator. Hint: the length of the input string must be less than 3.
-      </label>
-      <div
-        className=
-            ms-TextField-fieldGroup
-            {
-              align-items: stretch;
-              background: #ffffff;
-              border-color: #a80000;
-              border: 1px solid #a19f9d;
-              box-shadow: none;
-              box-sizing: border-box;
-              cursor: text;
-              display: flex;
-              flex-direction: row;
-              height: 32px;
-              margin-bottom: 0px;
-              margin-left: 0px;
-              margin-right: 0px;
-              margin-top: 0px;
-              padding-bottom: 0px;
-              padding-left: 0px;
-              padding-right: 0px;
-              padding-top: 0px;
-              position: relative;
-            }
-            &:hover {
-              border-color: #323130;
-            }
-            @media screen and (-ms-high-contrast: active){&:hover {
-              border-color: Highlight;
-            }
-            &:focus, &:hover {
-              border-color: #a80000;
-            }
-      >
-        <input
-          aria-describedby="TextFieldDescription5"
-          aria-invalid={true}
-          className=
-              ms-TextField-field
-              {
-                -moz-osx-font-smoothing: grayscale;
-                -webkit-font-smoothing: antialiased;
-                background-color: transparent;
-                background: none;
-                border-radius: 0px;
-                border: none;
-                box-shadow: none;
-                box-sizing: border-box;
-                color: #323130;
-                font-family: 'Segoe UI', 'Segoe UI Web (West European)', 'Segoe UI', -apple-system, BlinkMacSystemFont, 'Roboto', 'Helvetica Neue', sans-serif;
-                font-size: 14px;
-                font-weight: 400;
-                margin-bottom: 0px;
-                margin-left: 0px;
-                margin-right: 0px;
-                margin-top: 0px;
-                min-width: 0px;
-                outline: 0px;
-                padding-bottom: 0;
-                padding-left: 12px;
-                padding-right: 12px;
-                padding-top: 0;
-                text-overflow: ellipsis;
-                width: 100%;
-              }
-              &:active, &:focus, &:hover {
-                outline: 0px;
-              }
-              &::-ms-clear {
-                display: none;
-              }
-              &::placeholder {
-                -moz-osx-font-smoothing: grayscale;
-                -webkit-font-smoothing: antialiased;
-                color: #605e5c;
-                font-family: 'Segoe UI', 'Segoe UI Web (West European)', 'Segoe UI', -apple-system, BlinkMacSystemFont, 'Roboto', 'Helvetica Neue', sans-serif;
-                font-size: 14px;
-                font-weight: 400;
-                opacity: 1;
-              }
-              &:-ms-input-placeholder {
-                -moz-osx-font-smoothing: grayscale;
-                -webkit-font-smoothing: antialiased;
-                color: #605e5c;
-                font-family: 'Segoe UI', 'Segoe UI Web (West European)', 'Segoe UI', -apple-system, BlinkMacSystemFont, 'Roboto', 'Helvetica Neue', sans-serif;
-                font-size: 14px;
-                font-weight: 400;
-                opacity: 1;
-              }
-          id="TextField4"
-          onBlur={[Function]}
-          onChange={[Function]}
-          onFocus={[Function]}
-          onInput={[Function]}
-          type="text"
-          value="It should show an error message under this error message on render."
-        />
-      </div>
-    </div>
-    <span
-      id="TextFieldDescription5"
-    >
-      <div
-        role="alert"
-      />
-    </span>
-  </div>
-  <div
-    className=
-        ms-TextField
-        {
-          -moz-osx-font-smoothing: grayscale;
-          -webkit-font-smoothing: antialiased;
-          box-shadow: none;
-          box-sizing: border-box;
-          font-family: 'Segoe UI', 'Segoe UI Web (West European)', 'Segoe UI', -apple-system, BlinkMacSystemFont, 'Roboto', 'Helvetica Neue', sans-serif;
-          font-size: 14px;
-          font-weight: 400;
-          margin-bottom: 0px;
-          margin-left: 0px;
-          margin-right: 0px;
-          margin-top: 0px;
-          padding-bottom: 0px;
-          padding-left: 0px;
-          padding-right: 0px;
-          padding-top: 0px;
-          position: relative;
-        }
-  >
-    <div
-      className=
-          ms-TextField-wrapper
-
-    >
-      <label
-        className=
-            ms-Label
-            {
-              -moz-osx-font-smoothing: grayscale;
-              -webkit-font-smoothing: antialiased;
-              box-shadow: none;
-              box-sizing: border-box;
-              color: #323130;
-              display: block;
-              font-family: 'Segoe UI', 'Segoe UI Web (West European)', 'Segoe UI', -apple-system, BlinkMacSystemFont, 'Roboto', 'Helvetica Neue', sans-serif;
-              font-size: 14px;
-              font-weight: 600;
-              margin-bottom: 0px;
-              margin-left: 0px;
-              margin-right: 0px;
-              margin-top: 0px;
-              overflow-wrap: break-word;
-              padding-bottom: 5px;
-              padding-left: 0;
-              padding-right: 0;
-              padding-top: 5px;
-              word-wrap: break-word;
-            }
-        htmlFor="TextField6"
-      >
-        TextField with a string-based validator. Hint: the length of the input string must be less than 3.
-      </label>
-      <div
-        className=
-            ms-TextField-fieldGroup
-            {
-              align-items: stretch;
-              background: #ffffff;
-              border: 1px solid #a19f9d;
-              box-shadow: none;
-              box-sizing: border-box;
-              cursor: text;
-              display: flex;
-              flex-direction: row;
-              height: 32px;
-              margin-bottom: 0px;
-              margin-left: 0px;
-              margin-right: 0px;
-              margin-top: 0px;
-              padding-bottom: 0px;
-              padding-left: 0px;
-              padding-right: 0px;
-              padding-top: 0px;
-              position: relative;
-            }
-            &:hover {
-              border-color: #323130;
-            }
-            @media screen and (-ms-high-contrast: active){&:hover {
-              border-color: Highlight;
-            }
-      >
-        <input
-          aria-invalid={false}
-          className=
-              ms-TextField-field
-              {
-                -moz-osx-font-smoothing: grayscale;
-                -webkit-font-smoothing: antialiased;
-                background-color: transparent;
-                background: none;
-                border-radius: 0px;
-                border: none;
-                box-shadow: none;
-                box-sizing: border-box;
-                color: #323130;
-                font-family: 'Segoe UI', 'Segoe UI Web (West European)', 'Segoe UI', -apple-system, BlinkMacSystemFont, 'Roboto', 'Helvetica Neue', sans-serif;
-                font-size: 14px;
-                font-weight: 400;
-                margin-bottom: 0px;
-                margin-left: 0px;
-                margin-right: 0px;
-                margin-top: 0px;
-                min-width: 0px;
-                outline: 0px;
-                padding-bottom: 0;
-                padding-left: 12px;
-                padding-right: 12px;
-                padding-top: 0;
-                text-overflow: ellipsis;
-                width: 100%;
-              }
-              &:active, &:focus, &:hover {
-                outline: 0px;
-              }
-              &::-ms-clear {
-                display: none;
-              }
-              &::placeholder {
-                -moz-osx-font-smoothing: grayscale;
-                -webkit-font-smoothing: antialiased;
-                color: #605e5c;
-                font-family: 'Segoe UI', 'Segoe UI Web (West European)', 'Segoe UI', -apple-system, BlinkMacSystemFont, 'Roboto', 'Helvetica Neue', sans-serif;
-                font-size: 14px;
-                font-weight: 400;
-                opacity: 1;
-              }
-              &:-ms-input-placeholder {
-                -moz-osx-font-smoothing: grayscale;
-                -webkit-font-smoothing: antialiased;
-                color: #605e5c;
-                font-family: 'Segoe UI', 'Segoe UI Web (West European)', 'Segoe UI', -apple-system, BlinkMacSystemFont, 'Roboto', 'Helvetica Neue', sans-serif;
-                font-size: 14px;
-                font-weight: 400;
-                opacity: 1;
-              }
-          id="TextField6"
-          onBlur={[Function]}
-          onChange={[Function]}
-          onFocus={[Function]}
-          onInput={[Function]}
-          type="text"
-          value="It will run validation only on input change and not on render."
-        />
-      </div>
-    </div>
-  </div>
-  <div
-    className=
-        ms-TextField
-        {
-          -moz-osx-font-smoothing: grayscale;
-          -webkit-font-smoothing: antialiased;
-          box-shadow: none;
-          box-sizing: border-box;
-          font-family: 'Segoe UI', 'Segoe UI Web (West European)', 'Segoe UI', -apple-system, BlinkMacSystemFont, 'Roboto', 'Helvetica Neue', sans-serif;
-          font-size: 14px;
-          font-weight: 400;
-          margin-bottom: 0px;
-          margin-left: 0px;
-          margin-right: 0px;
-          margin-top: 0px;
-          padding-bottom: 0px;
-          padding-left: 0px;
-          padding-right: 0px;
-          padding-top: 0px;
-          position: relative;
-        }
-  >
-    <div
-      className=
-          ms-TextField-wrapper
-
-    >
-      <label
-        className=
-            ms-Label
-            {
-              -moz-osx-font-smoothing: grayscale;
-              -webkit-font-smoothing: antialiased;
-              box-shadow: none;
-              box-sizing: border-box;
-              color: #323130;
-              display: block;
-              font-family: 'Segoe UI', 'Segoe UI Web (West European)', 'Segoe UI', -apple-system, BlinkMacSystemFont, 'Roboto', 'Helvetica Neue', sans-serif;
-              font-size: 14px;
-              font-weight: 600;
-              margin-bottom: 0px;
-              margin-left: 0px;
-              margin-right: 0px;
-              margin-top: 0px;
-              overflow-wrap: break-word;
-              padding-bottom: 5px;
-              padding-left: 0;
-              padding-right: 0;
-              padding-top: 5px;
-              word-wrap: break-word;
-            }
-        htmlFor="TextField8"
-      >
-        TextField with a Promise-based validator. Hint: the length of the input string must be less than 3.
-      </label>
-      <div
-        className=
-            ms-TextField-fieldGroup
-            {
-              align-items: stretch;
-              background: #ffffff;
-              border: 1px solid #a19f9d;
-              box-shadow: none;
-              box-sizing: border-box;
-              cursor: text;
-              display: flex;
-              flex-direction: row;
-              height: 32px;
-              margin-bottom: 0px;
-              margin-left: 0px;
-              margin-right: 0px;
-              margin-top: 0px;
-              padding-bottom: 0px;
-              padding-left: 0px;
-              padding-right: 0px;
-              padding-top: 0px;
-              position: relative;
-            }
-            &:hover {
-              border-color: #323130;
-            }
-            @media screen and (-ms-high-contrast: active){&:hover {
-              border-color: Highlight;
-            }
-      >
-        <input
-          aria-invalid={false}
-          className=
-              ms-TextField-field
-              {
-                -moz-osx-font-smoothing: grayscale;
-                -webkit-font-smoothing: antialiased;
-                background-color: transparent;
-                background: none;
-                border-radius: 0px;
-                border: none;
-                box-shadow: none;
-                box-sizing: border-box;
-                color: #323130;
-                font-family: 'Segoe UI', 'Segoe UI Web (West European)', 'Segoe UI', -apple-system, BlinkMacSystemFont, 'Roboto', 'Helvetica Neue', sans-serif;
-                font-size: 14px;
-                font-weight: 400;
-                margin-bottom: 0px;
-                margin-left: 0px;
-                margin-right: 0px;
-                margin-top: 0px;
-                min-width: 0px;
-                outline: 0px;
-                padding-bottom: 0;
-                padding-left: 12px;
-                padding-right: 12px;
-                padding-top: 0;
-                text-overflow: ellipsis;
-                width: 100%;
-              }
-              &:active, &:focus, &:hover {
-                outline: 0px;
-              }
-              &::-ms-clear {
-                display: none;
-              }
-              &::placeholder {
-                -moz-osx-font-smoothing: grayscale;
-                -webkit-font-smoothing: antialiased;
-                color: #605e5c;
-                font-family: 'Segoe UI', 'Segoe UI Web (West European)', 'Segoe UI', -apple-system, BlinkMacSystemFont, 'Roboto', 'Helvetica Neue', sans-serif;
-                font-size: 14px;
-                font-weight: 400;
-                opacity: 1;
-              }
-              &:-ms-input-placeholder {
-                -moz-osx-font-smoothing: grayscale;
-                -webkit-font-smoothing: antialiased;
-                color: #605e5c;
-                font-family: 'Segoe UI', 'Segoe UI Web (West European)', 'Segoe UI', -apple-system, BlinkMacSystemFont, 'Roboto', 'Helvetica Neue', sans-serif;
-                font-size: 14px;
-                font-weight: 400;
-                opacity: 1;
-              }
-          id="TextField8"
-          onBlur={[Function]}
-          onChange={[Function]}
-          onFocus={[Function]}
-          onInput={[Function]}
-          type="text"
-          value="It should show an error message under this error message 5 seconds after render."
-        />
-      </div>
-    </div>
-  </div>
-  <div
-    className=
-        ms-TextField
-        {
-          -moz-osx-font-smoothing: grayscale;
-          -webkit-font-smoothing: antialiased;
-          box-shadow: none;
-          box-sizing: border-box;
-          font-family: 'Segoe UI', 'Segoe UI Web (West European)', 'Segoe UI', -apple-system, BlinkMacSystemFont, 'Roboto', 'Helvetica Neue', sans-serif;
-          font-size: 14px;
-          font-weight: 400;
-          margin-bottom: 0px;
-          margin-left: 0px;
-          margin-right: 0px;
-          margin-top: 0px;
-          padding-bottom: 0px;
-          padding-left: 0px;
-          padding-right: 0px;
-          padding-top: 0px;
-          position: relative;
-        }
-  >
-    <div
-      className=
-          ms-TextField-wrapper
-
-    >
-      <label
-        className=
-            ms-Label
-            {
-              -moz-osx-font-smoothing: grayscale;
-              -webkit-font-smoothing: antialiased;
-              box-shadow: none;
-              box-sizing: border-box;
-              color: #323130;
-              display: block;
-              font-family: 'Segoe UI', 'Segoe UI Web (West European)', 'Segoe UI', -apple-system, BlinkMacSystemFont, 'Roboto', 'Helvetica Neue', sans-serif;
-              font-size: 14px;
-              font-weight: 600;
-              margin-bottom: 0px;
-              margin-left: 0px;
-              margin-right: 0px;
-              margin-top: 0px;
-              overflow-wrap: break-word;
-              padding-bottom: 5px;
-              padding-left: 0;
-              padding-right: 0;
-              padding-top: 5px;
-              word-wrap: break-word;
-            }
-        htmlFor="TextField10"
-      >
-        TextField has both description and error message.
-      </label>
-      <div
-        className=
-            ms-TextField-fieldGroup
-            {
-              align-items: stretch;
-              background: #ffffff;
-              border-color: #a80000;
-              border: 1px solid #a19f9d;
-              box-shadow: none;
-              box-sizing: border-box;
-              cursor: text;
-              display: flex;
-              flex-direction: row;
-              height: 32px;
-              margin-bottom: 0px;
-              margin-left: 0px;
-              margin-right: 0px;
-              margin-top: 0px;
-              padding-bottom: 0px;
-              padding-left: 0px;
-              padding-right: 0px;
-              padding-top: 0px;
-              position: relative;
-            }
-            &:hover {
-              border-color: #323130;
-            }
-            @media screen and (-ms-high-contrast: active){&:hover {
-              border-color: Highlight;
-            }
-            &:focus, &:hover {
-              border-color: #a80000;
-            }
-      >
-        <input
-          aria-describedby="TextFieldDescription11"
-          aria-invalid={true}
-          className=
-              ms-TextField-field
-              {
-                -moz-osx-font-smoothing: grayscale;
-                -webkit-font-smoothing: antialiased;
-                background-color: transparent;
-                background: none;
-                border-radius: 0px;
-                border: none;
-                box-shadow: none;
-                box-sizing: border-box;
-                color: #323130;
-                font-family: 'Segoe UI', 'Segoe UI Web (West European)', 'Segoe UI', -apple-system, BlinkMacSystemFont, 'Roboto', 'Helvetica Neue', sans-serif;
-                font-size: 14px;
-                font-weight: 400;
-                margin-bottom: 0px;
-                margin-left: 0px;
-                margin-right: 0px;
-                margin-top: 0px;
-                min-width: 0px;
-                outline: 0px;
-                padding-bottom: 0;
-                padding-left: 12px;
-                padding-right: 12px;
-                padding-top: 0;
-                text-overflow: ellipsis;
-                width: 100%;
-              }
-              &:active, &:focus, &:hover {
-                outline: 0px;
-              }
-              &::-ms-clear {
-                display: none;
-              }
-              &::placeholder {
-                -moz-osx-font-smoothing: grayscale;
-                -webkit-font-smoothing: antialiased;
-                color: #605e5c;
-                font-family: 'Segoe UI', 'Segoe UI Web (West European)', 'Segoe UI', -apple-system, BlinkMacSystemFont, 'Roboto', 'Helvetica Neue', sans-serif;
-                font-size: 14px;
-                font-weight: 400;
-                opacity: 1;
-              }
-              &:-ms-input-placeholder {
-                -moz-osx-font-smoothing: grayscale;
-                -webkit-font-smoothing: antialiased;
-                color: #605e5c;
-                font-family: 'Segoe UI', 'Segoe UI Web (West European)', 'Segoe UI', -apple-system, BlinkMacSystemFont, 'Roboto', 'Helvetica Neue', sans-serif;
-                font-size: 14px;
-                font-weight: 400;
-                opacity: 1;
-              }
-          id="TextField10"
-          onBlur={[Function]}
-          onChange={[Function]}
-          onFocus={[Function]}
-          onInput={[Function]}
-          type="text"
-          value="It should show description and error message on render at the same time."
-        />
-      </div>
-    </div>
-    <span
-      id="TextFieldDescription11"
-    >
-      <span
-        className=
-            ms-TextField-description
-            {
-              color: #605e5c;
-              font-size: 11px;
-            }
-      >
-        This field has description and error message both under the input box.
-      </span>
-      <div
-        role="alert"
-      />
-    </span>
-  </div>
-  <div
-    className=
-        ms-TextField
-        {
-          -moz-osx-font-smoothing: grayscale;
-          -webkit-font-smoothing: antialiased;
-          box-shadow: none;
-          box-sizing: border-box;
-          font-family: 'Segoe UI', 'Segoe UI Web (West European)', 'Segoe UI', -apple-system, BlinkMacSystemFont, 'Roboto', 'Helvetica Neue', sans-serif;
-          font-size: 14px;
-          font-weight: 400;
-          margin-bottom: 0px;
-          margin-left: 0px;
-          margin-right: 0px;
-          margin-top: 0px;
-          padding-bottom: 0px;
-          padding-left: 0px;
-          padding-right: 0px;
-          padding-top: 0px;
-          position: relative;
-        }
-  >
-    <div
-      className=
-          ms-TextField-wrapper
-
-    >
-      <label
-        className=
-            ms-Label
-            {
-              -moz-osx-font-smoothing: grayscale;
-              -webkit-font-smoothing: antialiased;
-              box-shadow: none;
-              box-sizing: border-box;
-              color: #323130;
-              display: block;
-              font-family: 'Segoe UI', 'Segoe UI Web (West European)', 'Segoe UI', -apple-system, BlinkMacSystemFont, 'Roboto', 'Helvetica Neue', sans-serif;
-              font-size: 14px;
-              font-weight: 600;
-              margin-bottom: 0px;
-              margin-left: 0px;
-              margin-right: 0px;
-              margin-top: 0px;
-              overflow-wrap: break-word;
-              padding-bottom: 5px;
-              padding-left: 0;
-              padding-right: 0;
-              padding-top: 5px;
-              word-wrap: break-word;
-            }
-        htmlFor="TextField12"
-      >
-        TextField with a string-based validator. Hint: the length of the input string must be less than 3.
-      </label>
-      <div
-        className=
-            ms-TextField-fieldGroup
-            {
-              align-items: stretch;
-              background: #ffffff;
-              border: 1px solid #a19f9d;
-              box-shadow: none;
-              box-sizing: border-box;
-              cursor: text;
-              display: flex;
-              flex-direction: row;
-              height: 32px;
-              margin-bottom: 0px;
-              margin-left: 0px;
-              margin-right: 0px;
-              margin-top: 0px;
-              padding-bottom: 0px;
-              padding-left: 0px;
-              padding-right: 0px;
-              padding-top: 0px;
-              position: relative;
-            }
-            &:hover {
-              border-color: #323130;
-            }
-            @media screen and (-ms-high-contrast: active){&:hover {
-              border-color: Highlight;
-            }
-      >
-        <input
-          aria-invalid={false}
-          className=
-              ms-TextField-field
-              {
-                -moz-osx-font-smoothing: grayscale;
-                -webkit-font-smoothing: antialiased;
-                background-color: transparent;
-                background: none;
-                border-radius: 0px;
-                border: none;
-                box-shadow: none;
-                box-sizing: border-box;
-                color: #323130;
-                font-family: 'Segoe UI', 'Segoe UI Web (West European)', 'Segoe UI', -apple-system, BlinkMacSystemFont, 'Roboto', 'Helvetica Neue', sans-serif;
-                font-size: 14px;
-                font-weight: 400;
-                margin-bottom: 0px;
-                margin-left: 0px;
-                margin-right: 0px;
-                margin-top: 0px;
-                min-width: 0px;
-                outline: 0px;
-                padding-bottom: 0;
-                padding-left: 12px;
-                padding-right: 12px;
-                padding-top: 0;
-                text-overflow: ellipsis;
-                width: 100%;
-              }
-              &:active, &:focus, &:hover {
-                outline: 0px;
-              }
-              &::-ms-clear {
-                display: none;
-              }
-              &::placeholder {
-                -moz-osx-font-smoothing: grayscale;
-                -webkit-font-smoothing: antialiased;
-                color: #605e5c;
-                font-family: 'Segoe UI', 'Segoe UI Web (West European)', 'Segoe UI', -apple-system, BlinkMacSystemFont, 'Roboto', 'Helvetica Neue', sans-serif;
-                font-size: 14px;
-                font-weight: 400;
-                opacity: 1;
-              }
-              &:-ms-input-placeholder {
-                -moz-osx-font-smoothing: grayscale;
-                -webkit-font-smoothing: antialiased;
-                color: #605e5c;
-                font-family: 'Segoe UI', 'Segoe UI Web (West European)', 'Segoe UI', -apple-system, BlinkMacSystemFont, 'Roboto', 'Helvetica Neue', sans-serif;
-                font-size: 14px;
-                font-weight: 400;
-                opacity: 1;
-              }
-          id="TextField12"
-          onBlur={[Function]}
-          onChange={[Function]}
-          onFocus={[Function]}
-          onInput={[Function]}
-          placeholder="Validation will start after users stop typing for 2 seconds."
-          type="text"
-          value=""
-        />
-      </div>
-    </div>
-  </div>
-  <div
-    className=
-        ms-TextField
-        {
-          -moz-osx-font-smoothing: grayscale;
-          -webkit-font-smoothing: antialiased;
-          box-shadow: none;
-          box-sizing: border-box;
-          font-family: 'Segoe UI', 'Segoe UI Web (West European)', 'Segoe UI', -apple-system, BlinkMacSystemFont, 'Roboto', 'Helvetica Neue', sans-serif;
-          font-size: 14px;
-          font-weight: 400;
-          margin-bottom: 0px;
-          margin-left: 0px;
-          margin-right: 0px;
-          margin-top: 0px;
-          padding-bottom: 0px;
-          padding-left: 0px;
-          padding-right: 0px;
-          padding-top: 0px;
-          position: relative;
-        }
-  >
-    <div
-      className=
-          ms-TextField-wrapper
-
-    >
-      <label
-        className=
-            ms-Label
-            {
-              -moz-osx-font-smoothing: grayscale;
-              -webkit-font-smoothing: antialiased;
-              box-shadow: none;
-              box-sizing: border-box;
-              color: #323130;
-              display: block;
-              font-family: 'Segoe UI', 'Segoe UI Web (West European)', 'Segoe UI', -apple-system, BlinkMacSystemFont, 'Roboto', 'Helvetica Neue', sans-serif;
-              font-size: 14px;
-              font-weight: 600;
-              margin-bottom: 0px;
-              margin-left: 0px;
-              margin-right: 0px;
-              margin-top: 0px;
-              overflow-wrap: break-word;
-              padding-bottom: 5px;
-              padding-left: 0;
-              padding-right: 0;
-              padding-top: 5px;
-              word-wrap: break-word;
-            }
-        htmlFor="TextField14"
-      >
-        TextField that validates only on focus and blur. Hint: the length of the input string must be less than 3.
-      </label>
-      <div
-        className=
-            ms-TextField-fieldGroup
-            {
-              align-items: stretch;
-              background: #ffffff;
-              border: 1px solid #a19f9d;
-              box-shadow: none;
-              box-sizing: border-box;
-              cursor: text;
-              display: flex;
-              flex-direction: row;
-              height: 32px;
-              margin-bottom: 0px;
-              margin-left: 0px;
-              margin-right: 0px;
-              margin-top: 0px;
-              padding-bottom: 0px;
-              padding-left: 0px;
-              padding-right: 0px;
-              padding-top: 0px;
-              position: relative;
-            }
-            &:hover {
-              border-color: #323130;
-            }
-            @media screen and (-ms-high-contrast: active){&:hover {
-              border-color: Highlight;
-            }
-      >
-        <input
-          aria-invalid={false}
-          className=
-              ms-TextField-field
-              {
-                -moz-osx-font-smoothing: grayscale;
-                -webkit-font-smoothing: antialiased;
-                background-color: transparent;
-                background: none;
-                border-radius: 0px;
-                border: none;
-                box-shadow: none;
-                box-sizing: border-box;
-                color: #323130;
-                font-family: 'Segoe UI', 'Segoe UI Web (West European)', 'Segoe UI', -apple-system, BlinkMacSystemFont, 'Roboto', 'Helvetica Neue', sans-serif;
-                font-size: 14px;
-                font-weight: 400;
-                margin-bottom: 0px;
-                margin-left: 0px;
-                margin-right: 0px;
-                margin-top: 0px;
-                min-width: 0px;
-                outline: 0px;
-                padding-bottom: 0;
-                padding-left: 12px;
-                padding-right: 12px;
-                padding-top: 0;
-                text-overflow: ellipsis;
-                width: 100%;
-              }
-              &:active, &:focus, &:hover {
-                outline: 0px;
-              }
-              &::-ms-clear {
-                display: none;
-              }
-              &::placeholder {
-                -moz-osx-font-smoothing: grayscale;
-                -webkit-font-smoothing: antialiased;
-                color: #605e5c;
-                font-family: 'Segoe UI', 'Segoe UI Web (West European)', 'Segoe UI', -apple-system, BlinkMacSystemFont, 'Roboto', 'Helvetica Neue', sans-serif;
-                font-size: 14px;
-                font-weight: 400;
-                opacity: 1;
-              }
-              &:-ms-input-placeholder {
-                -moz-osx-font-smoothing: grayscale;
-                -webkit-font-smoothing: antialiased;
-                color: #605e5c;
-                font-family: 'Segoe UI', 'Segoe UI Web (West European)', 'Segoe UI', -apple-system, BlinkMacSystemFont, 'Roboto', 'Helvetica Neue', sans-serif;
-                font-size: 14px;
-                font-weight: 400;
-                opacity: 1;
-              }
-          id="TextField14"
-          onBlur={[Function]}
-          onChange={[Function]}
-          onFocus={[Function]}
-          onInput={[Function]}
-          placeholder="Validation will start only on input focus and blur"
-          type="text"
-          value=""
-        />
-      </div>
-    </div>
-  </div>
-  <div
-    className=
-        ms-TextField
-        {
-          -moz-osx-font-smoothing: grayscale;
-          -webkit-font-smoothing: antialiased;
-          box-shadow: none;
-          box-sizing: border-box;
-          font-family: 'Segoe UI', 'Segoe UI Web (West European)', 'Segoe UI', -apple-system, BlinkMacSystemFont, 'Roboto', 'Helvetica Neue', sans-serif;
-          font-size: 14px;
-          font-weight: 400;
-          margin-bottom: 0px;
-          margin-left: 0px;
-          margin-right: 0px;
-          margin-top: 0px;
-          padding-bottom: 0px;
-          padding-left: 0px;
-          padding-right: 0px;
-          padding-top: 0px;
-          position: relative;
-        }
-  >
-    <div
-      className=
-          ms-TextField-wrapper
-
-    >
-      <label
-        className=
-            ms-Label
-            {
-              -moz-osx-font-smoothing: grayscale;
-              -webkit-font-smoothing: antialiased;
-              box-shadow: none;
-              box-sizing: border-box;
-              color: #323130;
-              display: block;
-              font-family: 'Segoe UI', 'Segoe UI Web (West European)', 'Segoe UI', -apple-system, BlinkMacSystemFont, 'Roboto', 'Helvetica Neue', sans-serif;
-              font-size: 14px;
-              font-weight: 600;
-              margin-bottom: 0px;
-              margin-left: 0px;
-              margin-right: 0px;
-              margin-top: 0px;
-              overflow-wrap: break-word;
-              padding-bottom: 5px;
-              padding-left: 0;
-              padding-right: 0;
-              padding-top: 5px;
-              word-wrap: break-word;
-            }
-        htmlFor="TextField16"
-      >
-        TextField that validates only on blur. Hint: the length of the input string must be less than 3.
-      </label>
-      <div
-        className=
-            ms-TextField-fieldGroup
-            {
-              align-items: stretch;
-              background: #ffffff;
-              border: 1px solid #a19f9d;
-              box-shadow: none;
-              box-sizing: border-box;
-              cursor: text;
-              display: flex;
-              flex-direction: row;
-              height: 32px;
-              margin-bottom: 0px;
-              margin-left: 0px;
-              margin-right: 0px;
-              margin-top: 0px;
-              padding-bottom: 0px;
-              padding-left: 0px;
-              padding-right: 0px;
-              padding-top: 0px;
-              position: relative;
-            }
-            &:hover {
-              border-color: #323130;
-            }
-            @media screen and (-ms-high-contrast: active){&:hover {
-              border-color: Highlight;
-            }
-      >
-        <input
-          aria-invalid={false}
-          className=
-              ms-TextField-field
-              {
-                -moz-osx-font-smoothing: grayscale;
-                -webkit-font-smoothing: antialiased;
-                background-color: transparent;
-                background: none;
-                border-radius: 0px;
-                border: none;
-                box-shadow: none;
-                box-sizing: border-box;
-                color: #323130;
-                font-family: 'Segoe UI', 'Segoe UI Web (West European)', 'Segoe UI', -apple-system, BlinkMacSystemFont, 'Roboto', 'Helvetica Neue', sans-serif;
-                font-size: 14px;
-                font-weight: 400;
-                margin-bottom: 0px;
-                margin-left: 0px;
-                margin-right: 0px;
-                margin-top: 0px;
-                min-width: 0px;
-                outline: 0px;
-                padding-bottom: 0;
-                padding-left: 12px;
-                padding-right: 12px;
-                padding-top: 0;
-                text-overflow: ellipsis;
-                width: 100%;
-              }
-              &:active, &:focus, &:hover {
-                outline: 0px;
-              }
-              &::-ms-clear {
-                display: none;
-              }
-              &::placeholder {
-                -moz-osx-font-smoothing: grayscale;
-                -webkit-font-smoothing: antialiased;
-                color: #605e5c;
-                font-family: 'Segoe UI', 'Segoe UI Web (West European)', 'Segoe UI', -apple-system, BlinkMacSystemFont, 'Roboto', 'Helvetica Neue', sans-serif;
-                font-size: 14px;
-                font-weight: 400;
-                opacity: 1;
-              }
-              &:-ms-input-placeholder {
-                -moz-osx-font-smoothing: grayscale;
-                -webkit-font-smoothing: antialiased;
-                color: #605e5c;
-                font-family: 'Segoe UI', 'Segoe UI Web (West European)', 'Segoe UI', -apple-system, BlinkMacSystemFont, 'Roboto', 'Helvetica Neue', sans-serif;
-                font-size: 14px;
-                font-weight: 400;
-                opacity: 1;
-              }
-          id="TextField16"
-          onBlur={[Function]}
-          onChange={[Function]}
-          onFocus={[Function]}
-          onInput={[Function]}
-          placeholder="Validation will start only on input blur."
-          type="text"
-          value=""
-        />
-      </div>
-    </div>
-  </div>
-  <div
-    className=
-        ms-TextField
-        ms-TextField--underlined
-        {
-          -moz-osx-font-smoothing: grayscale;
-          -webkit-font-smoothing: antialiased;
-          box-shadow: none;
-          box-sizing: border-box;
-          font-family: 'Segoe UI', 'Segoe UI Web (West European)', 'Segoe UI', -apple-system, BlinkMacSystemFont, 'Roboto', 'Helvetica Neue', sans-serif;
-          font-size: 14px;
-          font-weight: 400;
-          margin-bottom: 0px;
-          margin-left: 0px;
-          margin-right: 0px;
-          margin-top: 0px;
-          padding-bottom: 0px;
-          padding-left: 0px;
-          padding-right: 0px;
-          padding-top: 0px;
-          position: relative;
-        }
-  >
-    <div
-      className=
-          ms-TextField-wrapper
-          {
-            border-bottom-color: #a19f9d;
-            border-bottom-style: solid;
-            border-bottom-width: 1px;
-            display: flex;
-            width: 100%;
-          }
-          &:hover {
-            border-bottom-color: #323130;
-          }
-          @media screen and (-ms-high-contrast: active){&:hover {
-            border-bottom-color: Highlight;
-          }
-    >
-      <label
-        className=
-            ms-Label
-            {
-              -moz-osx-font-smoothing: grayscale;
-              -webkit-font-smoothing: antialiased;
-              box-shadow: none;
-              box-sizing: border-box;
-              color: #323130;
-              display: block;
-              font-family: 'Segoe UI', 'Segoe UI Web (West European)', 'Segoe UI', -apple-system, BlinkMacSystemFont, 'Roboto', 'Helvetica Neue', sans-serif;
-              font-size: 14px;
-              font-weight: 600;
-              height: 32px;
-              line-height: 22px;
-              margin-bottom: 0px;
-              margin-left: 0px;
-              margin-right: 8px;
-              margin-top: 0px;
-              overflow-wrap: break-word;
-              padding-bottom: 5px;
-              padding-left: 12px;
-              padding-right: 0px;
-              padding-top: 5px;
-              word-wrap: break-word;
-            }
-        htmlFor="TextField18"
-      >
-        Underlined TextField
-      </label>
-      <div
-        className=
-            ms-TextField-fieldGroup
-            {
-              align-items: stretch;
-              background: #ffffff;
-              border: none;
-              box-shadow: none;
-              box-sizing: border-box;
-              cursor: text;
-              display: flex;
-              flex-direction: row;
-              flex: 1 1 0px;
-              height: 32px;
-              margin-bottom: 0px;
-              margin-left: 0px;
-              margin-right: 0px;
-              margin-top: 0px;
-              padding-bottom: 0px;
-              padding-left: 0px;
-              padding-right: 0px;
-              padding-top: 0px;
-              position: relative;
-              text-align: left;
-            }
-            &:hover {
-              border-color: #323130;
-            }
-            @media screen and (-ms-high-contrast: active){&:hover {
-              border-color: Highlight;
-            }
-      >
-        <input
-          aria-invalid={false}
-          className=
-              ms-TextField-field
-              {
-                -moz-osx-font-smoothing: grayscale;
-                -webkit-font-smoothing: antialiased;
-                background-color: transparent;
-                background: none;
-                border-radius: 0px;
-                border: none;
-                box-shadow: none;
-                box-sizing: border-box;
-                color: #323130;
-                font-family: 'Segoe UI', 'Segoe UI Web (West European)', 'Segoe UI', -apple-system, BlinkMacSystemFont, 'Roboto', 'Helvetica Neue', sans-serif;
-                font-size: 14px;
-                font-weight: 400;
-                margin-bottom: 0px;
-                margin-left: 0px;
-                margin-right: 0px;
-                margin-top: 0px;
-                min-width: 0px;
-                outline: 0px;
-                padding-bottom: 0;
-                padding-left: 12px;
-                padding-right: 12px;
-                padding-top: 0;
-                text-align: left;
-                text-overflow: ellipsis;
-                width: 100%;
-              }
-              &:active, &:focus, &:hover {
-                outline: 0px;
-              }
-              &::-ms-clear {
-                display: none;
-              }
-              &::placeholder {
-                -moz-osx-font-smoothing: grayscale;
-                -webkit-font-smoothing: antialiased;
-                color: #605e5c;
-                font-family: 'Segoe UI', 'Segoe UI Web (West European)', 'Segoe UI', -apple-system, BlinkMacSystemFont, 'Roboto', 'Helvetica Neue', sans-serif;
-                font-size: 14px;
-                font-weight: 400;
-                opacity: 1;
-              }
-              &:-ms-input-placeholder {
-                -moz-osx-font-smoothing: grayscale;
-                -webkit-font-smoothing: antialiased;
-                color: #605e5c;
-                font-family: 'Segoe UI', 'Segoe UI Web (West European)', 'Segoe UI', -apple-system, BlinkMacSystemFont, 'Roboto', 'Helvetica Neue', sans-serif;
-                font-size: 14px;
-                font-weight: 400;
-                opacity: 1;
-              }
-          id="TextField18"
-          onBlur={[Function]}
-          onChange={[Function]}
-          onFocus={[Function]}
-          onInput={[Function]}
-          type="text"
-          value=""
-        />
-      </div>
-    </div>
-  </div>
-  <div
-    className=
-        ms-TextField
-        {
-          -moz-osx-font-smoothing: grayscale;
-          -webkit-font-smoothing: antialiased;
-          box-shadow: none;
-          box-sizing: border-box;
-          font-family: 'Segoe UI', 'Segoe UI Web (West European)', 'Segoe UI', -apple-system, BlinkMacSystemFont, 'Roboto', 'Helvetica Neue', sans-serif;
-          font-size: 14px;
-          font-weight: 400;
-          margin-bottom: 0px;
-          margin-left: 0px;
-          margin-right: 0px;
-          margin-top: 0px;
-          padding-bottom: 0px;
-          padding-left: 0px;
-          padding-right: 0px;
-          padding-top: 0px;
-          position: relative;
-        }
-  >
-    <div
-      className=
-          ms-TextField-wrapper
-
-    >
-      <label
-        className=
-            ms-Label
-            {
-              -moz-osx-font-smoothing: grayscale;
-              -webkit-font-smoothing: antialiased;
-              box-shadow: none;
-              box-sizing: border-box;
-              color: #323130;
-              display: block;
-              font-family: 'Segoe UI', 'Segoe UI Web (West European)', 'Segoe UI', -apple-system, BlinkMacSystemFont, 'Roboto', 'Helvetica Neue', sans-serif;
-              font-size: 14px;
-              font-weight: 600;
-              margin-bottom: 0px;
-              margin-left: 0px;
-              margin-right: 0px;
-              margin-top: 0px;
-              overflow-wrap: break-word;
-              padding-bottom: 5px;
-              padding-left: 0;
-              padding-right: 0;
-              padding-top: 5px;
-              word-wrap: break-word;
-            }
-        htmlFor="TextField20"
-      >
-        TextField that uses the errorMessage property to set an error state.
-      </label>
-      <div
-        className=
-            ms-TextField-fieldGroup
-            {
-              align-items: stretch;
-              background: #ffffff;
-              border-color: #a80000;
-              border: 1px solid #a19f9d;
-              box-shadow: none;
-              box-sizing: border-box;
-              cursor: text;
-              display: flex;
-              flex-direction: row;
-              height: 32px;
-              margin-bottom: 0px;
-              margin-left: 0px;
-              margin-right: 0px;
-              margin-top: 0px;
-              padding-bottom: 0px;
-              padding-left: 0px;
-              padding-right: 0px;
-              padding-top: 0px;
-              position: relative;
-            }
-            &:hover {
-              border-color: #323130;
-            }
-            @media screen and (-ms-high-contrast: active){&:hover {
-              border-color: Highlight;
-            }
-            &:focus, &:hover {
-              border-color: #a80000;
-            }
-      >
-        <input
-          aria-describedby="TextFieldDescription21"
-          aria-invalid={false}
-          className=
-              ms-TextField-field
-              {
-                -moz-osx-font-smoothing: grayscale;
-                -webkit-font-smoothing: antialiased;
-                background-color: transparent;
-                background: none;
-                border-radius: 0px;
-                border: none;
-                box-shadow: none;
-                box-sizing: border-box;
-                color: #323130;
-                font-family: 'Segoe UI', 'Segoe UI Web (West European)', 'Segoe UI', -apple-system, BlinkMacSystemFont, 'Roboto', 'Helvetica Neue', sans-serif;
-                font-size: 14px;
-                font-weight: 400;
-                margin-bottom: 0px;
-                margin-left: 0px;
-                margin-right: 0px;
-                margin-top: 0px;
-                min-width: 0px;
-                outline: 0px;
-                padding-bottom: 0;
-                padding-left: 12px;
-                padding-right: 12px;
-                padding-top: 0;
-                text-overflow: ellipsis;
-                width: 100%;
-              }
-              &:active, &:focus, &:hover {
-                outline: 0px;
-              }
-              &::-ms-clear {
-                display: none;
-              }
-              &::placeholder {
-                -moz-osx-font-smoothing: grayscale;
-                -webkit-font-smoothing: antialiased;
-                color: #605e5c;
-                font-family: 'Segoe UI', 'Segoe UI Web (West European)', 'Segoe UI', -apple-system, BlinkMacSystemFont, 'Roboto', 'Helvetica Neue', sans-serif;
-                font-size: 14px;
-                font-weight: 400;
-                opacity: 1;
-              }
-              &:-ms-input-placeholder {
-                -moz-osx-font-smoothing: grayscale;
-                -webkit-font-smoothing: antialiased;
-                color: #605e5c;
-                font-family: 'Segoe UI', 'Segoe UI Web (West European)', 'Segoe UI', -apple-system, BlinkMacSystemFont, 'Roboto', 'Helvetica Neue', sans-serif;
-                font-size: 14px;
-                font-weight: 400;
-                opacity: 1;
-              }
-          id="TextField20"
-          onBlur={[Function]}
-          onChange={[Function]}
-          onFocus={[Function]}
-          onInput={[Function]}
-          placeholder="This field always has an error."
-          type="text"
-          value=""
-        />
-      </div>
-    </div>
-    <span
-      id="TextFieldDescription21"
-    >
-      <div
-        role="alert"
-      />
-    </span>
-  </div>
-  <div
-    className="NumberTextField"
-  >
-    <div
-=======
     <label
->>>>>>> d251804a
       className=
           ms-Label
           ms-Toggle-label
@@ -1729,11 +26,11 @@
             -webkit-font-smoothing: antialiased;
             box-shadow: none;
             box-sizing: border-box;
-            color: #333333;
+            color: #323130;
             display: block;
             font-family: 'Segoe UI', 'Segoe UI Web (West European)', 'Segoe UI', -apple-system, BlinkMacSystemFont, 'Roboto', 'Helvetica Neue', sans-serif;
             font-size: 14px;
-            font-weight: 400;
+            font-weight: 600;
             margin-bottom: 0px;
             margin-left: 0px;
             margin-right: 0px;
@@ -1747,261 +44,8 @@
           }
       htmlFor="Toggle0"
     >
-<<<<<<< HEAD
-      <div
-        className=
-            ms-TextField-wrapper
-
-      >
-        <label
-          className=
-              ms-Label
-              {
-                -moz-osx-font-smoothing: grayscale;
-                -webkit-font-smoothing: antialiased;
-                box-shadow: none;
-                box-sizing: border-box;
-                color: #323130;
-                display: block;
-                font-family: 'Segoe UI', 'Segoe UI Web (West European)', 'Segoe UI', -apple-system, BlinkMacSystemFont, 'Roboto', 'Helvetica Neue', sans-serif;
-                font-size: 14px;
-                font-weight: 600;
-                margin-bottom: 0px;
-                margin-left: 0px;
-                margin-right: 0px;
-                margin-top: 0px;
-                overflow-wrap: break-word;
-                padding-bottom: 5px;
-                padding-left: 0;
-                padding-right: 0;
-                padding-top: 5px;
-                word-wrap: break-word;
-              }
-          htmlFor="TextField22"
-        >
-          Number TextField with valid initial value
-        </label>
-        <div
-          className=
-              ms-TextField-fieldGroup
-              {
-                align-items: stretch;
-                background: #ffffff;
-                border: 1px solid #a19f9d;
-                box-shadow: none;
-                box-sizing: border-box;
-                cursor: text;
-                display: flex;
-                flex-direction: row;
-                height: 32px;
-                margin-bottom: 0px;
-                margin-left: 0px;
-                margin-right: 0px;
-                margin-top: 0px;
-                padding-bottom: 0px;
-                padding-left: 0px;
-                padding-right: 0px;
-                padding-top: 0px;
-                position: relative;
-              }
-              &:hover {
-                border-color: #323130;
-              }
-              @media screen and (-ms-high-contrast: active){&:hover {
-                border-color: Highlight;
-              }
-        >
-          <input
-            aria-invalid={false}
-            className=
-                ms-TextField-field
-                {
-                  -moz-osx-font-smoothing: grayscale;
-                  -webkit-font-smoothing: antialiased;
-                  background-color: transparent;
-                  background: none;
-                  border-radius: 0px;
-                  border: none;
-                  box-shadow: none;
-                  box-sizing: border-box;
-                  color: #323130;
-                  font-family: 'Segoe UI', 'Segoe UI Web (West European)', 'Segoe UI', -apple-system, BlinkMacSystemFont, 'Roboto', 'Helvetica Neue', sans-serif;
-                  font-size: 14px;
-                  font-weight: 400;
-                  margin-bottom: 0px;
-                  margin-left: 0px;
-                  margin-right: 0px;
-                  margin-top: 0px;
-                  min-width: 0px;
-                  outline: 0px;
-                  padding-bottom: 0;
-                  padding-left: 12px;
-                  padding-right: 12px;
-                  padding-top: 0;
-                  text-overflow: ellipsis;
-                  width: 100%;
-                }
-                &:active, &:focus, &:hover {
-                  outline: 0px;
-                }
-                &::-ms-clear {
-                  display: none;
-                }
-                &::placeholder {
-                  -moz-osx-font-smoothing: grayscale;
-                  -webkit-font-smoothing: antialiased;
-                  color: #605e5c;
-                  font-family: 'Segoe UI', 'Segoe UI Web (West European)', 'Segoe UI', -apple-system, BlinkMacSystemFont, 'Roboto', 'Helvetica Neue', sans-serif;
-                  font-size: 14px;
-                  font-weight: 400;
-                  opacity: 1;
-                }
-                &:-ms-input-placeholder {
-                  -moz-osx-font-smoothing: grayscale;
-                  -webkit-font-smoothing: antialiased;
-                  color: #605e5c;
-                  font-family: 'Segoe UI', 'Segoe UI Web (West European)', 'Segoe UI', -apple-system, BlinkMacSystemFont, 'Roboto', 'Helvetica Neue', sans-serif;
-                  font-size: 14px;
-                  font-weight: 400;
-                  opacity: 1;
-                }
-            id="TextField22"
-            onBlur={[Function]}
-            onChange={[Function]}
-            onFocus={[Function]}
-            onInput={[Function]}
-            type="text"
-            value="100"
-          />
-        </div>
-      </div>
-    </div>
-    <div
-      className="NumberTextField-restoreButton"
-    >
-      <button
-        className=
-            ms-Button
-            ms-Button--default
-            {
-              -moz-osx-font-smoothing: grayscale;
-              -webkit-font-smoothing: antialiased;
-              background-color: #f3f2f1;
-              border-radius: 0px;
-              border: 1px solid #8a8886;
-              box-sizing: border-box;
-              color: #323130;
-              cursor: pointer;
-              display: inline-block;
-              font-family: 'Segoe UI', 'Segoe UI Web (West European)', 'Segoe UI', -apple-system, BlinkMacSystemFont, 'Roboto', 'Helvetica Neue', sans-serif;
-              font-size: 14px;
-              font-weight: 400;
-              height: 32px;
-              min-width: 80px;
-              outline: transparent;
-              padding-bottom: 0;
-              padding-left: 16px;
-              padding-right: 16px;
-              padding-top: 0;
-              position: relative;
-              text-align: center;
-              text-decoration: none;
-              user-select: none;
-              vertical-align: top;
-            }
-            &::-moz-focus-inner {
-              border: 0;
-            }
-            .ms-Fabric--isFocusVisible &:focus:after {
-              border: 1px solid #ffffff;
-              bottom: 0px;
-              content: "";
-              left: 0px;
-              outline: 1px solid #605e5c;
-              position: absolute;
-              right: 0px;
-              top: 0px;
-              z-index: 1;
-            }
-            @media screen and (-ms-high-contrast: active){.ms-Fabric--isFocusVisible &:focus:after {
-              border: none;
-              bottom: -2px;
-              left: -2px;
-              outline-color: ButtonText;
-              right: -2px;
-              top: -2px;
-            }
-            &:active > * {
-              left: 0px;
-              position: relative;
-              top: 0px;
-            }
-            &:hover {
-              background-color: #edebe9;
-              color: #201f1e;
-            }
-            @media screen and (-ms-high-contrast: active){&:hover {
-              border-color: Highlight;
-              color: Highlight;
-            }
-            &:active {
-              background-color: #c8c6c4;
-              color: #201f1e;
-            }
-        data-is-focusable={true}
-        onClick={[Function]}
-        onKeyDown={[Function]}
-        onKeyPress={[Function]}
-        onKeyUp={[Function]}
-        onMouseDown={[Function]}
-        onMouseUp={[Function]}
-        type="button"
-      >
-        <div
-          className=
-              ms-Button-flexContainer
-              {
-                align-items: center;
-                display: flex;
-                flex-wrap: nowrap;
-                height: 100%;
-                justify-content: center;
-              }
-        >
-          <div
-            className=
-                ms-Button-textContainer
-                {
-                  flex-grow: 1;
-                }
-          >
-            <div
-              className=
-                  ms-Button-label
-                  {
-                    font-weight: 600;
-                    line-height: 100%;
-                    margin-bottom: 0;
-                    margin-left: 4px;
-                    margin-right: 4px;
-                    margin-top: 0;
-                  }
-              id="id__24"
-            >
-              Restore
-            </div>
-          </div>
-        </div>
-      </button>
-    </div>
-  </div>
-  <div
-    className="NumberTextField"
-  >
-=======
       Show text fields
     </label>
->>>>>>> d251804a
     <div
       className=
           ms-Toggle-innerContainer
@@ -2010,174 +54,18 @@
             position: relative;
           }
     >
-<<<<<<< HEAD
-      <div
-        className=
-            ms-TextField-wrapper
-
-      >
-        <label
-          className=
-              ms-Label
-              {
-                -moz-osx-font-smoothing: grayscale;
-                -webkit-font-smoothing: antialiased;
-                box-shadow: none;
-                box-sizing: border-box;
-                color: #323130;
-                display: block;
-                font-family: 'Segoe UI', 'Segoe UI Web (West European)', 'Segoe UI', -apple-system, BlinkMacSystemFont, 'Roboto', 'Helvetica Neue', sans-serif;
-                font-size: 14px;
-                font-weight: 600;
-                margin-bottom: 0px;
-                margin-left: 0px;
-                margin-right: 0px;
-                margin-top: 0px;
-                overflow-wrap: break-word;
-                padding-bottom: 5px;
-                padding-left: 0;
-                padding-right: 0;
-                padding-top: 5px;
-                word-wrap: break-word;
-              }
-          htmlFor="TextField27"
-        >
-          Number TextField with invalid initial value
-        </label>
-        <div
-          className=
-              ms-TextField-fieldGroup
-              {
-                align-items: stretch;
-                background: #ffffff;
-                border-color: #a80000;
-                border: 1px solid #a19f9d;
-                box-shadow: none;
-                box-sizing: border-box;
-                cursor: text;
-                display: flex;
-                flex-direction: row;
-                height: 32px;
-                margin-bottom: 0px;
-                margin-left: 0px;
-                margin-right: 0px;
-                margin-top: 0px;
-                padding-bottom: 0px;
-                padding-left: 0px;
-                padding-right: 0px;
-                padding-top: 0px;
-                position: relative;
-              }
-              &:hover {
-                border-color: #323130;
-              }
-              @media screen and (-ms-high-contrast: active){&:hover {
-                border-color: Highlight;
-              }
-              &:focus, &:hover {
-                border-color: #a80000;
-              }
-        >
-          <input
-            aria-describedby="TextFieldDescription28"
-            aria-invalid={true}
-            className=
-                ms-TextField-field
-                {
-                  -moz-osx-font-smoothing: grayscale;
-                  -webkit-font-smoothing: antialiased;
-                  background-color: transparent;
-                  background: none;
-                  border-radius: 0px;
-                  border: none;
-                  box-shadow: none;
-                  box-sizing: border-box;
-                  color: #323130;
-                  font-family: 'Segoe UI', 'Segoe UI Web (West European)', 'Segoe UI', -apple-system, BlinkMacSystemFont, 'Roboto', 'Helvetica Neue', sans-serif;
-                  font-size: 14px;
-                  font-weight: 400;
-                  margin-bottom: 0px;
-                  margin-left: 0px;
-                  margin-right: 0px;
-                  margin-top: 0px;
-                  min-width: 0px;
-                  outline: 0px;
-                  padding-bottom: 0;
-                  padding-left: 12px;
-                  padding-right: 12px;
-                  padding-top: 0;
-                  text-overflow: ellipsis;
-                  width: 100%;
-                }
-                &:active, &:focus, &:hover {
-                  outline: 0px;
-                }
-                &::-ms-clear {
-                  display: none;
-                }
-                &::placeholder {
-                  -moz-osx-font-smoothing: grayscale;
-                  -webkit-font-smoothing: antialiased;
-                  color: #605e5c;
-                  font-family: 'Segoe UI', 'Segoe UI Web (West European)', 'Segoe UI', -apple-system, BlinkMacSystemFont, 'Roboto', 'Helvetica Neue', sans-serif;
-                  font-size: 14px;
-                  font-weight: 400;
-                  opacity: 1;
-                }
-                &:-ms-input-placeholder {
-                  -moz-osx-font-smoothing: grayscale;
-                  -webkit-font-smoothing: antialiased;
-                  color: #605e5c;
-                  font-family: 'Segoe UI', 'Segoe UI Web (West European)', 'Segoe UI', -apple-system, BlinkMacSystemFont, 'Roboto', 'Helvetica Neue', sans-serif;
-                  font-size: 14px;
-                  font-weight: 400;
-                  opacity: 1;
-                }
-            id="TextField27"
-            onBlur={[Function]}
-            onChange={[Function]}
-            onFocus={[Function]}
-            onInput={[Function]}
-            type="text"
-            value="Not a number"
-          />
-        </div>
-      </div>
-      <span
-        id="TextFieldDescription28"
-      >
-        <div
-          role="alert"
-        />
-      </span>
-    </div>
-    <div
-      className="NumberTextField-restoreButton"
-    >
-=======
->>>>>>> d251804a
       <button
         aria-checked={false}
         className=
             ms-Toggle-background
             {
-<<<<<<< HEAD
-              -moz-osx-font-smoothing: grayscale;
-              -webkit-font-smoothing: antialiased;
-              background-color: #f3f2f1;
-              border-radius: 0px;
-              border: 1px solid #8a8886;
-              box-sizing: border-box;
-              color: #323130;
-=======
               align-items: center;
               background: #ffffff;
-              border-color: #666666;
+              border-color: #605e5c;
               border-radius: 1em;
               border-style: solid;
               border-width: 1px;
               box-sizing: border-box;
->>>>>>> d251804a
               cursor: pointer;
               display: flex;
               font-size: 20px;
@@ -2198,37 +86,21 @@
               border: 1px solid #ffffff;
               bottom: -2px;
               content: "";
-<<<<<<< HEAD
-              left: 0px;
+              left: -2px;
               outline: 1px solid #605e5c;
-=======
-              left: -2px;
-              outline: 1px solid #666666;
->>>>>>> d251804a
               position: absolute;
               right: -2px;
               top: -2px;
               z-index: 1;
             }
             &:hover {
-<<<<<<< HEAD
-              background-color: #edebe9;
-              color: #201f1e;
-=======
-              border-color: #333333;
->>>>>>> d251804a
+              border-color: #323130;
             }
             @media screen and (-ms-high-contrast: active){&:hover .ms-Toggle-thumb {
               border-color: Highlight;
             }
-<<<<<<< HEAD
-            &:active {
-              background-color: #c8c6c4;
-              color: #201f1e;
-=======
             @media screen and (-ms-high-contrast: active){&:hover {
               border-color: Highlight;
->>>>>>> d251804a
             }
         data-is-focusable={true}
         id="Toggle0"
@@ -2241,7 +113,7 @@
           className=
               ms-Toggle-thumb
               {
-                background-color: #333333;
+                background-color: #323130;
                 border-color: transparent;
                 border-radius: .5em;
                 border-style: solid;
