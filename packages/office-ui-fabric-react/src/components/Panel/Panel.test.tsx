import * as React from 'react';
import * as renderer from 'react-test-renderer';

import { PanelBase } from './Panel.base';
import { Panel } from './Panel';
let div: HTMLElement;

const ReactDOM = require('react-dom');

describe('Panel', () => {
  afterEach(() => {
    jest.useRealTimers();
  });

  it('renders Panel correctly', () => {
    // Mock createPortal to capture its component hierarchy in snapshot output.
    ReactDOM.createPortal = jest.fn(element => {
      return element;
    });

    const component = renderer.create(
      <Panel isOpen={true} headerText="Test Panel">
        <span>Content goes here</span>
      </Panel>
    );

    expect(component.toJSON()).toMatchSnapshot();

    ReactDOM.createPortal.mockClear();
  });

  describe('open', () => {
    beforeEach(() => {
      div = document.createElement('div');
    });

    afterEach(() => {
      ReactDOM.unmountComponentAtNode(div);
    });

    it('fires the correct events', () => {
      let openedCalled = false;
      let openCalled = false;
      let dismissedCalled = false;
      let dismissCalled = false;

      const setOpenTrue = (): void => {
        openCalled = true;
      };
      const setOpenedTrue = (): void => {
        openedCalled = true;
      };
      const setDismissTrue = (): void => {
        dismissCalled = true;
      };
      const setDismissedTrue = (): void => {
        dismissedCalled = true;
      };
      jest.useFakeTimers();

      const panel: PanelBase = ReactDOM.render(
        <PanelBase onOpen={setOpenTrue} onOpened={setOpenedTrue} onDismiss={setDismissTrue} onDismissed={setDismissedTrue} />,
        div
      ) as any;

      panel.open();

      expect(openCalled).toEqual(true);
      expect(openedCalled).toEqual(false);

      jest.runOnlyPendingTimers();

      expect(openedCalled).toEqual(true);

<<<<<<< HEAD
      expect(dismissCalled).toEqual(false);
      expect(dismissedCalled).toEqual(false);
=======
    it('fires the correct events when closing', () => {
      let dismissedCalled = false;
      let dismissCalled = false;
      let dismissCount = 0;
      const setDismissTrue = (): void => {
        dismissCalled = true;
        dismissCount++;
      };
      const setDismissedTrue = (): void => {
        dismissedCalled = true;
      };

      jest.useFakeTimers();

      const panel: PanelBase = ReactDOM.render(
        <PanelBase isOpen={true} onDismiss={setDismissTrue} onDismissed={setDismissedTrue} />,
        div
      ) as any;
>>>>>>> dd26f712

      panel.dismiss();

      expect(dismissCalled).toEqual(true);
      expect(dismissedCalled).toEqual(false);

      // Dismiss should only be called once per dismiss.
      expect(dismissCount).toEqual(1);

      jest.runOnlyPendingTimers();

      expect(dismissedCalled).toEqual(true);
    });
  });

  describe('onClose', () => {
    beforeEach(() => {
      div = document.createElement('div');
    });

    afterEach(() => {
      ReactDOM.unmountComponentAtNode(div);
    });
  });
});<|MERGE_RESOLUTION|>--- conflicted
+++ resolved
@@ -43,6 +43,7 @@
       let openCalled = false;
       let dismissedCalled = false;
       let dismissCalled = false;
+      let dismissCount = 0;
 
       const setOpenTrue = (): void => {
         openCalled = true;
@@ -52,6 +53,7 @@
       };
       const setDismissTrue = (): void => {
         dismissCalled = true;
+        dismissCount++;
       };
       const setDismissedTrue = (): void => {
         dismissedCalled = true;
@@ -72,29 +74,8 @@
 
       expect(openedCalled).toEqual(true);
 
-<<<<<<< HEAD
       expect(dismissCalled).toEqual(false);
       expect(dismissedCalled).toEqual(false);
-=======
-    it('fires the correct events when closing', () => {
-      let dismissedCalled = false;
-      let dismissCalled = false;
-      let dismissCount = 0;
-      const setDismissTrue = (): void => {
-        dismissCalled = true;
-        dismissCount++;
-      };
-      const setDismissedTrue = (): void => {
-        dismissedCalled = true;
-      };
-
-      jest.useFakeTimers();
-
-      const panel: PanelBase = ReactDOM.render(
-        <PanelBase isOpen={true} onDismiss={setDismissTrue} onDismissed={setDismissedTrue} />,
-        div
-      ) as any;
->>>>>>> dd26f712
 
       panel.dismiss();
 
