--- conflicted
+++ resolved
@@ -35,17 +35,12 @@
     "es6-map": "^0.1.5",
     "es6-promise": "^4.1.0",
     "es6-weak-map": "^2.0.2",
-<<<<<<< HEAD
     "react": ">=16.8.0 <17.0.0",
     "react-dom": ">=16.8.0 <17.0.0"
   },
   "peerDependencies": {
     "react": ">=16.8.0 <17.0.0",
     "react-dom": ">=16.8.0 <17.0.0"
-=======
-    "react": "~16.6.3",
-    "react-dom": "~16.6.3"
->>>>>>> ee9b6edf
   },
   "dependencies": {
     "@microsoft/load-themed-styles": "^1.7.13",
