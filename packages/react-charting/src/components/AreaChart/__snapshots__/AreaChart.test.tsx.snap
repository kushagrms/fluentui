// Jest Snapshot v1, https://goo.gl/fbAQLP

exports[`AreaChart snapShot testing renders Areachart correctly 1`] = `
<div
  className=

      {
        -moz-osx-font-smoothing: grayscale;
        -webkit-font-smoothing: antialiased;
        display: flex;
        flex-direction: column;
        font-family: 'Segoe UI', 'Segoe UI Web (West European)', 'Segoe UI', -apple-system, BlinkMacSystemFont, 'Roboto', 'Helvetica Neue', sans-serif;
        font-size: 14px;
        font-weight: 400;
        height: 100%;
        overflow: hidden;
        width: 100%;
      }
  id="chart_5"
  onMouseLeave={[Function]}
  role="presentation"
>
  <div
    className=
        ms-FocusZone
        &:focus {
          outline: none;
        }
    data-focuszone-id="FocusZone6"
    onFocus={[Function]}
    onKeyDown={[Function]}
    onMouseDownCapture={[Function]}
  >
    <svg
      aria-label="AreaChart"
      height={0}
      style={
        Object {
          "display": "block",
        }
      }
      width={0}
    >
      <g
        className=

            & text {
              -moz-osx-font-smoothing: grayscale;
              -webkit-font-smoothing: antialiased;
              fill: #323130;
              font-family: 'Segoe UI', 'Segoe UI Web (West European)', 'Segoe UI', -apple-system, BlinkMacSystemFont, 'Roboto', 'Helvetica Neue', sans-serif;
              font-size: 10px;
              font-weight: 600;
            }
            @media screen and (-ms-high-contrast: white-on-black), screen and (forced-colors: active) and (prefers-color-scheme: dark){& text {
              fill: rgb(179, 179, 179);
            }
            & line {
              opacity: 0.2;
              stroke: #323130;
              width: 1px;
            }
            @media screen and (-ms-high-contrast: white-on-black), screen and (forced-colors: active) and (prefers-color-scheme: dark){& line {
              opacity: 0.1;
              stroke: rgb(179, 179, 179);
            }
            & path {
              display: none;
            }
        id="xAxisGElementchart_5"
        transform="translate(0, -35)"
      />
      <g
        className=

            & text {
              -moz-osx-font-smoothing: grayscale;
              -webkit-font-smoothing: antialiased;
              fill: #323130;
              font-family: 'Segoe UI', 'Segoe UI Web (West European)', 'Segoe UI', -apple-system, BlinkMacSystemFont, 'Roboto', 'Helvetica Neue', sans-serif;
              font-size: 10px;
              font-weight: 600;
            }
            @media screen and (-ms-high-contrast: white-on-black), screen and (forced-colors: active) and (prefers-color-scheme: dark){& text {
              fill: rgb(179, 179, 179);
            }
            & path {
              display: none;
            }
            & line {
              opacity: 0.2;
              stroke: #323130;
            }
            @media screen and (-ms-high-contrast: white-on-black), screen and (forced-colors: active) and (prefers-color-scheme: dark){& line {
              opacity: 0.1;
              stroke: rgb(179, 179, 179);
            }
        id="yAxisGElementchart_5"
        transform="translate(40, 0)"
      />
      <g>
        <rect
          fill="transparent"
          height={-20}
          id="rectangle3"
          onMouseMove={[Function]}
          onMouseOut={[Function]}
          onMouseOver={[Function]}
          width={-20}
        />
      </g>
      <g>
        <path
          d="M40,-0.625L-20,20"
          fill="transparent"
          id="0-line-areaChart_0"
          onMouseMove={[Function]}
          onMouseOut={[Function]}
          onMouseOver={[Function]}
          opacity={1}
          stroke="red"
          strokeWidth={3}
        />
        <path
          d="M40,-0.625L-20,20L-20,-35L40,-35Z"
          fill="red"
          fillOpacity={0.7}
          id="0-graph-areaChart_0"
          onMouseMove={[Function]}
          onMouseOut={[Function]}
          onMouseOver={[Function]}
          opacity={1}
        />
        <g
          clipPath="url(#clip)"
          d="M40,-0.625L-20,20L-20,-35L40,-35Z"
        >
          <circle
            cx={40}
            cy={-0.625}
            data-is-focusable={true}
            fill="red"
            id="circle2_0"
            onClick={[Function]}
            onMouseOut={[Function]}
            onMouseOver={[Function]}
            r={0}
            stroke="red"
            strokeWidth={3}
            visibility="hidden"
          />
          <circle
            cx={-20}
            cy={20}
            data-is-focusable={true}
            fill="red"
            id="circle2_1"
            onClick={[Function]}
            onMouseOut={[Function]}
            onMouseOver={[Function]}
            r={0}
            stroke="red"
            strokeWidth={3}
            visibility="hidden"
          />
        </g>
        <line
          id="verticalLine_1"
          opacity={0.5}
          stroke="red"
          strokeDasharray={5.5}
          strokeWidth={1}
          visibility="hidden"
          x1={0}
          x2={0}
          y1={0}
          y2={0}
        />
      </g>
    </svg>
  </div>
  <div
    className=

        {
          margin-left: 20px;
          margin-top: 8px;
        }
  >
    <div
      className=

          {
            align-items: center;
            margin-bottom: 0;
            margin-left: -8px;
            margin-right: 0;
            margin-top: -8px;
            white-space: nowrap;
            width: 100%;
          }
    >
      <div>
        <div
          style={
            Object {
              "position": "relative",
            }
          }
        >
          <div
            data-automation-id="visibleContent"
            style={
              Object {
                "position": "fixed",
                "visibility": "hidden",
              }
            }
          >
            <div
              aria-label="Legends"
              className=
                  ms-FocusZone
                  &:focus {
                    outline: none;
                  }
              data-focuszone-id="FocusZone7"
              onFocus={[Function]}
              onKeyDown={[Function]}
              onMouseDownCapture={[Function]}
              role="listbox"
            >
              <div
                className=
                    ms-OverflowSet
                    {
                      display: flex;
                      flex-wrap: wrap;
                      justify-content: unset;
                      position: relative;
                    }
                role="group"
              >
<<<<<<< HEAD
                <button
                  aria-label="metaData1 selected"
                  aria-posinset={1}
                  aria-selected={false}
                  aria-setsize={1}
=======
                <div
>>>>>>> c69f9bd1
                  className=
                      ms-OverflowSet-item
                      {
                        display: inherit;
                        flex-shrink: 0;
                      }
                  role="none"
                >
                  <button
                    aria-label="metaData1 selected"
                    aria-posinset={1}
                    aria-selected={false}
                    aria-setsize={1}
                    className=

                        {
                          align-items: center;
                          background: none;
                          border: none;
                          cursor: pointer;
                          display: flex;
                          outline: transparent;
                          padding-bottom: 8px;
                          padding-left: 8px;
                          padding-right: 8px;
                          padding-top: 8px;
                          position: relative;
                          text-transform: capitalize;
                        }
                        &::-moz-focus-inner {
                          border: 0;
                        }
                        .ms-Fabric--isFocusVisible &:focus:after {
                          border: 1px solid transparent;
                          bottom: 1px;
                          content: "";
                          left: 1px;
                          outline: 1px solid #605e5c;
                          position: absolute;
                          right: 1px;
                          top: 1px;
                          z-index: 1;
                        }
                        @media screen and (-ms-high-contrast: active), screen and (forced-colors: active){.ms-Fabric--isFocusVisible &:focus:after {
                          outline-color: #605e5c;
                        }
                    data-is-focusable={true}
                    onBlur={[Function]}
                    onClick={[Function]}
                    onFocus={[Function]}
                    onMouseOut={[Function]}
                    onMouseOver={[Function]}
                    role="option"
                  >
                    <div
                      className=

                          {
                            background-color: red;
                            border-color: red;
                            border: 1px solid;
                            content: ;
                            height: 12px;
                            margin-right: 8px;
                            width: 12px;
                          }
                          @media screen and (-ms-high-contrast: active), screen and (forced-colors: active){& {
                            content: linear-gradient(to right, red, red);
                            opacity: ;
                          }
                    />
                    <div
                      className=

                          {
                            -moz-osx-font-smoothing: grayscale;
                            -webkit-font-smoothing: antialiased;
                            color: #323130;
                            font-family: 'Segoe UI', 'Segoe UI Web (West European)', 'Segoe UI', -apple-system, BlinkMacSystemFont, 'Roboto', 'Helvetica Neue', sans-serif;
                            font-size: 12px;
                            font-weight: 400;
                            line-height: 16px;
                            opacity: ;
                          }
                    >
                      metaData1
                    </div>
                  </button>
                </div>
              </div>
            </div>
          </div>
        </div>
      </div>
    </div>
  </div>
</div>
`;

exports[`AreaChart snapShot testing renders enabledLegendsWrapLines correctly 1`] = `
<div
  className=

      {
        -moz-osx-font-smoothing: grayscale;
        -webkit-font-smoothing: antialiased;
        display: flex;
        flex-direction: column;
        font-family: 'Segoe UI', 'Segoe UI Web (West European)', 'Segoe UI', -apple-system, BlinkMacSystemFont, 'Roboto', 'Helvetica Neue', sans-serif;
        font-size: 14px;
        font-weight: 400;
        height: 100%;
        overflow: hidden;
        width: 100%;
      }
  id="chart_28"
  onMouseLeave={[Function]}
  role="presentation"
>
  <div
    className=
        ms-FocusZone
        &:focus {
          outline: none;
        }
    data-focuszone-id="FocusZone29"
    onFocus={[Function]}
    onKeyDown={[Function]}
    onMouseDownCapture={[Function]}
  >
    <svg
      aria-label="AreaChart"
      height={0}
      style={
        Object {
          "display": "block",
        }
      }
      width={0}
    >
      <g
        className=

            & text {
              -moz-osx-font-smoothing: grayscale;
              -webkit-font-smoothing: antialiased;
              fill: #323130;
              font-family: 'Segoe UI', 'Segoe UI Web (West European)', 'Segoe UI', -apple-system, BlinkMacSystemFont, 'Roboto', 'Helvetica Neue', sans-serif;
              font-size: 10px;
              font-weight: 600;
            }
            @media screen and (-ms-high-contrast: white-on-black), screen and (forced-colors: active) and (prefers-color-scheme: dark){& text {
              fill: rgb(179, 179, 179);
            }
            & line {
              opacity: 0.2;
              stroke: #323130;
              width: 1px;
            }
            @media screen and (-ms-high-contrast: white-on-black), screen and (forced-colors: active) and (prefers-color-scheme: dark){& line {
              opacity: 0.1;
              stroke: rgb(179, 179, 179);
            }
            & path {
              display: none;
            }
        id="xAxisGElementchart_28"
        transform="translate(0, -35)"
      />
      <g
        className=

            & text {
              -moz-osx-font-smoothing: grayscale;
              -webkit-font-smoothing: antialiased;
              fill: #323130;
              font-family: 'Segoe UI', 'Segoe UI Web (West European)', 'Segoe UI', -apple-system, BlinkMacSystemFont, 'Roboto', 'Helvetica Neue', sans-serif;
              font-size: 10px;
              font-weight: 600;
            }
            @media screen and (-ms-high-contrast: white-on-black), screen and (forced-colors: active) and (prefers-color-scheme: dark){& text {
              fill: rgb(179, 179, 179);
            }
            & path {
              display: none;
            }
            & line {
              opacity: 0.2;
              stroke: #323130;
            }
            @media screen and (-ms-high-contrast: white-on-black), screen and (forced-colors: active) and (prefers-color-scheme: dark){& line {
              opacity: 0.1;
              stroke: rgb(179, 179, 179);
            }
        id="yAxisGElementchart_28"
        transform="translate(40, 0)"
      />
      <g>
        <rect
          fill="transparent"
          height={-20}
          id="rectangle26"
          onMouseMove={[Function]}
          onMouseOut={[Function]}
          onMouseOver={[Function]}
          width={-20}
        />
      </g>
      <g>
        <path
          d="M40,-0.625L-20,20"
          fill="transparent"
          id="0-line-areaChart_23"
          onMouseMove={[Function]}
          onMouseOut={[Function]}
          onMouseOver={[Function]}
          opacity={1}
          stroke="red"
          strokeWidth={3}
        />
        <path
          d="M40,-0.625L-20,20L-20,-35L40,-35Z"
          fill="red"
          fillOpacity={0.7}
          id="0-graph-areaChart_23"
          onMouseMove={[Function]}
          onMouseOut={[Function]}
          onMouseOver={[Function]}
          opacity={1}
        />
        <g
          clipPath="url(#clip)"
          d="M40,-0.625L-20,20L-20,-35L40,-35Z"
        >
          <circle
            cx={40}
            cy={-0.625}
            data-is-focusable={true}
            fill="red"
            id="circle25_0"
            onClick={[Function]}
            onMouseOut={[Function]}
            onMouseOver={[Function]}
            r={0}
            stroke="red"
            strokeWidth={3}
            visibility="hidden"
          />
          <circle
            cx={-20}
            cy={20}
            data-is-focusable={true}
            fill="red"
            id="circle25_1"
            onClick={[Function]}
            onMouseOut={[Function]}
            onMouseOver={[Function]}
            r={0}
            stroke="red"
            strokeWidth={3}
            visibility="hidden"
          />
        </g>
        <line
          id="verticalLine_24"
          opacity={0.5}
          stroke="red"
          strokeDasharray={5.5}
          strokeWidth={1}
          visibility="hidden"
          x1={0}
          x2={0}
          y1={0}
          y2={0}
        />
      </g>
    </svg>
  </div>
  <div
    className=

        {
          margin-left: 20px;
          margin-top: 8px;
        }
  >
    <div
      className=

          {
            align-items: center;
            margin-bottom: 0;
            margin-left: -8px;
            margin-right: 0;
            margin-top: -8px;
            white-space: nowrap;
            width: 100%;
          }
    >
      <div
        aria-label="Legends"
        className=
            ms-FocusZone
            &:focus {
              outline: none;
            }
        data-focuszone-id="FocusZone30"
        onFocus={[Function]}
        onKeyDown={[Function]}
        onMouseDownCapture={[Function]}
        role="listbox"
      >
        <div
          className=
              ms-OverflowSet
              {
                display: flex;
                flex-wrap: wrap;
                justify-content: unset;
                position: relative;
              }
          role="group"
        >
<<<<<<< HEAD
          <button
            aria-label="metaData1 selected"
            aria-posinset={1}
            aria-selected={false}
            aria-setsize={1}
=======
          <div
>>>>>>> c69f9bd1
            className=
                ms-OverflowSet-item
                {
                  display: inherit;
                  flex-shrink: 0;
                }
            role="none"
          >
            <button
              aria-label="metaData1 selected"
              aria-posinset={1}
              aria-selected={false}
              aria-setsize={1}
              className=

                  {
                    align-items: center;
                    background: none;
                    border: none;
                    cursor: pointer;
                    display: flex;
                    outline: transparent;
                    padding-bottom: 8px;
                    padding-left: 8px;
                    padding-right: 8px;
                    padding-top: 8px;
                    position: relative;
                    text-transform: capitalize;
                  }
                  &::-moz-focus-inner {
                    border: 0;
                  }
                  .ms-Fabric--isFocusVisible &:focus:after {
                    border: 1px solid transparent;
                    bottom: 1px;
                    content: "";
                    left: 1px;
                    outline: 1px solid #605e5c;
                    position: absolute;
                    right: 1px;
                    top: 1px;
                    z-index: 1;
                  }
                  @media screen and (-ms-high-contrast: active), screen and (forced-colors: active){.ms-Fabric--isFocusVisible &:focus:after {
                    outline-color: #605e5c;
                  }
              data-is-focusable={true}
              onBlur={[Function]}
              onClick={[Function]}
              onFocus={[Function]}
              onMouseOut={[Function]}
              onMouseOver={[Function]}
              role="option"
            >
              <div
                className=

                    {
                      background-color: red;
                      border-color: red;
                      border: 1px solid;
                      content: ;
                      height: 12px;
                      margin-right: 8px;
                      width: 12px;
                    }
                    @media screen and (-ms-high-contrast: active), screen and (forced-colors: active){& {
                      content: linear-gradient(to right, red, red);
                      opacity: ;
                    }
              />
              <div
                className=

                    {
                      -moz-osx-font-smoothing: grayscale;
                      -webkit-font-smoothing: antialiased;
                      color: #323130;
                      font-family: 'Segoe UI', 'Segoe UI Web (West European)', 'Segoe UI', -apple-system, BlinkMacSystemFont, 'Roboto', 'Helvetica Neue', sans-serif;
                      font-size: 12px;
                      font-weight: 400;
                      line-height: 16px;
                      opacity: ;
                    }
              >
                metaData1
              </div>
            </button>
          </div>
        </div>
      </div>
    </div>
  </div>
</div>
`;

exports[`AreaChart snapShot testing renders hideLegend hhh correctly 1`] = `
<div
  className=

      {
        -moz-osx-font-smoothing: grayscale;
        -webkit-font-smoothing: antialiased;
        display: flex;
        flex-direction: column;
        font-family: 'Segoe UI', 'Segoe UI Web (West European)', 'Segoe UI', -apple-system, BlinkMacSystemFont, 'Roboto', 'Helvetica Neue', sans-serif;
        font-size: 14px;
        font-weight: 400;
        height: 100%;
        overflow: hidden;
        width: 100%;
      }
  id="chart_13"
  onMouseLeave={[Function]}
  role="presentation"
>
  <div
    className=
        ms-FocusZone
        &:focus {
          outline: none;
        }
    data-focuszone-id="FocusZone14"
    onFocus={[Function]}
    onKeyDown={[Function]}
    onMouseDownCapture={[Function]}
  >
    <svg
      aria-label="AreaChart"
      height={0}
      style={
        Object {
          "display": "block",
        }
      }
      width={0}
    >
      <g
        className=

            & text {
              -moz-osx-font-smoothing: grayscale;
              -webkit-font-smoothing: antialiased;
              fill: #323130;
              font-family: 'Segoe UI', 'Segoe UI Web (West European)', 'Segoe UI', -apple-system, BlinkMacSystemFont, 'Roboto', 'Helvetica Neue', sans-serif;
              font-size: 10px;
              font-weight: 600;
            }
            @media screen and (-ms-high-contrast: white-on-black), screen and (forced-colors: active) and (prefers-color-scheme: dark){& text {
              fill: rgb(179, 179, 179);
            }
            & line {
              opacity: 0.2;
              stroke: #323130;
              width: 1px;
            }
            @media screen and (-ms-high-contrast: white-on-black), screen and (forced-colors: active) and (prefers-color-scheme: dark){& line {
              opacity: 0.1;
              stroke: rgb(179, 179, 179);
            }
            & path {
              display: none;
            }
        id="xAxisGElementchart_13"
        transform="translate(0, -35)"
      />
      <g
        className=

            & text {
              -moz-osx-font-smoothing: grayscale;
              -webkit-font-smoothing: antialiased;
              fill: #323130;
              font-family: 'Segoe UI', 'Segoe UI Web (West European)', 'Segoe UI', -apple-system, BlinkMacSystemFont, 'Roboto', 'Helvetica Neue', sans-serif;
              font-size: 10px;
              font-weight: 600;
            }
            @media screen and (-ms-high-contrast: white-on-black), screen and (forced-colors: active) and (prefers-color-scheme: dark){& text {
              fill: rgb(179, 179, 179);
            }
            & path {
              display: none;
            }
            & line {
              opacity: 0.2;
              stroke: #323130;
            }
            @media screen and (-ms-high-contrast: white-on-black), screen and (forced-colors: active) and (prefers-color-scheme: dark){& line {
              opacity: 0.1;
              stroke: rgb(179, 179, 179);
            }
        id="yAxisGElementchart_13"
        transform="translate(40, 0)"
      />
      <g>
        <rect
          fill="transparent"
          height={-20}
          id="rectangle11"
          onMouseMove={[Function]}
          onMouseOut={[Function]}
          onMouseOver={[Function]}
          width={-20}
        />
      </g>
      <g>
        <path
          d="M40,-0.625L-20,20"
          fill="transparent"
          id="0-line-areaChart_8"
          onMouseMove={[Function]}
          onMouseOut={[Function]}
          onMouseOver={[Function]}
          opacity={1}
          stroke="red"
          strokeWidth={3}
        />
        <path
          d="M40,-0.625L-20,20L-20,-35L40,-35Z"
          fill="red"
          fillOpacity={0.7}
          id="0-graph-areaChart_8"
          onMouseMove={[Function]}
          onMouseOut={[Function]}
          onMouseOver={[Function]}
          opacity={1}
        />
        <g
          clipPath="url(#clip)"
          d="M40,-0.625L-20,20L-20,-35L40,-35Z"
        >
          <circle
            cx={40}
            cy={-0.625}
            data-is-focusable={true}
            fill="red"
            id="circle10_0"
            onClick={[Function]}
            onMouseOut={[Function]}
            onMouseOver={[Function]}
            r={0}
            stroke="red"
            strokeWidth={3}
            visibility="hidden"
          />
          <circle
            cx={-20}
            cy={20}
            data-is-focusable={true}
            fill="red"
            id="circle10_1"
            onClick={[Function]}
            onMouseOut={[Function]}
            onMouseOver={[Function]}
            r={0}
            stroke="red"
            strokeWidth={3}
            visibility="hidden"
          />
        </g>
        <line
          id="verticalLine_9"
          opacity={0.5}
          stroke="red"
          strokeDasharray={5.5}
          strokeWidth={1}
          visibility="hidden"
          x1={0}
          x2={0}
          y1={0}
          y2={0}
        />
      </g>
    </svg>
  </div>
</div>
`;

exports[`AreaChart snapShot testing renders hideTooltip correctly 1`] = `
<div
  className=

      {
        -moz-osx-font-smoothing: grayscale;
        -webkit-font-smoothing: antialiased;
        display: flex;
        flex-direction: column;
        font-family: 'Segoe UI', 'Segoe UI Web (West European)', 'Segoe UI', -apple-system, BlinkMacSystemFont, 'Roboto', 'Helvetica Neue', sans-serif;
        font-size: 14px;
        font-weight: 400;
        height: 100%;
        overflow: hidden;
        width: 100%;
      }
  id="chart_20"
  onMouseLeave={[Function]}
  role="presentation"
>
  <div
    className=
        ms-FocusZone
        &:focus {
          outline: none;
        }
    data-focuszone-id="FocusZone21"
    onFocus={[Function]}
    onKeyDown={[Function]}
    onMouseDownCapture={[Function]}
  >
    <svg
      aria-label="AreaChart"
      height={0}
      style={
        Object {
          "display": "block",
        }
      }
      width={0}
    >
      <g
        className=

            & text {
              -moz-osx-font-smoothing: grayscale;
              -webkit-font-smoothing: antialiased;
              fill: #323130;
              font-family: 'Segoe UI', 'Segoe UI Web (West European)', 'Segoe UI', -apple-system, BlinkMacSystemFont, 'Roboto', 'Helvetica Neue', sans-serif;
              font-size: 10px;
              font-weight: 600;
            }
            @media screen and (-ms-high-contrast: white-on-black), screen and (forced-colors: active) and (prefers-color-scheme: dark){& text {
              fill: rgb(179, 179, 179);
            }
            & line {
              opacity: 0.2;
              stroke: #323130;
              width: 1px;
            }
            @media screen and (-ms-high-contrast: white-on-black), screen and (forced-colors: active) and (prefers-color-scheme: dark){& line {
              opacity: 0.1;
              stroke: rgb(179, 179, 179);
            }
            & path {
              display: none;
            }
        id="xAxisGElementchart_20"
        transform="translate(0, -35)"
      />
      <g
        className=

            & text {
              -moz-osx-font-smoothing: grayscale;
              -webkit-font-smoothing: antialiased;
              fill: #323130;
              font-family: 'Segoe UI', 'Segoe UI Web (West European)', 'Segoe UI', -apple-system, BlinkMacSystemFont, 'Roboto', 'Helvetica Neue', sans-serif;
              font-size: 10px;
              font-weight: 600;
            }
            @media screen and (-ms-high-contrast: white-on-black), screen and (forced-colors: active) and (prefers-color-scheme: dark){& text {
              fill: rgb(179, 179, 179);
            }
            & path {
              display: none;
            }
            & line {
              opacity: 0.2;
              stroke: #323130;
            }
            @media screen and (-ms-high-contrast: white-on-black), screen and (forced-colors: active) and (prefers-color-scheme: dark){& line {
              opacity: 0.1;
              stroke: rgb(179, 179, 179);
            }
        id="yAxisGElementchart_20"
        transform="translate(40, 0)"
      />
      <g>
        <rect
          fill="transparent"
          height={-20}
          id="rectangle18"
          onMouseMove={[Function]}
          onMouseOut={[Function]}
          onMouseOver={[Function]}
          width={-20}
        />
      </g>
      <g>
        <path
          d="M40,-0.625L-20,20"
          fill="transparent"
          id="0-line-areaChart_15"
          onMouseMove={[Function]}
          onMouseOut={[Function]}
          onMouseOver={[Function]}
          opacity={1}
          stroke="red"
          strokeWidth={3}
        />
        <path
          d="M40,-0.625L-20,20L-20,-35L40,-35Z"
          fill="red"
          fillOpacity={0.7}
          id="0-graph-areaChart_15"
          onMouseMove={[Function]}
          onMouseOut={[Function]}
          onMouseOver={[Function]}
          opacity={1}
        />
        <g
          clipPath="url(#clip)"
          d="M40,-0.625L-20,20L-20,-35L40,-35Z"
        >
          <circle
            cx={40}
            cy={-0.625}
            data-is-focusable={true}
            fill="red"
            id="circle17_0"
            onClick={[Function]}
            onMouseOut={[Function]}
            onMouseOver={[Function]}
            r={0}
            stroke="red"
            strokeWidth={3}
            visibility="hidden"
          />
          <circle
            cx={-20}
            cy={20}
            data-is-focusable={true}
            fill="red"
            id="circle17_1"
            onClick={[Function]}
            onMouseOut={[Function]}
            onMouseOver={[Function]}
            r={0}
            stroke="red"
            strokeWidth={3}
            visibility="hidden"
          />
        </g>
        <line
          id="verticalLine_16"
          opacity={0.5}
          stroke="red"
          strokeDasharray={5.5}
          strokeWidth={1}
          visibility="hidden"
          x1={0}
          x2={0}
          y1={0}
          y2={0}
        />
      </g>
    </svg>
  </div>
  <div
    className=

        {
          margin-left: 20px;
          margin-top: 8px;
        }
  >
    <div
      className=

          {
            align-items: center;
            margin-bottom: 0;
            margin-left: -8px;
            margin-right: 0;
            margin-top: -8px;
            white-space: nowrap;
            width: 100%;
          }
    >
      <div>
        <div
          style={
            Object {
              "position": "relative",
            }
          }
        >
          <div
            data-automation-id="visibleContent"
            style={
              Object {
                "position": "fixed",
                "visibility": "hidden",
              }
            }
          >
            <div
              aria-label="Legends"
              className=
                  ms-FocusZone
                  &:focus {
                    outline: none;
                  }
              data-focuszone-id="FocusZone22"
              onFocus={[Function]}
              onKeyDown={[Function]}
              onMouseDownCapture={[Function]}
              role="listbox"
            >
              <div
                className=
                    ms-OverflowSet
                    {
                      display: flex;
                      flex-wrap: wrap;
                      justify-content: unset;
                      position: relative;
                    }
                role="group"
              >
<<<<<<< HEAD
                <button
                  aria-label="metaData1 selected"
                  aria-posinset={1}
                  aria-selected={false}
                  aria-setsize={1}
=======
                <div
>>>>>>> c69f9bd1
                  className=
                      ms-OverflowSet-item
                      {
                        display: inherit;
                        flex-shrink: 0;
                      }
                  role="none"
                >
                  <button
                    aria-label="metaData1 selected"
                    aria-posinset={1}
                    aria-selected={false}
                    aria-setsize={1}
                    className=

                        {
                          align-items: center;
                          background: none;
                          border: none;
                          cursor: pointer;
                          display: flex;
                          outline: transparent;
                          padding-bottom: 8px;
                          padding-left: 8px;
                          padding-right: 8px;
                          padding-top: 8px;
                          position: relative;
                          text-transform: capitalize;
                        }
                        &::-moz-focus-inner {
                          border: 0;
                        }
                        .ms-Fabric--isFocusVisible &:focus:after {
                          border: 1px solid transparent;
                          bottom: 1px;
                          content: "";
                          left: 1px;
                          outline: 1px solid #605e5c;
                          position: absolute;
                          right: 1px;
                          top: 1px;
                          z-index: 1;
                        }
                        @media screen and (-ms-high-contrast: active), screen and (forced-colors: active){.ms-Fabric--isFocusVisible &:focus:after {
                          outline-color: #605e5c;
                        }
                    data-is-focusable={true}
                    onBlur={[Function]}
                    onClick={[Function]}
                    onFocus={[Function]}
                    onMouseOut={[Function]}
                    onMouseOver={[Function]}
                    role="option"
                  >
                    <div
                      className=

                          {
                            background-color: red;
                            border-color: red;
                            border: 1px solid;
                            content: ;
                            height: 12px;
                            margin-right: 8px;
                            width: 12px;
                          }
                          @media screen and (-ms-high-contrast: active), screen and (forced-colors: active){& {
                            content: linear-gradient(to right, red, red);
                            opacity: ;
                          }
                    />
                    <div
                      className=

                          {
                            -moz-osx-font-smoothing: grayscale;
                            -webkit-font-smoothing: antialiased;
                            color: #323130;
                            font-family: 'Segoe UI', 'Segoe UI Web (West European)', 'Segoe UI', -apple-system, BlinkMacSystemFont, 'Roboto', 'Helvetica Neue', sans-serif;
                            font-size: 12px;
                            font-weight: 400;
                            line-height: 16px;
                            opacity: ;
                          }
                    >
                      metaData1
                    </div>
                  </button>
                </div>
              </div>
            </div>
          </div>
        </div>
      </div>
    </div>
  </div>
</div>
`;

exports[`AreaChart snapShot testing renders showXAxisLablesTooltip correctly 1`] = `
<div
  className=

      {
        -moz-osx-font-smoothing: grayscale;
        -webkit-font-smoothing: antialiased;
        display: flex;
        flex-direction: column;
        font-family: 'Segoe UI', 'Segoe UI Web (West European)', 'Segoe UI', -apple-system, BlinkMacSystemFont, 'Roboto', 'Helvetica Neue', sans-serif;
        font-size: 14px;
        font-weight: 400;
        height: 100%;
        overflow: hidden;
        width: 100%;
      }
  id="chart_36"
  onMouseLeave={[Function]}
  role="presentation"
>
  <div
    className=
        ms-FocusZone
        &:focus {
          outline: none;
        }
    data-focuszone-id="FocusZone37"
    onFocus={[Function]}
    onKeyDown={[Function]}
    onMouseDownCapture={[Function]}
  >
    <svg
      aria-label="AreaChart"
      height={0}
      style={
        Object {
          "display": "block",
        }
      }
      width={0}
    >
      <g
        className=

            & text {
              -moz-osx-font-smoothing: grayscale;
              -webkit-font-smoothing: antialiased;
              fill: #323130;
              font-family: 'Segoe UI', 'Segoe UI Web (West European)', 'Segoe UI', -apple-system, BlinkMacSystemFont, 'Roboto', 'Helvetica Neue', sans-serif;
              font-size: 10px;
              font-weight: 600;
            }
            @media screen and (-ms-high-contrast: white-on-black), screen and (forced-colors: active) and (prefers-color-scheme: dark){& text {
              fill: rgb(179, 179, 179);
            }
            & line {
              opacity: 0.2;
              stroke: #323130;
              width: 1px;
            }
            @media screen and (-ms-high-contrast: white-on-black), screen and (forced-colors: active) and (prefers-color-scheme: dark){& line {
              opacity: 0.1;
              stroke: rgb(179, 179, 179);
            }
            & path {
              display: none;
            }
        id="xAxisGElementchart_36"
        transform="translate(0, -35)"
      />
      <g
        className=

            & text {
              -moz-osx-font-smoothing: grayscale;
              -webkit-font-smoothing: antialiased;
              fill: #323130;
              font-family: 'Segoe UI', 'Segoe UI Web (West European)', 'Segoe UI', -apple-system, BlinkMacSystemFont, 'Roboto', 'Helvetica Neue', sans-serif;
              font-size: 10px;
              font-weight: 600;
            }
            @media screen and (-ms-high-contrast: white-on-black), screen and (forced-colors: active) and (prefers-color-scheme: dark){& text {
              fill: rgb(179, 179, 179);
            }
            & path {
              display: none;
            }
            & line {
              opacity: 0.2;
              stroke: #323130;
            }
            @media screen and (-ms-high-contrast: white-on-black), screen and (forced-colors: active) and (prefers-color-scheme: dark){& line {
              opacity: 0.1;
              stroke: rgb(179, 179, 179);
            }
        id="yAxisGElementchart_36"
        transform="translate(40, 0)"
      />
      <g>
        <rect
          fill="transparent"
          height={-20}
          id="rectangle34"
          onMouseMove={[Function]}
          onMouseOut={[Function]}
          onMouseOver={[Function]}
          width={-20}
        />
      </g>
      <g>
        <path
          d="M40,-0.625L-20,20"
          fill="transparent"
          id="0-line-areaChart_31"
          onMouseMove={[Function]}
          onMouseOut={[Function]}
          onMouseOver={[Function]}
          opacity={1}
          stroke="red"
          strokeWidth={3}
        />
        <path
          d="M40,-0.625L-20,20L-20,-35L40,-35Z"
          fill="red"
          fillOpacity={0.7}
          id="0-graph-areaChart_31"
          onMouseMove={[Function]}
          onMouseOut={[Function]}
          onMouseOver={[Function]}
          opacity={1}
        />
        <g
          clipPath="url(#clip)"
          d="M40,-0.625L-20,20L-20,-35L40,-35Z"
        >
          <circle
            cx={40}
            cy={-0.625}
            data-is-focusable={true}
            fill="red"
            id="circle33_0"
            onClick={[Function]}
            onMouseOut={[Function]}
            onMouseOver={[Function]}
            r={0}
            stroke="red"
            strokeWidth={3}
            visibility="hidden"
          />
          <circle
            cx={-20}
            cy={20}
            data-is-focusable={true}
            fill="red"
            id="circle33_1"
            onClick={[Function]}
            onMouseOut={[Function]}
            onMouseOver={[Function]}
            r={0}
            stroke="red"
            strokeWidth={3}
            visibility="hidden"
          />
        </g>
        <line
          id="verticalLine_32"
          opacity={0.5}
          stroke="red"
          strokeDasharray={5.5}
          strokeWidth={1}
          visibility="hidden"
          x1={0}
          x2={0}
          y1={0}
          y2={0}
        />
      </g>
    </svg>
  </div>
  <div
    className=

        {
          margin-left: 20px;
          margin-top: 8px;
        }
  >
    <div
      className=

          {
            align-items: center;
            margin-bottom: 0;
            margin-left: -8px;
            margin-right: 0;
            margin-top: -8px;
            white-space: nowrap;
            width: 100%;
          }
    >
      <div>
        <div
          style={
            Object {
              "position": "relative",
            }
          }
        >
          <div
            data-automation-id="visibleContent"
            style={
              Object {
                "position": "fixed",
                "visibility": "hidden",
              }
            }
          >
            <div
              aria-label="Legends"
              className=
                  ms-FocusZone
                  &:focus {
                    outline: none;
                  }
              data-focuszone-id="FocusZone38"
              onFocus={[Function]}
              onKeyDown={[Function]}
              onMouseDownCapture={[Function]}
              role="listbox"
            >
              <div
                className=
                    ms-OverflowSet
                    {
                      display: flex;
                      flex-wrap: wrap;
                      justify-content: unset;
                      position: relative;
                    }
                role="group"
              >
<<<<<<< HEAD
                <button
                  aria-label="metaData1 selected"
                  aria-posinset={1}
                  aria-selected={false}
                  aria-setsize={1}
=======
                <div
>>>>>>> c69f9bd1
                  className=
                      ms-OverflowSet-item
                      {
                        display: inherit;
                        flex-shrink: 0;
                      }
                  role="none"
                >
                  <button
                    aria-label="metaData1 selected"
                    aria-posinset={1}
                    aria-selected={false}
                    aria-setsize={1}
                    className=

                        {
                          align-items: center;
                          background: none;
                          border: none;
                          cursor: pointer;
                          display: flex;
                          outline: transparent;
                          padding-bottom: 8px;
                          padding-left: 8px;
                          padding-right: 8px;
                          padding-top: 8px;
                          position: relative;
                          text-transform: capitalize;
                        }
                        &::-moz-focus-inner {
                          border: 0;
                        }
                        .ms-Fabric--isFocusVisible &:focus:after {
                          border: 1px solid transparent;
                          bottom: 1px;
                          content: "";
                          left: 1px;
                          outline: 1px solid #605e5c;
                          position: absolute;
                          right: 1px;
                          top: 1px;
                          z-index: 1;
                        }
                        @media screen and (-ms-high-contrast: active), screen and (forced-colors: active){.ms-Fabric--isFocusVisible &:focus:after {
                          outline-color: #605e5c;
                        }
                    data-is-focusable={true}
                    onBlur={[Function]}
                    onClick={[Function]}
                    onFocus={[Function]}
                    onMouseOut={[Function]}
                    onMouseOver={[Function]}
                    role="option"
                  >
                    <div
                      className=

                          {
                            background-color: red;
                            border-color: red;
                            border: 1px solid;
                            content: ;
                            height: 12px;
                            margin-right: 8px;
                            width: 12px;
                          }
                          @media screen and (-ms-high-contrast: active), screen and (forced-colors: active){& {
                            content: linear-gradient(to right, red, red);
                            opacity: ;
                          }
                    />
                    <div
                      className=

                          {
                            -moz-osx-font-smoothing: grayscale;
                            -webkit-font-smoothing: antialiased;
                            color: #323130;
                            font-family: 'Segoe UI', 'Segoe UI Web (West European)', 'Segoe UI', -apple-system, BlinkMacSystemFont, 'Roboto', 'Helvetica Neue', sans-serif;
                            font-size: 12px;
                            font-weight: 400;
                            line-height: 16px;
                            opacity: ;
                          }
                    >
                      metaData1
                    </div>
                  </button>
                </div>
              </div>
            </div>
          </div>
        </div>
      </div>
    </div>
  </div>
</div>
`;

exports[`AreaChart snapShot testing renders wrapXAxisLables correctly 1`] = `
<div
  className=

      {
        -moz-osx-font-smoothing: grayscale;
        -webkit-font-smoothing: antialiased;
        display: flex;
        flex-direction: column;
        font-family: 'Segoe UI', 'Segoe UI Web (West European)', 'Segoe UI', -apple-system, BlinkMacSystemFont, 'Roboto', 'Helvetica Neue', sans-serif;
        font-size: 14px;
        font-weight: 400;
        height: 100%;
        overflow: hidden;
        width: 100%;
      }
  id="chart_44"
  onMouseLeave={[Function]}
  role="presentation"
>
  <div
    className=
        ms-FocusZone
        &:focus {
          outline: none;
        }
    data-focuszone-id="FocusZone45"
    onFocus={[Function]}
    onKeyDown={[Function]}
    onMouseDownCapture={[Function]}
  >
    <svg
      aria-label="AreaChart"
      height={0}
      style={
        Object {
          "display": "block",
        }
      }
      width={0}
    >
      <g
        className=

            & text {
              -moz-osx-font-smoothing: grayscale;
              -webkit-font-smoothing: antialiased;
              fill: #323130;
              font-family: 'Segoe UI', 'Segoe UI Web (West European)', 'Segoe UI', -apple-system, BlinkMacSystemFont, 'Roboto', 'Helvetica Neue', sans-serif;
              font-size: 10px;
              font-weight: 600;
            }
            @media screen and (-ms-high-contrast: white-on-black), screen and (forced-colors: active) and (prefers-color-scheme: dark){& text {
              fill: rgb(179, 179, 179);
            }
            & line {
              opacity: 0.2;
              stroke: #323130;
              width: 1px;
            }
            @media screen and (-ms-high-contrast: white-on-black), screen and (forced-colors: active) and (prefers-color-scheme: dark){& line {
              opacity: 0.1;
              stroke: rgb(179, 179, 179);
            }
            & path {
              display: none;
            }
        id="xAxisGElementchart_44"
        transform="translate(0, -35)"
      />
      <g
        className=

            & text {
              -moz-osx-font-smoothing: grayscale;
              -webkit-font-smoothing: antialiased;
              fill: #323130;
              font-family: 'Segoe UI', 'Segoe UI Web (West European)', 'Segoe UI', -apple-system, BlinkMacSystemFont, 'Roboto', 'Helvetica Neue', sans-serif;
              font-size: 10px;
              font-weight: 600;
            }
            @media screen and (-ms-high-contrast: white-on-black), screen and (forced-colors: active) and (prefers-color-scheme: dark){& text {
              fill: rgb(179, 179, 179);
            }
            & path {
              display: none;
            }
            & line {
              opacity: 0.2;
              stroke: #323130;
            }
            @media screen and (-ms-high-contrast: white-on-black), screen and (forced-colors: active) and (prefers-color-scheme: dark){& line {
              opacity: 0.1;
              stroke: rgb(179, 179, 179);
            }
        id="yAxisGElementchart_44"
        transform="translate(40, 0)"
      />
      <g>
        <rect
          fill="transparent"
          height={-20}
          id="rectangle42"
          onMouseMove={[Function]}
          onMouseOut={[Function]}
          onMouseOver={[Function]}
          width={-20}
        />
      </g>
      <g>
        <path
          d="M40,-0.625L-20,20"
          fill="transparent"
          id="0-line-areaChart_39"
          onMouseMove={[Function]}
          onMouseOut={[Function]}
          onMouseOver={[Function]}
          opacity={1}
          stroke="red"
          strokeWidth={3}
        />
        <path
          d="M40,-0.625L-20,20L-20,-35L40,-35Z"
          fill="red"
          fillOpacity={0.7}
          id="0-graph-areaChart_39"
          onMouseMove={[Function]}
          onMouseOut={[Function]}
          onMouseOver={[Function]}
          opacity={1}
        />
        <g
          clipPath="url(#clip)"
          d="M40,-0.625L-20,20L-20,-35L40,-35Z"
        >
          <circle
            cx={40}
            cy={-0.625}
            data-is-focusable={true}
            fill="red"
            id="circle41_0"
            onClick={[Function]}
            onMouseOut={[Function]}
            onMouseOver={[Function]}
            r={0}
            stroke="red"
            strokeWidth={3}
            visibility="hidden"
          />
          <circle
            cx={-20}
            cy={20}
            data-is-focusable={true}
            fill="red"
            id="circle41_1"
            onClick={[Function]}
            onMouseOut={[Function]}
            onMouseOver={[Function]}
            r={0}
            stroke="red"
            strokeWidth={3}
            visibility="hidden"
          />
        </g>
        <line
          id="verticalLine_40"
          opacity={0.5}
          stroke="red"
          strokeDasharray={5.5}
          strokeWidth={1}
          visibility="hidden"
          x1={0}
          x2={0}
          y1={0}
          y2={0}
        />
      </g>
    </svg>
  </div>
  <div
    className=

        {
          margin-left: 20px;
          margin-top: 8px;
        }
  >
    <div
      className=

          {
            align-items: center;
            margin-bottom: 0;
            margin-left: -8px;
            margin-right: 0;
            margin-top: -8px;
            white-space: nowrap;
            width: 100%;
          }
    >
      <div>
        <div
          style={
            Object {
              "position": "relative",
            }
          }
        >
          <div
            data-automation-id="visibleContent"
            style={
              Object {
                "position": "fixed",
                "visibility": "hidden",
              }
            }
          >
            <div
              aria-label="Legends"
              className=
                  ms-FocusZone
                  &:focus {
                    outline: none;
                  }
              data-focuszone-id="FocusZone46"
              onFocus={[Function]}
              onKeyDown={[Function]}
              onMouseDownCapture={[Function]}
              role="listbox"
            >
              <div
                className=
                    ms-OverflowSet
                    {
                      display: flex;
                      flex-wrap: wrap;
                      justify-content: unset;
                      position: relative;
                    }
                role="group"
              >
<<<<<<< HEAD
                <button
                  aria-label="metaData1 selected"
                  aria-posinset={1}
                  aria-selected={false}
                  aria-setsize={1}
=======
                <div
>>>>>>> c69f9bd1
                  className=
                      ms-OverflowSet-item
                      {
                        display: inherit;
                        flex-shrink: 0;
                      }
                  role="none"
                >
                  <button
                    aria-label="metaData1 selected"
                    aria-posinset={1}
                    aria-selected={false}
                    aria-setsize={1}
                    className=

                        {
                          align-items: center;
                          background: none;
                          border: none;
                          cursor: pointer;
                          display: flex;
                          outline: transparent;
                          padding-bottom: 8px;
                          padding-left: 8px;
                          padding-right: 8px;
                          padding-top: 8px;
                          position: relative;
                          text-transform: capitalize;
                        }
                        &::-moz-focus-inner {
                          border: 0;
                        }
                        .ms-Fabric--isFocusVisible &:focus:after {
                          border: 1px solid transparent;
                          bottom: 1px;
                          content: "";
                          left: 1px;
                          outline: 1px solid #605e5c;
                          position: absolute;
                          right: 1px;
                          top: 1px;
                          z-index: 1;
                        }
                        @media screen and (-ms-high-contrast: active), screen and (forced-colors: active){.ms-Fabric--isFocusVisible &:focus:after {
                          outline-color: #605e5c;
                        }
                    data-is-focusable={true}
                    onBlur={[Function]}
                    onClick={[Function]}
                    onFocus={[Function]}
                    onMouseOut={[Function]}
                    onMouseOver={[Function]}
                    role="option"
                  >
                    <div
                      className=

                          {
                            background-color: red;
                            border-color: red;
                            border: 1px solid;
                            content: ;
                            height: 12px;
                            margin-right: 8px;
                            width: 12px;
                          }
                          @media screen and (-ms-high-contrast: active), screen and (forced-colors: active){& {
                            content: linear-gradient(to right, red, red);
                            opacity: ;
                          }
                    />
                    <div
                      className=

                          {
                            -moz-osx-font-smoothing: grayscale;
                            -webkit-font-smoothing: antialiased;
                            color: #323130;
                            font-family: 'Segoe UI', 'Segoe UI Web (West European)', 'Segoe UI', -apple-system, BlinkMacSystemFont, 'Roboto', 'Helvetica Neue', sans-serif;
                            font-size: 12px;
                            font-weight: 400;
                            line-height: 16px;
                            opacity: ;
                          }
                    >
                      metaData1
                    </div>
                  </button>
                </div>
              </div>
            </div>
          </div>
        </div>
      </div>
    </div>
  </div>
</div>
`;

exports[`AreaChart snapShot testing renders yAxisTickFormat correctly 1`] = `
<div
  className=

      {
        -moz-osx-font-smoothing: grayscale;
        -webkit-font-smoothing: antialiased;
        display: flex;
        flex-direction: column;
        font-family: 'Segoe UI', 'Segoe UI Web (West European)', 'Segoe UI', -apple-system, BlinkMacSystemFont, 'Roboto', 'Helvetica Neue', sans-serif;
        font-size: 14px;
        font-weight: 400;
        height: 100%;
        overflow: hidden;
        width: 100%;
      }
  id="chart_52"
  onMouseLeave={[Function]}
  role="presentation"
>
  <div
    className=
        ms-FocusZone
        &:focus {
          outline: none;
        }
    data-focuszone-id="FocusZone53"
    onFocus={[Function]}
    onKeyDown={[Function]}
    onMouseDownCapture={[Function]}
  >
    <svg
      aria-label="AreaChart"
      height={0}
      style={
        Object {
          "display": "block",
        }
      }
      width={0}
    >
      <g
        className=

            & text {
              -moz-osx-font-smoothing: grayscale;
              -webkit-font-smoothing: antialiased;
              fill: #323130;
              font-family: 'Segoe UI', 'Segoe UI Web (West European)', 'Segoe UI', -apple-system, BlinkMacSystemFont, 'Roboto', 'Helvetica Neue', sans-serif;
              font-size: 10px;
              font-weight: 600;
            }
            @media screen and (-ms-high-contrast: white-on-black), screen and (forced-colors: active) and (prefers-color-scheme: dark){& text {
              fill: rgb(179, 179, 179);
            }
            & line {
              opacity: 0.2;
              stroke: #323130;
              width: 1px;
            }
            @media screen and (-ms-high-contrast: white-on-black), screen and (forced-colors: active) and (prefers-color-scheme: dark){& line {
              opacity: 0.1;
              stroke: rgb(179, 179, 179);
            }
            & path {
              display: none;
            }
        id="xAxisGElementchart_52"
        transform="translate(0, -35)"
      />
      <g
        className=

            & text {
              -moz-osx-font-smoothing: grayscale;
              -webkit-font-smoothing: antialiased;
              fill: #323130;
              font-family: 'Segoe UI', 'Segoe UI Web (West European)', 'Segoe UI', -apple-system, BlinkMacSystemFont, 'Roboto', 'Helvetica Neue', sans-serif;
              font-size: 10px;
              font-weight: 600;
            }
            @media screen and (-ms-high-contrast: white-on-black), screen and (forced-colors: active) and (prefers-color-scheme: dark){& text {
              fill: rgb(179, 179, 179);
            }
            & path {
              display: none;
            }
            & line {
              opacity: 0.2;
              stroke: #323130;
            }
            @media screen and (-ms-high-contrast: white-on-black), screen and (forced-colors: active) and (prefers-color-scheme: dark){& line {
              opacity: 0.1;
              stroke: rgb(179, 179, 179);
            }
        id="yAxisGElementchart_52"
        transform="translate(40, 0)"
      />
      <g>
        <rect
          fill="transparent"
          height={-20}
          id="rectangle50"
          onMouseMove={[Function]}
          onMouseOut={[Function]}
          onMouseOver={[Function]}
          width={-20}
        />
      </g>
      <g>
        <path
          d="M40,-0.625L-20,20"
          fill="transparent"
          id="0-line-areaChart_47"
          onMouseMove={[Function]}
          onMouseOut={[Function]}
          onMouseOver={[Function]}
          opacity={1}
          stroke="red"
          strokeWidth={3}
        />
        <path
          d="M40,-0.625L-20,20L-20,-35L40,-35Z"
          fill="red"
          fillOpacity={0.7}
          id="0-graph-areaChart_47"
          onMouseMove={[Function]}
          onMouseOut={[Function]}
          onMouseOver={[Function]}
          opacity={1}
        />
        <g
          clipPath="url(#clip)"
          d="M40,-0.625L-20,20L-20,-35L40,-35Z"
        >
          <circle
            cx={40}
            cy={-0.625}
            data-is-focusable={true}
            fill="red"
            id="circle49_0"
            onClick={[Function]}
            onMouseOut={[Function]}
            onMouseOver={[Function]}
            r={0}
            stroke="red"
            strokeWidth={3}
            visibility="hidden"
          />
          <circle
            cx={-20}
            cy={20}
            data-is-focusable={true}
            fill="red"
            id="circle49_1"
            onClick={[Function]}
            onMouseOut={[Function]}
            onMouseOver={[Function]}
            r={0}
            stroke="red"
            strokeWidth={3}
            visibility="hidden"
          />
        </g>
        <line
          id="verticalLine_48"
          opacity={0.5}
          stroke="red"
          strokeDasharray={5.5}
          strokeWidth={1}
          visibility="hidden"
          x1={0}
          x2={0}
          y1={0}
          y2={0}
        />
      </g>
    </svg>
  </div>
  <div
    className=

        {
          margin-left: 20px;
          margin-top: 8px;
        }
  >
    <div
      className=

          {
            align-items: center;
            margin-bottom: 0;
            margin-left: -8px;
            margin-right: 0;
            margin-top: -8px;
            white-space: nowrap;
            width: 100%;
          }
    >
      <div>
        <div
          style={
            Object {
              "position": "relative",
            }
          }
        >
          <div
            data-automation-id="visibleContent"
            style={
              Object {
                "position": "fixed",
                "visibility": "hidden",
              }
            }
          >
            <div
              aria-label="Legends"
              className=
                  ms-FocusZone
                  &:focus {
                    outline: none;
                  }
              data-focuszone-id="FocusZone54"
              onFocus={[Function]}
              onKeyDown={[Function]}
              onMouseDownCapture={[Function]}
              role="listbox"
            >
              <div
                className=
                    ms-OverflowSet
                    {
                      display: flex;
                      flex-wrap: wrap;
                      justify-content: unset;
                      position: relative;
                    }
                role="group"
              >
<<<<<<< HEAD
                <button
                  aria-label="metaData1 selected"
                  aria-posinset={1}
                  aria-selected={false}
                  aria-setsize={1}
=======
                <div
>>>>>>> c69f9bd1
                  className=
                      ms-OverflowSet-item
                      {
                        display: inherit;
                        flex-shrink: 0;
                      }
                  role="none"
                >
                  <button
                    aria-label="metaData1 selected"
                    aria-posinset={1}
                    aria-selected={false}
                    aria-setsize={1}
                    className=

                        {
                          align-items: center;
                          background: none;
                          border: none;
                          cursor: pointer;
                          display: flex;
                          outline: transparent;
                          padding-bottom: 8px;
                          padding-left: 8px;
                          padding-right: 8px;
                          padding-top: 8px;
                          position: relative;
                          text-transform: capitalize;
                        }
                        &::-moz-focus-inner {
                          border: 0;
                        }
                        .ms-Fabric--isFocusVisible &:focus:after {
                          border: 1px solid transparent;
                          bottom: 1px;
                          content: "";
                          left: 1px;
                          outline: 1px solid #605e5c;
                          position: absolute;
                          right: 1px;
                          top: 1px;
                          z-index: 1;
                        }
                        @media screen and (-ms-high-contrast: active), screen and (forced-colors: active){.ms-Fabric--isFocusVisible &:focus:after {
                          outline-color: #605e5c;
                        }
                    data-is-focusable={true}
                    onBlur={[Function]}
                    onClick={[Function]}
                    onFocus={[Function]}
                    onMouseOut={[Function]}
                    onMouseOver={[Function]}
                    role="option"
                  >
                    <div
                      className=

                          {
                            background-color: red;
                            border-color: red;
                            border: 1px solid;
                            content: ;
                            height: 12px;
                            margin-right: 8px;
                            width: 12px;
                          }
                          @media screen and (-ms-high-contrast: active), screen and (forced-colors: active){& {
                            content: linear-gradient(to right, red, red);
                            opacity: ;
                          }
                    />
                    <div
                      className=

                          {
                            -moz-osx-font-smoothing: grayscale;
                            -webkit-font-smoothing: antialiased;
                            color: #323130;
                            font-family: 'Segoe UI', 'Segoe UI Web (West European)', 'Segoe UI', -apple-system, BlinkMacSystemFont, 'Roboto', 'Helvetica Neue', sans-serif;
                            font-size: 12px;
                            font-weight: 400;
                            line-height: 16px;
                            opacity: ;
                          }
                    >
                      metaData1
                    </div>
                  </button>
                </div>
              </div>
            </div>
          </div>
        </div>
      </div>
    </div>
  </div>
</div>
`;<|MERGE_RESOLUTION|>--- conflicted
+++ resolved
@@ -241,15 +241,7 @@
                     }
                 role="group"
               >
-<<<<<<< HEAD
-                <button
-                  aria-label="metaData1 selected"
-                  aria-posinset={1}
-                  aria-selected={false}
-                  aria-setsize={1}
-=======
                 <div
->>>>>>> c69f9bd1
                   className=
                       ms-OverflowSet-item
                       {
@@ -573,15 +565,7 @@
               }
           role="group"
         >
-<<<<<<< HEAD
-          <button
-            aria-label="metaData1 selected"
-            aria-posinset={1}
-            aria-selected={false}
-            aria-setsize={1}
-=======
           <div
->>>>>>> c69f9bd1
             className=
                 ms-OverflowSet-item
                 {
@@ -1101,15 +1085,7 @@
                     }
                 role="group"
               >
-<<<<<<< HEAD
-                <button
-                  aria-label="metaData1 selected"
-                  aria-posinset={1}
-                  aria-selected={false}
-                  aria-setsize={1}
-=======
                 <div
->>>>>>> c69f9bd1
                   className=
                       ms-OverflowSet-item
                       {
@@ -1450,15 +1426,7 @@
                     }
                 role="group"
               >
-<<<<<<< HEAD
-                <button
-                  aria-label="metaData1 selected"
-                  aria-posinset={1}
-                  aria-selected={false}
-                  aria-setsize={1}
-=======
                 <div
->>>>>>> c69f9bd1
                   className=
                       ms-OverflowSet-item
                       {
@@ -1799,15 +1767,7 @@
                     }
                 role="group"
               >
-<<<<<<< HEAD
-                <button
-                  aria-label="metaData1 selected"
-                  aria-posinset={1}
-                  aria-selected={false}
-                  aria-setsize={1}
-=======
                 <div
->>>>>>> c69f9bd1
                   className=
                       ms-OverflowSet-item
                       {
@@ -2148,15 +2108,7 @@
                     }
                 role="group"
               >
-<<<<<<< HEAD
-                <button
-                  aria-label="metaData1 selected"
-                  aria-posinset={1}
-                  aria-selected={false}
-                  aria-setsize={1}
-=======
                 <div
->>>>>>> c69f9bd1
                   className=
                       ms-OverflowSet-item
                       {
