// Jest Snapshot v1, https://goo.gl/fbAQLP

exports[`HeatMapChart snapShot testing renders HeatMapChart correctly 1`] = `
<div
  className=

      {
        -moz-osx-font-smoothing: grayscale;
        -webkit-font-smoothing: antialiased;
        display: flex;
        flex-direction: column;
        font-family: 'Segoe UI', 'Segoe UI Web (West European)', 'Segoe UI', -apple-system, BlinkMacSystemFont, 'Roboto', 'Helvetica Neue', sans-serif;
        font-size: 14px;
        font-weight: 400;
        height: 100%;
        overflow: hidden;
        width: 100%;
      }
  id="chart_0"
  onMouseLeave={[Function]}
  role="presentation"
>
  <div
    className=
        ms-FocusZone
        &:focus {
          outline: none;
        }
    data-focuszone-id="FocusZone1"
    onFocus={[Function]}
    onKeyDown={[Function]}
    onMouseDownCapture={[Function]}
  >
    <svg
      height={0}
      style={
        Object {
          "display": "block",
        }
      }
      width={0}
    >
      <g
        className=

            & text {
              -moz-osx-font-smoothing: grayscale;
              -webkit-font-smoothing: antialiased;
              fill: #323130;
              font-family: 'Segoe UI', 'Segoe UI Web (West European)', 'Segoe UI', -apple-system, BlinkMacSystemFont, 'Roboto', 'Helvetica Neue', sans-serif;
              font-size: 10px;
              font-weight: 600;
            }
            @media screen and (-ms-high-contrast: white-on-black), screen and (forced-colors: active) and (prefers-color-scheme: dark){& text {
              fill: rgb(179, 179, 179);
            }
            & line {
              opacity: 0.2;
              stroke: #323130;
              width: 1px;
            }
            @media screen and (-ms-high-contrast: white-on-black), screen and (forced-colors: active) and (prefers-color-scheme: dark){& line {
              opacity: 0.1;
              stroke: rgb(179, 179, 179);
            }
            & path {
              display: none;
            }
        id="xAxisGElementchart_0"
        transform="translate(0, -35)"
      />
      <g
        className=

            & text {
              -moz-osx-font-smoothing: grayscale;
              -webkit-font-smoothing: antialiased;
              fill: #323130;
              font-family: 'Segoe UI', 'Segoe UI Web (West European)', 'Segoe UI', -apple-system, BlinkMacSystemFont, 'Roboto', 'Helvetica Neue', sans-serif;
              font-size: 10px;
              font-weight: 600;
            }
            @media screen and (-ms-high-contrast: white-on-black), screen and (forced-colors: active) and (prefers-color-scheme: dark){& text {
              fill: rgb(179, 179, 179);
            }
            & path {
              display: none;
            }
            & line {
              opacity: 0.2;
              stroke: #323130;
            }
            @media screen and (-ms-high-contrast: white-on-black), screen and (forced-colors: active) and (prefers-color-scheme: dark){& line {
              opacity: 0.1;
              stroke: rgb(179, 179, 179);
            }
        id="yAxisGElementchart_0"
        transform="translate(40, 0)"
      />
      <g
        data-is-focusable={true}
        fillOpacity="1"
        onBlur={[Function]}
        onFocus={[Function]}
        onMouseOut={[Function]}
        onMouseOver={[Function]}
        transform="translate(-19.405940594059405, -7.227722772277229)"
      >
        <rect
          fill="rgb(166, 207, 226)"
          height={26.683168316831683}
          width={29.10891089108911}
        />
        <text
          className=

              {
                -moz-osx-font-smoothing: grayscale;
                -webkit-font-smoothing: antialiased;
                fill: #ffffff;
                font-family: 'Segoe UI', 'Segoe UI Web (West European)', 'Segoe UI', -apple-system, BlinkMacSystemFont, 'Roboto', 'Helvetica Neue', sans-serif;
                font-size: 14px;
                font-weight: 400;
                pointer-events: none;
              }
          dominantBaseline="middle"
          textAnchor="middle"
          transform="translate(14.554455445544555, 13.341584158415841)"
        >
          25
        </text>
      </g>
      <g
        data-is-focusable={true}
        fillOpacity="1"
        onBlur={[Function]}
        onFocus={[Function]}
        onMouseOut={[Function]}
        onMouseOver={[Function]}
        transform="translate(10.297029702970299, -34.45544554455446)"
      >
        <rect
          fill="rgb(159, 198, 222)"
          height={26.683168316831683}
          width={29.10891089108911}
        />
        <text
          className=

              {
                -moz-osx-font-smoothing: grayscale;
                -webkit-font-smoothing: antialiased;
                fill: #ffffff;
                font-family: 'Segoe UI', 'Segoe UI Web (West European)', 'Segoe UI', -apple-system, BlinkMacSystemFont, 'Roboto', 'Helvetica Neue', sans-serif;
                font-size: 14px;
                font-weight: 400;
                pointer-events: none;
              }
          dominantBaseline="middle"
          textAnchor="middle"
          transform="translate(14.554455445544555, 13.341584158415841)"
        >
          50
        </text>
      </g>
    </svg>
  </div>
  <div
    className=

        {
          margin-left: 20px;
          margin-top: 8px;
        }
  >
    <div
      className=

          {
            align-items: center;
            margin-bottom: 0;
            margin-left: -8px;
            margin-right: 0;
            margin-top: -8px;
            white-space: nowrap;
            width: 100%;
          }
    >
      <div>
        <div
          style={
            Object {
              "position": "relative",
            }
          }
        >
          <div
            data-automation-id="visibleContent"
            style={
              Object {
                "position": "fixed",
                "visibility": "hidden",
              }
            }
          >
            <div
              aria-label="Legends"
              className=
                  ms-FocusZone
                  &:focus {
                    outline: none;
                  }
              data-focuszone-id="FocusZone2"
              onFocus={[Function]}
              onKeyDown={[Function]}
              onMouseDownCapture={[Function]}
              role="listbox"
            >
              <div
                className=
                    ms-OverflowSet
                    {
                      display: flex;
                      flex-wrap: wrap;
                      justify-content: unset;
                      position: relative;
                    }
                role="group"
              >
<<<<<<< HEAD
                <button
                  aria-label="Execllent (0-200) selected"
                  aria-posinset={1}
                  aria-selected={false}
                  aria-setsize={1}
=======
                <div
>>>>>>> c69f9bd1
                  className=
                      ms-OverflowSet-item
                      {
                        display: inherit;
                        flex-shrink: 0;
                      }
                  role="none"
                >
                  <button
                    aria-label="Execllent (0-200) selected"
                    aria-posinset={1}
                    aria-selected={false}
                    aria-setsize={1}
                    className=

                        {
                          align-items: center;
                          background: none;
                          border: none;
                          cursor: pointer;
                          display: flex;
                          outline: transparent;
                          padding-bottom: 8px;
                          padding-left: 8px;
                          padding-right: 8px;
                          padding-top: 8px;
                          position: relative;
                          text-transform: capitalize;
                        }
                        &::-moz-focus-inner {
                          border: 0;
                        }
                        .ms-Fabric--isFocusVisible &:focus:after {
                          border: 1px solid transparent;
                          bottom: 1px;
                          content: "";
                          left: 1px;
                          outline: 1px solid #605e5c;
                          position: absolute;
                          right: 1px;
                          top: 1px;
                          z-index: 1;
                        }
                        @media screen and (-ms-high-contrast: active), screen and (forced-colors: active){.ms-Fabric--isFocusVisible &:focus:after {
                          outline-color: #605e5c;
                        }
                    data-is-focusable={true}
                    onBlur={[Function]}
                    onClick={[Function]}
                    onFocus={[Function]}
                    onMouseOut={[Function]}
                    onMouseOver={[Function]}
                    role="option"
                  >
                    <div
                      className=

                          {
                            background-color: rgb(144, 180, 215);
                            border-color: rgb(144, 180, 215);
                            border: 1px solid;
                            content: ;
                            height: 12px;
                            margin-right: 8px;
                            width: 12px;
                          }
                          @media screen and (-ms-high-contrast: active), screen and (forced-colors: active){& {
                            content: linear-gradient(to right, rgb(144, 180, 215), rgb(144, 180, 215));
                            opacity: ;
                          }
                    />
                    <div
                      className=

                          {
                            -moz-osx-font-smoothing: grayscale;
                            -webkit-font-smoothing: antialiased;
                            color: #323130;
                            font-family: 'Segoe UI', 'Segoe UI Web (West European)', 'Segoe UI', -apple-system, BlinkMacSystemFont, 'Roboto', 'Helvetica Neue', sans-serif;
                            font-size: 12px;
                            font-weight: 400;
                            line-height: 16px;
                            opacity: ;
                          }
                    >
                      Execllent (0-200)
                    </div>
                  </button>
                </div>
              </div>
            </div>
          </div>
        </div>
      </div>
    </div>
  </div>
</div>
`;

exports[`HeatMapChart snapShot testing renders corretly even when data is not present for some group 1`] = `
<div
  className=

      {
        -moz-osx-font-smoothing: grayscale;
        -webkit-font-smoothing: antialiased;
        display: flex;
        flex-direction: column;
        font-family: 'Segoe UI', 'Segoe UI Web (West European)', 'Segoe UI', -apple-system, BlinkMacSystemFont, 'Roboto', 'Helvetica Neue', sans-serif;
        font-size: 14px;
        font-weight: 400;
        height: 100%;
        overflow: hidden;
        width: 100%;
      }
  id="chart_3"
  onMouseLeave={[Function]}
  role="presentation"
>
  <div
    className=
        ms-FocusZone
        &:focus {
          outline: none;
        }
    data-focuszone-id="FocusZone4"
    onFocus={[Function]}
    onKeyDown={[Function]}
    onMouseDownCapture={[Function]}
  >
    <svg
      height={0}
      style={
        Object {
          "display": "block",
        }
      }
      width={0}
    >
      <g
        className=

            & text {
              -moz-osx-font-smoothing: grayscale;
              -webkit-font-smoothing: antialiased;
              fill: #323130;
              font-family: 'Segoe UI', 'Segoe UI Web (West European)', 'Segoe UI', -apple-system, BlinkMacSystemFont, 'Roboto', 'Helvetica Neue', sans-serif;
              font-size: 10px;
              font-weight: 600;
            }
            @media screen and (-ms-high-contrast: white-on-black), screen and (forced-colors: active) and (prefers-color-scheme: dark){& text {
              fill: rgb(179, 179, 179);
            }
            & line {
              opacity: 0.2;
              stroke: #323130;
              width: 1px;
            }
            @media screen and (-ms-high-contrast: white-on-black), screen and (forced-colors: active) and (prefers-color-scheme: dark){& line {
              opacity: 0.1;
              stroke: rgb(179, 179, 179);
            }
            & path {
              display: none;
            }
        id="xAxisGElementchart_3"
        transform="translate(0, -35)"
      />
      <g
        className=

            & text {
              -moz-osx-font-smoothing: grayscale;
              -webkit-font-smoothing: antialiased;
              fill: #323130;
              font-family: 'Segoe UI', 'Segoe UI Web (West European)', 'Segoe UI', -apple-system, BlinkMacSystemFont, 'Roboto', 'Helvetica Neue', sans-serif;
              font-size: 10px;
              font-weight: 600;
            }
            @media screen and (-ms-high-contrast: white-on-black), screen and (forced-colors: active) and (prefers-color-scheme: dark){& text {
              fill: rgb(179, 179, 179);
            }
            & path {
              display: none;
            }
            & line {
              opacity: 0.2;
              stroke: #323130;
            }
            @media screen and (-ms-high-contrast: white-on-black), screen and (forced-colors: active) and (prefers-color-scheme: dark){& line {
              opacity: 0.1;
              stroke: rgb(179, 179, 179);
            }
        id="yAxisGElementchart_3"
        transform="translate(40, 0)"
      />
      <g
        data-is-focusable={true}
        fillOpacity="1"
        onBlur={[Function]}
        onFocus={[Function]}
        onMouseOut={[Function]}
        onMouseOver={[Function]}
        transform="translate(-19.405940594059405, -7.227722772277229)"
      >
        <rect
          fill="rgb(255, 195, 195)"
          height={26.683168316831683}
          width={29.10891089108911}
        />
        <text
          className=

              {
                -moz-osx-font-smoothing: grayscale;
                -webkit-font-smoothing: antialiased;
                fill: #ffffff;
                font-family: 'Segoe UI', 'Segoe UI Web (West European)', 'Segoe UI', -apple-system, BlinkMacSystemFont, 'Roboto', 'Helvetica Neue', sans-serif;
                font-size: 14px;
                font-weight: 400;
                pointer-events: none;
              }
          dominantBaseline="middle"
          textAnchor="middle"
          transform="translate(14.554455445544555, 13.341584158415841)"
        >
          25
        </text>
      </g>
      <g
        data-is-focusable={true}
        fillOpacity="1"
        onBlur={[Function]}
        onFocus={[Function]}
        onMouseOut={[Function]}
        onMouseOver={[Function]}
        transform="translate(10.297029702970299, -34.45544554455446)"
      >
        <rect
          fill="rgb(255, 197, 186)"
          height={26.683168316831683}
          width={29.10891089108911}
        />
        <text
          className=

              {
                -moz-osx-font-smoothing: grayscale;
                -webkit-font-smoothing: antialiased;
                fill: #ffffff;
                font-family: 'Segoe UI', 'Segoe UI Web (West European)', 'Segoe UI', -apple-system, BlinkMacSystemFont, 'Roboto', 'Helvetica Neue', sans-serif;
                font-size: 14px;
                font-weight: 400;
                pointer-events: none;
              }
          dominantBaseline="middle"
          textAnchor="middle"
          transform="translate(14.554455445544555, 13.341584158415841)"
        >
          50
        </text>
      </g>
    </svg>
  </div>
  <div
    className=

        {
          margin-left: 20px;
          margin-top: 8px;
        }
  >
    <div
      className=

          {
            align-items: center;
            margin-bottom: 0;
            margin-left: -8px;
            margin-right: 0;
            margin-top: -8px;
            white-space: nowrap;
            width: 100%;
          }
    >
      <div>
        <div
          style={
            Object {
              "position": "relative",
            }
          }
        >
          <div
            data-automation-id="visibleContent"
            style={
              Object {
                "position": "fixed",
                "visibility": "hidden",
              }
            }
          >
            <div
              aria-label="Legends"
              className=
                  ms-FocusZone
                  &:focus {
                    outline: none;
                  }
              data-focuszone-id="FocusZone5"
              onFocus={[Function]}
              onKeyDown={[Function]}
              onMouseDownCapture={[Function]}
              role="listbox"
            >
              <div
                className=
                    ms-OverflowSet
                    {
                      display: flex;
                      flex-wrap: wrap;
                      justify-content: unset;
                      position: relative;
                    }
                role="group"
              >
<<<<<<< HEAD
                <button
                  aria-label="Execllent (0-200) selected"
                  aria-posinset={1}
                  aria-selected={false}
                  aria-setsize={2}
=======
                <div
>>>>>>> c69f9bd1
                  className=
                      ms-OverflowSet-item
                      {
                        display: inherit;
                        flex-shrink: 0;
                      }
                  role="none"
                >
                  <button
                    aria-label="Execllent (0-200) selected"
                    aria-posinset={1}
                    aria-selected={false}
                    aria-setsize={2}
                    className=

                        {
                          align-items: center;
                          background: none;
                          border: none;
                          cursor: pointer;
                          display: flex;
                          outline: transparent;
                          padding-bottom: 8px;
                          padding-left: 8px;
                          padding-right: 8px;
                          padding-top: 8px;
                          position: relative;
                          text-transform: capitalize;
                        }
                        &::-moz-focus-inner {
                          border: 0;
                        }
                        .ms-Fabric--isFocusVisible &:focus:after {
                          border: 1px solid transparent;
                          bottom: 1px;
                          content: "";
                          left: 1px;
                          outline: 1px solid #605e5c;
                          position: absolute;
                          right: 1px;
                          top: 1px;
                          z-index: 1;
                        }
                        @media screen and (-ms-high-contrast: active), screen and (forced-colors: active){.ms-Fabric--isFocusVisible &:focus:after {
                          outline-color: #605e5c;
                        }
                    data-is-focusable={true}
                    onBlur={[Function]}
                    onClick={[Function]}
                    onFocus={[Function]}
                    onMouseOut={[Function]}
                    onMouseOver={[Function]}
                    role="option"
                  >
<<<<<<< HEAD
                    Execllent (0-200)
                  </div>
                </button>
              </div>
              <div
                className=
                    ms-OverflowSet-item
                    {
                      display: inherit;
                      flex-shrink: 0;
                    }
                role="none"
              >
                <button
                  aria-label="Nasty selected"
                  aria-posinset={2}
                  aria-selected={false}
                  aria-setsize={2}
                  className=
=======
                    <div
                      className=
>>>>>>> c69f9bd1

                          {
                            background-color: rgb(255, 203, 169);
                            border-color: rgb(255, 203, 169);
                            border: 1px solid;
                            content: ;
                            height: 12px;
                            margin-right: 8px;
                            width: 12px;
                          }
                          @media screen and (-ms-high-contrast: active), screen and (forced-colors: active){& {
                            content: linear-gradient(to right, rgb(255, 203, 169), rgb(255, 203, 169));
                            opacity: ;
                          }
                    />
                    <div
                      className=

                          {
                            -moz-osx-font-smoothing: grayscale;
                            -webkit-font-smoothing: antialiased;
                            color: #323130;
                            font-family: 'Segoe UI', 'Segoe UI Web (West European)', 'Segoe UI', -apple-system, BlinkMacSystemFont, 'Roboto', 'Helvetica Neue', sans-serif;
                            font-size: 12px;
                            font-weight: 400;
                            line-height: 16px;
                            opacity: ;
                          }
                    >
                      Execllent (0-200)
                    </div>
                  </button>
                </div>
                <div
                  className=
                      ms-OverflowSet-item
                      {
                        display: inherit;
                        flex-shrink: 0;
                      }
                  role="none"
                >
                  <button
                    aria-label="Nasty selected"
                    aria-posinset={2}
                    aria-selected={false}
                    aria-setsize={2}
                    className=

                        {
                          align-items: center;
                          background: none;
                          border: none;
                          cursor: pointer;
                          display: flex;
                          outline: transparent;
                          padding-bottom: 8px;
                          padding-left: 8px;
                          padding-right: 8px;
                          padding-top: 8px;
                          position: relative;
                          text-transform: capitalize;
                        }
                        &::-moz-focus-inner {
                          border: 0;
                        }
                        .ms-Fabric--isFocusVisible &:focus:after {
                          border: 1px solid transparent;
                          bottom: 1px;
                          content: "";
                          left: 1px;
                          outline: 1px solid #605e5c;
                          position: absolute;
                          right: 1px;
                          top: 1px;
                          z-index: 1;
                        }
                        @media screen and (-ms-high-contrast: active), screen and (forced-colors: active){.ms-Fabric--isFocusVisible &:focus:after {
                          outline-color: #605e5c;
                        }
                    data-is-focusable={true}
                    onBlur={[Function]}
                    onClick={[Function]}
                    onFocus={[Function]}
                    onMouseOut={[Function]}
                    onMouseOver={[Function]}
                    role="option"
                  >
                    <div
                      className=

                          {
                            background-color: rgb(255, 213, 135);
                            border-color: rgb(255, 213, 135);
                            border: 1px solid;
                            content: ;
                            height: 12px;
                            margin-right: 8px;
                            width: 12px;
                          }
                          @media screen and (-ms-high-contrast: active), screen and (forced-colors: active){& {
                            content: linear-gradient(to right, rgb(255, 213, 135), rgb(255, 213, 135));
                            opacity: ;
                          }
                    />
                    <div
                      className=

                          {
                            -moz-osx-font-smoothing: grayscale;
                            -webkit-font-smoothing: antialiased;
                            color: #323130;
                            font-family: 'Segoe UI', 'Segoe UI Web (West European)', 'Segoe UI', -apple-system, BlinkMacSystemFont, 'Roboto', 'Helvetica Neue', sans-serif;
                            font-size: 12px;
                            font-weight: 400;
                            line-height: 16px;
                            opacity: ;
                          }
                    >
                      Nasty
                    </div>
                  </button>
                </div>
              </div>
            </div>
          </div>
        </div>
      </div>
    </div>
  </div>
</div>
`;

exports[`HeatMapChart snapShot testing renders hideLegend correctly 1`] = `
<div
  className=

      {
        -moz-osx-font-smoothing: grayscale;
        -webkit-font-smoothing: antialiased;
        display: flex;
        flex-direction: column;
        font-family: 'Segoe UI', 'Segoe UI Web (West European)', 'Segoe UI', -apple-system, BlinkMacSystemFont, 'Roboto', 'Helvetica Neue', sans-serif;
        font-size: 14px;
        font-weight: 400;
        height: 100%;
        overflow: hidden;
        width: 100%;
      }
  id="chart_6"
  onMouseLeave={[Function]}
  role="presentation"
>
  <div
    className=
        ms-FocusZone
        &:focus {
          outline: none;
        }
    data-focuszone-id="FocusZone7"
    onFocus={[Function]}
    onKeyDown={[Function]}
    onMouseDownCapture={[Function]}
  >
    <svg
      height={0}
      style={
        Object {
          "display": "block",
        }
      }
      width={0}
    >
      <g
        className=

            & text {
              -moz-osx-font-smoothing: grayscale;
              -webkit-font-smoothing: antialiased;
              fill: #323130;
              font-family: 'Segoe UI', 'Segoe UI Web (West European)', 'Segoe UI', -apple-system, BlinkMacSystemFont, 'Roboto', 'Helvetica Neue', sans-serif;
              font-size: 10px;
              font-weight: 600;
            }
            @media screen and (-ms-high-contrast: white-on-black), screen and (forced-colors: active) and (prefers-color-scheme: dark){& text {
              fill: rgb(179, 179, 179);
            }
            & line {
              opacity: 0.2;
              stroke: #323130;
              width: 1px;
            }
            @media screen and (-ms-high-contrast: white-on-black), screen and (forced-colors: active) and (prefers-color-scheme: dark){& line {
              opacity: 0.1;
              stroke: rgb(179, 179, 179);
            }
            & path {
              display: none;
            }
        id="xAxisGElementchart_6"
        transform="translate(0, -35)"
      />
      <g
        className=

            & text {
              -moz-osx-font-smoothing: grayscale;
              -webkit-font-smoothing: antialiased;
              fill: #323130;
              font-family: 'Segoe UI', 'Segoe UI Web (West European)', 'Segoe UI', -apple-system, BlinkMacSystemFont, 'Roboto', 'Helvetica Neue', sans-serif;
              font-size: 10px;
              font-weight: 600;
            }
            @media screen and (-ms-high-contrast: white-on-black), screen and (forced-colors: active) and (prefers-color-scheme: dark){& text {
              fill: rgb(179, 179, 179);
            }
            & path {
              display: none;
            }
            & line {
              opacity: 0.2;
              stroke: #323130;
            }
            @media screen and (-ms-high-contrast: white-on-black), screen and (forced-colors: active) and (prefers-color-scheme: dark){& line {
              opacity: 0.1;
              stroke: rgb(179, 179, 179);
            }
        id="yAxisGElementchart_6"
        transform="translate(40, 0)"
      />
      <g
        data-is-focusable={true}
        fillOpacity="1"
        onBlur={[Function]}
        onFocus={[Function]}
        onMouseOut={[Function]}
        onMouseOver={[Function]}
        transform="translate(-19.405940594059405, -7.227722772277229)"
      >
        <rect
          fill="rgb(166, 207, 226)"
          height={26.683168316831683}
          width={29.10891089108911}
        />
        <text
          className=

              {
                -moz-osx-font-smoothing: grayscale;
                -webkit-font-smoothing: antialiased;
                fill: #ffffff;
                font-family: 'Segoe UI', 'Segoe UI Web (West European)', 'Segoe UI', -apple-system, BlinkMacSystemFont, 'Roboto', 'Helvetica Neue', sans-serif;
                font-size: 14px;
                font-weight: 400;
                pointer-events: none;
              }
          dominantBaseline="middle"
          textAnchor="middle"
          transform="translate(14.554455445544555, 13.341584158415841)"
        >
          25
        </text>
      </g>
      <g
        data-is-focusable={true}
        fillOpacity="1"
        onBlur={[Function]}
        onFocus={[Function]}
        onMouseOut={[Function]}
        onMouseOver={[Function]}
        transform="translate(10.297029702970299, -34.45544554455446)"
      >
        <rect
          fill="rgb(159, 198, 222)"
          height={26.683168316831683}
          width={29.10891089108911}
        />
        <text
          className=

              {
                -moz-osx-font-smoothing: grayscale;
                -webkit-font-smoothing: antialiased;
                fill: #ffffff;
                font-family: 'Segoe UI', 'Segoe UI Web (West European)', 'Segoe UI', -apple-system, BlinkMacSystemFont, 'Roboto', 'Helvetica Neue', sans-serif;
                font-size: 14px;
                font-weight: 400;
                pointer-events: none;
              }
          dominantBaseline="middle"
          textAnchor="middle"
          transform="translate(14.554455445544555, 13.341584158415841)"
        >
          50
        </text>
      </g>
    </svg>
  </div>
</div>
`;

exports[`HeatMapChart snapShot testing renders hideTooltip correctly 1`] = `
<div
  className=

      {
        -moz-osx-font-smoothing: grayscale;
        -webkit-font-smoothing: antialiased;
        display: flex;
        flex-direction: column;
        font-family: 'Segoe UI', 'Segoe UI Web (West European)', 'Segoe UI', -apple-system, BlinkMacSystemFont, 'Roboto', 'Helvetica Neue', sans-serif;
        font-size: 14px;
        font-weight: 400;
        height: 100%;
        overflow: hidden;
        width: 100%;
      }
  id="chart_8"
  onMouseLeave={[Function]}
  role="presentation"
>
  <div
    className=
        ms-FocusZone
        &:focus {
          outline: none;
        }
    data-focuszone-id="FocusZone9"
    onFocus={[Function]}
    onKeyDown={[Function]}
    onMouseDownCapture={[Function]}
  >
    <svg
      height={0}
      style={
        Object {
          "display": "block",
        }
      }
      width={0}
    >
      <g
        className=

            & text {
              -moz-osx-font-smoothing: grayscale;
              -webkit-font-smoothing: antialiased;
              fill: #323130;
              font-family: 'Segoe UI', 'Segoe UI Web (West European)', 'Segoe UI', -apple-system, BlinkMacSystemFont, 'Roboto', 'Helvetica Neue', sans-serif;
              font-size: 10px;
              font-weight: 600;
            }
            @media screen and (-ms-high-contrast: white-on-black), screen and (forced-colors: active) and (prefers-color-scheme: dark){& text {
              fill: rgb(179, 179, 179);
            }
            & line {
              opacity: 0.2;
              stroke: #323130;
              width: 1px;
            }
            @media screen and (-ms-high-contrast: white-on-black), screen and (forced-colors: active) and (prefers-color-scheme: dark){& line {
              opacity: 0.1;
              stroke: rgb(179, 179, 179);
            }
            & path {
              display: none;
            }
        id="xAxisGElementchart_8"
        transform="translate(0, -35)"
      />
      <g
        className=

            & text {
              -moz-osx-font-smoothing: grayscale;
              -webkit-font-smoothing: antialiased;
              fill: #323130;
              font-family: 'Segoe UI', 'Segoe UI Web (West European)', 'Segoe UI', -apple-system, BlinkMacSystemFont, 'Roboto', 'Helvetica Neue', sans-serif;
              font-size: 10px;
              font-weight: 600;
            }
            @media screen and (-ms-high-contrast: white-on-black), screen and (forced-colors: active) and (prefers-color-scheme: dark){& text {
              fill: rgb(179, 179, 179);
            }
            & path {
              display: none;
            }
            & line {
              opacity: 0.2;
              stroke: #323130;
            }
            @media screen and (-ms-high-contrast: white-on-black), screen and (forced-colors: active) and (prefers-color-scheme: dark){& line {
              opacity: 0.1;
              stroke: rgb(179, 179, 179);
            }
        id="yAxisGElementchart_8"
        transform="translate(40, 0)"
      />
      <g
        data-is-focusable={true}
        fillOpacity="1"
        onBlur={[Function]}
        onFocus={[Function]}
        onMouseOut={[Function]}
        onMouseOver={[Function]}
        transform="translate(-19.405940594059405, -7.227722772277229)"
      >
        <rect
          fill="rgb(166, 207, 226)"
          height={26.683168316831683}
          width={29.10891089108911}
        />
        <text
          className=

              {
                -moz-osx-font-smoothing: grayscale;
                -webkit-font-smoothing: antialiased;
                fill: #ffffff;
                font-family: 'Segoe UI', 'Segoe UI Web (West European)', 'Segoe UI', -apple-system, BlinkMacSystemFont, 'Roboto', 'Helvetica Neue', sans-serif;
                font-size: 14px;
                font-weight: 400;
                pointer-events: none;
              }
          dominantBaseline="middle"
          textAnchor="middle"
          transform="translate(14.554455445544555, 13.341584158415841)"
        >
          25
        </text>
      </g>
      <g
        data-is-focusable={true}
        fillOpacity="1"
        onBlur={[Function]}
        onFocus={[Function]}
        onMouseOut={[Function]}
        onMouseOver={[Function]}
        transform="translate(10.297029702970299, -34.45544554455446)"
      >
        <rect
          fill="rgb(159, 198, 222)"
          height={26.683168316831683}
          width={29.10891089108911}
        />
        <text
          className=

              {
                -moz-osx-font-smoothing: grayscale;
                -webkit-font-smoothing: antialiased;
                fill: #ffffff;
                font-family: 'Segoe UI', 'Segoe UI Web (West European)', 'Segoe UI', -apple-system, BlinkMacSystemFont, 'Roboto', 'Helvetica Neue', sans-serif;
                font-size: 14px;
                font-weight: 400;
                pointer-events: none;
              }
          dominantBaseline="middle"
          textAnchor="middle"
          transform="translate(14.554455445544555, 13.341584158415841)"
        >
          50
        </text>
      </g>
    </svg>
  </div>
  <div
    className=

        {
          margin-left: 20px;
          margin-top: 8px;
        }
  >
    <div
      className=

          {
            align-items: center;
            margin-bottom: 0;
            margin-left: -8px;
            margin-right: 0;
            margin-top: -8px;
            white-space: nowrap;
            width: 100%;
          }
    >
      <div>
        <div
          style={
            Object {
              "position": "relative",
            }
          }
        >
          <div
            data-automation-id="visibleContent"
            style={
              Object {
                "position": "fixed",
                "visibility": "hidden",
              }
            }
          >
            <div
              aria-label="Legends"
              className=
                  ms-FocusZone
                  &:focus {
                    outline: none;
                  }
              data-focuszone-id="FocusZone10"
              onFocus={[Function]}
              onKeyDown={[Function]}
              onMouseDownCapture={[Function]}
              role="listbox"
            >
              <div
                className=
                    ms-OverflowSet
                    {
                      display: flex;
                      flex-wrap: wrap;
                      justify-content: unset;
                      position: relative;
                    }
                role="group"
              >
<<<<<<< HEAD
                <button
                  aria-label="Execllent (0-200) selected"
                  aria-posinset={1}
                  aria-selected={false}
                  aria-setsize={1}
=======
                <div
>>>>>>> c69f9bd1
                  className=
                      ms-OverflowSet-item
                      {
                        display: inherit;
                        flex-shrink: 0;
                      }
                  role="none"
                >
                  <button
                    aria-label="Execllent (0-200) selected"
                    aria-posinset={1}
                    aria-selected={false}
                    aria-setsize={1}
                    className=

                        {
                          align-items: center;
                          background: none;
                          border: none;
                          cursor: pointer;
                          display: flex;
                          outline: transparent;
                          padding-bottom: 8px;
                          padding-left: 8px;
                          padding-right: 8px;
                          padding-top: 8px;
                          position: relative;
                          text-transform: capitalize;
                        }
                        &::-moz-focus-inner {
                          border: 0;
                        }
                        .ms-Fabric--isFocusVisible &:focus:after {
                          border: 1px solid transparent;
                          bottom: 1px;
                          content: "";
                          left: 1px;
                          outline: 1px solid #605e5c;
                          position: absolute;
                          right: 1px;
                          top: 1px;
                          z-index: 1;
                        }
                        @media screen and (-ms-high-contrast: active), screen and (forced-colors: active){.ms-Fabric--isFocusVisible &:focus:after {
                          outline-color: #605e5c;
                        }
                    data-is-focusable={true}
                    onBlur={[Function]}
                    onClick={[Function]}
                    onFocus={[Function]}
                    onMouseOut={[Function]}
                    onMouseOver={[Function]}
                    role="option"
                  >
                    <div
                      className=

                          {
                            background-color: rgb(144, 180, 215);
                            border-color: rgb(144, 180, 215);
                            border: 1px solid;
                            content: ;
                            height: 12px;
                            margin-right: 8px;
                            width: 12px;
                          }
                          @media screen and (-ms-high-contrast: active), screen and (forced-colors: active){& {
                            content: linear-gradient(to right, rgb(144, 180, 215), rgb(144, 180, 215));
                            opacity: ;
                          }
                    />
                    <div
                      className=

                          {
                            -moz-osx-font-smoothing: grayscale;
                            -webkit-font-smoothing: antialiased;
                            color: #323130;
                            font-family: 'Segoe UI', 'Segoe UI Web (West European)', 'Segoe UI', -apple-system, BlinkMacSystemFont, 'Roboto', 'Helvetica Neue', sans-serif;
                            font-size: 12px;
                            font-weight: 400;
                            line-height: 16px;
                            opacity: ;
                          }
                    >
                      Execllent (0-200)
                    </div>
                  </button>
                </div>
              </div>
            </div>
          </div>
        </div>
      </div>
    </div>
  </div>
</div>
`;

exports[`HeatMapChart snapShot testing renders yAxisTickFormat correctly 1`] = `
<div
  className=

      {
        -moz-osx-font-smoothing: grayscale;
        -webkit-font-smoothing: antialiased;
        display: flex;
        flex-direction: column;
        font-family: 'Segoe UI', 'Segoe UI Web (West European)', 'Segoe UI', -apple-system, BlinkMacSystemFont, 'Roboto', 'Helvetica Neue', sans-serif;
        font-size: 14px;
        font-weight: 400;
        height: 100%;
        overflow: hidden;
        width: 100%;
      }
  id="chart_11"
  onMouseLeave={[Function]}
  role="presentation"
>
  <div
    className=
        ms-FocusZone
        &:focus {
          outline: none;
        }
    data-focuszone-id="FocusZone12"
    onFocus={[Function]}
    onKeyDown={[Function]}
    onMouseDownCapture={[Function]}
  >
    <svg
      height={0}
      style={
        Object {
          "display": "block",
        }
      }
      width={0}
    >
      <g
        className=

            & text {
              -moz-osx-font-smoothing: grayscale;
              -webkit-font-smoothing: antialiased;
              fill: #323130;
              font-family: 'Segoe UI', 'Segoe UI Web (West European)', 'Segoe UI', -apple-system, BlinkMacSystemFont, 'Roboto', 'Helvetica Neue', sans-serif;
              font-size: 10px;
              font-weight: 600;
            }
            @media screen and (-ms-high-contrast: white-on-black), screen and (forced-colors: active) and (prefers-color-scheme: dark){& text {
              fill: rgb(179, 179, 179);
            }
            & line {
              opacity: 0.2;
              stroke: #323130;
              width: 1px;
            }
            @media screen and (-ms-high-contrast: white-on-black), screen and (forced-colors: active) and (prefers-color-scheme: dark){& line {
              opacity: 0.1;
              stroke: rgb(179, 179, 179);
            }
            & path {
              display: none;
            }
        id="xAxisGElementchart_11"
        transform="translate(0, -35)"
      />
      <g
        className=

            & text {
              -moz-osx-font-smoothing: grayscale;
              -webkit-font-smoothing: antialiased;
              fill: #323130;
              font-family: 'Segoe UI', 'Segoe UI Web (West European)', 'Segoe UI', -apple-system, BlinkMacSystemFont, 'Roboto', 'Helvetica Neue', sans-serif;
              font-size: 10px;
              font-weight: 600;
            }
            @media screen and (-ms-high-contrast: white-on-black), screen and (forced-colors: active) and (prefers-color-scheme: dark){& text {
              fill: rgb(179, 179, 179);
            }
            & path {
              display: none;
            }
            & line {
              opacity: 0.2;
              stroke: #323130;
            }
            @media screen and (-ms-high-contrast: white-on-black), screen and (forced-colors: active) and (prefers-color-scheme: dark){& line {
              opacity: 0.1;
              stroke: rgb(179, 179, 179);
            }
        id="yAxisGElementchart_11"
        transform="translate(40, 0)"
      />
      <g
        data-is-focusable={true}
        fillOpacity="1"
        onBlur={[Function]}
        onFocus={[Function]}
        onMouseOut={[Function]}
        onMouseOver={[Function]}
        transform="translate(-19.405940594059405, -7.227722772277229)"
      >
        <rect
          fill="rgb(166, 207, 226)"
          height={26.683168316831683}
          width={29.10891089108911}
        />
        <text
          className=

              {
                -moz-osx-font-smoothing: grayscale;
                -webkit-font-smoothing: antialiased;
                fill: #ffffff;
                font-family: 'Segoe UI', 'Segoe UI Web (West European)', 'Segoe UI', -apple-system, BlinkMacSystemFont, 'Roboto', 'Helvetica Neue', sans-serif;
                font-size: 14px;
                font-weight: 400;
                pointer-events: none;
              }
          dominantBaseline="middle"
          textAnchor="middle"
          transform="translate(14.554455445544555, 13.341584158415841)"
        >
          25
        </text>
      </g>
      <g
        data-is-focusable={true}
        fillOpacity="1"
        onBlur={[Function]}
        onFocus={[Function]}
        onMouseOut={[Function]}
        onMouseOver={[Function]}
        transform="translate(10.297029702970299, -34.45544554455446)"
      >
        <rect
          fill="rgb(159, 198, 222)"
          height={26.683168316831683}
          width={29.10891089108911}
        />
        <text
          className=

              {
                -moz-osx-font-smoothing: grayscale;
                -webkit-font-smoothing: antialiased;
                fill: #ffffff;
                font-family: 'Segoe UI', 'Segoe UI Web (West European)', 'Segoe UI', -apple-system, BlinkMacSystemFont, 'Roboto', 'Helvetica Neue', sans-serif;
                font-size: 14px;
                font-weight: 400;
                pointer-events: none;
              }
          dominantBaseline="middle"
          textAnchor="middle"
          transform="translate(14.554455445544555, 13.341584158415841)"
        >
          50
        </text>
      </g>
    </svg>
  </div>
  <div
    className=

        {
          margin-left: 20px;
          margin-top: 8px;
        }
  >
    <div
      className=

          {
            align-items: center;
            margin-bottom: 0;
            margin-left: -8px;
            margin-right: 0;
            margin-top: -8px;
            white-space: nowrap;
            width: 100%;
          }
    >
      <div>
        <div
          style={
            Object {
              "position": "relative",
            }
          }
        >
          <div
            data-automation-id="visibleContent"
            style={
              Object {
                "position": "fixed",
                "visibility": "hidden",
              }
            }
          >
            <div
              aria-label="Legends"
              className=
                  ms-FocusZone
                  &:focus {
                    outline: none;
                  }
              data-focuszone-id="FocusZone13"
              onFocus={[Function]}
              onKeyDown={[Function]}
              onMouseDownCapture={[Function]}
              role="listbox"
            >
              <div
                className=
                    ms-OverflowSet
                    {
                      display: flex;
                      flex-wrap: wrap;
                      justify-content: unset;
                      position: relative;
                    }
                role="group"
              >
<<<<<<< HEAD
                <button
                  aria-label="Execllent (0-200) selected"
                  aria-posinset={1}
                  aria-selected={false}
                  aria-setsize={1}
=======
                <div
>>>>>>> c69f9bd1
                  className=
                      ms-OverflowSet-item
                      {
                        display: inherit;
                        flex-shrink: 0;
                      }
                  role="none"
                >
                  <button
                    aria-label="Execllent (0-200) selected"
                    aria-posinset={1}
                    aria-selected={false}
                    aria-setsize={1}
                    className=

                        {
                          align-items: center;
                          background: none;
                          border: none;
                          cursor: pointer;
                          display: flex;
                          outline: transparent;
                          padding-bottom: 8px;
                          padding-left: 8px;
                          padding-right: 8px;
                          padding-top: 8px;
                          position: relative;
                          text-transform: capitalize;
                        }
                        &::-moz-focus-inner {
                          border: 0;
                        }
                        .ms-Fabric--isFocusVisible &:focus:after {
                          border: 1px solid transparent;
                          bottom: 1px;
                          content: "";
                          left: 1px;
                          outline: 1px solid #605e5c;
                          position: absolute;
                          right: 1px;
                          top: 1px;
                          z-index: 1;
                        }
                        @media screen and (-ms-high-contrast: active), screen and (forced-colors: active){.ms-Fabric--isFocusVisible &:focus:after {
                          outline-color: #605e5c;
                        }
                    data-is-focusable={true}
                    onBlur={[Function]}
                    onClick={[Function]}
                    onFocus={[Function]}
                    onMouseOut={[Function]}
                    onMouseOver={[Function]}
                    role="option"
                  >
                    <div
                      className=

                          {
                            background-color: rgb(144, 180, 215);
                            border-color: rgb(144, 180, 215);
                            border: 1px solid;
                            content: ;
                            height: 12px;
                            margin-right: 8px;
                            width: 12px;
                          }
                          @media screen and (-ms-high-contrast: active), screen and (forced-colors: active){& {
                            content: linear-gradient(to right, rgb(144, 180, 215), rgb(144, 180, 215));
                            opacity: ;
                          }
                    />
                    <div
                      className=

                          {
                            -moz-osx-font-smoothing: grayscale;
                            -webkit-font-smoothing: antialiased;
                            color: #323130;
                            font-family: 'Segoe UI', 'Segoe UI Web (West European)', 'Segoe UI', -apple-system, BlinkMacSystemFont, 'Roboto', 'Helvetica Neue', sans-serif;
                            font-size: 12px;
                            font-weight: 400;
                            line-height: 16px;
                            opacity: ;
                          }
                    >
                      Execllent (0-200)
                    </div>
                  </button>
                </div>
              </div>
            </div>
          </div>
        </div>
      </div>
    </div>
  </div>
</div>
`;<|MERGE_RESOLUTION|>--- conflicted
+++ resolved
@@ -227,15 +227,7 @@
                     }
                 role="group"
               >
-<<<<<<< HEAD
-                <button
-                  aria-label="Execllent (0-200) selected"
-                  aria-posinset={1}
-                  aria-selected={false}
-                  aria-setsize={1}
-=======
                 <div
->>>>>>> c69f9bd1
                   className=
                       ms-OverflowSet-item
                       {
@@ -562,15 +554,7 @@
                     }
                 role="group"
               >
-<<<<<<< HEAD
-                <button
-                  aria-label="Execllent (0-200) selected"
-                  aria-posinset={1}
-                  aria-selected={false}
-                  aria-setsize={2}
-=======
                 <div
->>>>>>> c69f9bd1
                   className=
                       ms-OverflowSet-item
                       {
@@ -625,30 +609,8 @@
                     onMouseOver={[Function]}
                     role="option"
                   >
-<<<<<<< HEAD
-                    Execllent (0-200)
-                  </div>
-                </button>
-              </div>
-              <div
-                className=
-                    ms-OverflowSet-item
-                    {
-                      display: inherit;
-                      flex-shrink: 0;
-                    }
-                role="none"
-              >
-                <button
-                  aria-label="Nasty selected"
-                  aria-posinset={2}
-                  aria-selected={false}
-                  aria-setsize={2}
-                  className=
-=======
                     <div
                       className=
->>>>>>> c69f9bd1
 
                           {
                             background-color: rgb(255, 203, 169);
@@ -1177,15 +1139,7 @@
                     }
                 role="group"
               >
-<<<<<<< HEAD
-                <button
-                  aria-label="Execllent (0-200) selected"
-                  aria-posinset={1}
-                  aria-selected={false}
-                  aria-setsize={1}
-=======
                 <div
->>>>>>> c69f9bd1
                   className=
                       ms-OverflowSet-item
                       {
@@ -1512,15 +1466,7 @@
                     }
                 role="group"
               >
-<<<<<<< HEAD
-                <button
-                  aria-label="Execllent (0-200) selected"
-                  aria-posinset={1}
-                  aria-selected={false}
-                  aria-setsize={1}
-=======
                 <div
->>>>>>> c69f9bd1
                   className=
                       ms-OverflowSet-item
                       {
