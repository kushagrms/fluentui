--- conflicted
+++ resolved
@@ -229,15 +229,7 @@
                     }
                 role="group"
               >
-<<<<<<< HEAD
-                <button
-                  aria-label="metaData1 selected"
-                  aria-posinset={1}
-                  aria-selected={false}
-                  aria-setsize={1}
-=======
                 <div
->>>>>>> c69f9bd1
                   className=
                       ms-OverflowSet-item
                       {
@@ -549,15 +541,7 @@
               }
           role="group"
         >
-<<<<<<< HEAD
-          <button
-            aria-label="metaData1 selected"
-            aria-posinset={1}
-            aria-selected={false}
-            aria-setsize={1}
-=======
           <div
->>>>>>> c69f9bd1
             className=
                 ms-OverflowSet-item
                 {
@@ -1053,15 +1037,7 @@
                     }
                 role="group"
               >
-<<<<<<< HEAD
-                <button
-                  aria-label="metaData1 selected"
-                  aria-posinset={1}
-                  aria-selected={false}
-                  aria-setsize={1}
-=======
                 <div
->>>>>>> c69f9bd1
                   className=
                       ms-OverflowSet-item
                       {
@@ -1390,15 +1366,7 @@
                     }
                 role="group"
               >
-<<<<<<< HEAD
-                <button
-                  aria-label="metaData1 selected"
-                  aria-posinset={1}
-                  aria-selected={false}
-                  aria-setsize={1}
-=======
                 <div
->>>>>>> c69f9bd1
                   className=
                       ms-OverflowSet-item
                       {
@@ -1727,15 +1695,7 @@
                     }
                 role="group"
               >
-<<<<<<< HEAD
-                <button
-                  aria-label="metaData1 selected"
-                  aria-posinset={1}
-                  aria-selected={false}
-                  aria-setsize={1}
-=======
                 <div
->>>>>>> c69f9bd1
                   className=
                       ms-OverflowSet-item
                       {
@@ -2064,15 +2024,7 @@
                     }
                 role="group"
               >
-<<<<<<< HEAD
-                <button
-                  aria-label="metaData1 selected"
-                  aria-posinset={1}
-                  aria-selected={false}
-                  aria-setsize={1}
-=======
                 <div
->>>>>>> c69f9bd1
                   className=
                       ms-OverflowSet-item
                       {
