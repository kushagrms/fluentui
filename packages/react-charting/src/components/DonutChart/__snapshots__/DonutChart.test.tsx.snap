--- conflicted
+++ resolved
@@ -190,15 +190,7 @@
                     }
                 role="group"
               >
-<<<<<<< HEAD
-                <button
-                  aria-label="first selected"
-                  aria-posinset={1}
-                  aria-selected={false}
-                  aria-setsize={2}
-=======
                 <div
->>>>>>> c69f9bd1
                   className=
                       ms-OverflowSet-item
                       {
@@ -253,27 +245,6 @@
                     onMouseOver={[Function]}
                     role="option"
                   >
-<<<<<<< HEAD
-                    first
-                  </div>
-                </button>
-              </div>
-              <div
-                className=
-                    ms-OverflowSet-item
-                    {
-                      display: inherit;
-                      flex-shrink: 0;
-                    }
-                role="none"
-              >
-                <button
-                  aria-label="second selected"
-                  aria-posinset={2}
-                  aria-selected={false}
-                  aria-setsize={2}
-                  className=
-=======
                     <div
                       className=
 
@@ -293,7 +264,6 @@
                     />
                     <div
                       className=
->>>>>>> c69f9bd1
 
                           {
                             -moz-osx-font-smoothing: grayscale;
@@ -600,15 +570,7 @@
                     }
                 role="group"
               >
-<<<<<<< HEAD
-                <button
-                  aria-label="first selected"
-                  aria-posinset={1}
-                  aria-selected={false}
-                  aria-setsize={2}
-=======
                 <div
->>>>>>> c69f9bd1
                   className=
                       ms-OverflowSet-item
                       {
@@ -663,27 +625,6 @@
                     onMouseOver={[Function]}
                     role="option"
                   >
-<<<<<<< HEAD
-                    first
-                  </div>
-                </button>
-              </div>
-              <div
-                className=
-                    ms-OverflowSet-item
-                    {
-                      display: inherit;
-                      flex-shrink: 0;
-                    }
-                role="none"
-              >
-                <button
-                  aria-label="second selected"
-                  aria-posinset={2}
-                  aria-selected={false}
-                  aria-setsize={2}
-                  className=
-=======
                     <div
                       className=
 
@@ -703,7 +644,6 @@
                     />
                     <div
                       className=
->>>>>>> c69f9bd1
 
                           {
                             -moz-osx-font-smoothing: grayscale;
@@ -1141,15 +1081,7 @@
                     }
                 role="group"
               >
-<<<<<<< HEAD
-                <button
-                  aria-label="first selected"
-                  aria-posinset={1}
-                  aria-selected={false}
-                  aria-setsize={2}
-=======
                 <div
->>>>>>> c69f9bd1
                   className=
                       ms-OverflowSet-item
                       {
@@ -1204,27 +1136,6 @@
                     onMouseOver={[Function]}
                     role="option"
                   >
-<<<<<<< HEAD
-                    first
-                  </div>
-                </button>
-              </div>
-              <div
-                className=
-                    ms-OverflowSet-item
-                    {
-                      display: inherit;
-                      flex-shrink: 0;
-                    }
-                role="none"
-              >
-                <button
-                  aria-label="second selected"
-                  aria-posinset={2}
-                  aria-selected={false}
-                  aria-setsize={2}
-                  className=
-=======
                     <div
                       className=
 
@@ -1244,7 +1155,6 @@
                     />
                     <div
                       className=
->>>>>>> c69f9bd1
 
                           {
                             -moz-osx-font-smoothing: grayscale;
@@ -1555,15 +1465,7 @@
                     }
                 role="group"
               >
-<<<<<<< HEAD
-                <button
-                  aria-label="first selected"
-                  aria-posinset={1}
-                  aria-selected={false}
-                  aria-setsize={2}
-=======
                 <div
->>>>>>> c69f9bd1
                   className=
                       ms-OverflowSet-item
                       {
@@ -1618,27 +1520,6 @@
                     onMouseOver={[Function]}
                     role="option"
                   >
-<<<<<<< HEAD
-                    first
-                  </div>
-                </button>
-              </div>
-              <div
-                className=
-                    ms-OverflowSet-item
-                    {
-                      display: inherit;
-                      flex-shrink: 0;
-                    }
-                role="none"
-              >
-                <button
-                  aria-label="second selected"
-                  aria-posinset={2}
-                  aria-selected={false}
-                  aria-setsize={2}
-                  className=
-=======
                     <div
                       className=
 
@@ -1658,7 +1539,6 @@
                     />
                     <div
                       className=
->>>>>>> c69f9bd1
 
                           {
                             -moz-osx-font-smoothing: grayscale;
