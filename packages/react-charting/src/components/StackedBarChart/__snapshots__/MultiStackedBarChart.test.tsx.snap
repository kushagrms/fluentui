// Jest Snapshot v1, https://goo.gl/fbAQLP

exports[`MultiStackedBarChart snapShot testing renders MultiStackedBarChart correctly 1`] = `
<div
  className=
      ms-StackedBarChart
      {
        -moz-osx-font-smoothing: grayscale;
        -webkit-font-smoothing: antialiased;
        display: flex;
        flex-direction: column;
        font-family: 'Segoe UI', 'Segoe UI Web (West European)', 'Segoe UI', -apple-system, BlinkMacSystemFont, 'Roboto', 'Helvetica Neue', sans-serif;
        font-size: 14px;
        font-weight: 400;
        width: 100%;
      }
  onMouseLeave={[Function]}
>
  <div>
    <div
      className=

          {
            display: flex;
            flex-direction: column;
            margin-bottom: 16px;
            width: 100%;
          }
    >
      <div
        className=
            ms-FocusZone
            &:focus {
              outline: none;
            }
        data-focuszone-id="FocusZone1"
        onFocus={[Function]}
        onKeyDown={[Function]}
        onMouseDownCapture={[Function]}
      >
        <div
          className=

              {
                -moz-osx-font-smoothing: grayscale;
                -webkit-font-smoothing: antialiased;
                display: flex;
                font-family: 'Segoe UI', 'Segoe UI Web (West European)', 'Segoe UI', -apple-system, BlinkMacSystemFont, 'Roboto', 'Helvetica Neue', sans-serif;
                font-size: 12px;
                font-weight: 400;
                justify-content: space-between;
                margin-bottom: 5px;
              }
        >
          <div
            data-is-focusable={true}
            role="text"
          >
            <strong>
              Monitored
            </strong>
          </div>
          <div
            data-is-focusable={true}
            role="text"
          >
            <strong>
              40
            </strong>
            <span>
              /
              63
            </span>
          </div>
        </div>
      </div>
      <div
        className=
            ms-FocusZone
            &:focus {
              outline: none;
            }
        data-focuszone-id="FocusZone2"
        onFocus={[Function]}
        onKeyDown={[Function]}
        onMouseDownCapture={[Function]}
      >
        <div>
          <svg
            aria-label="Monitored"
            className=

                {
                  height: 16px;
                  width: 100%;
                }
          >
            <g
              aria-label="Multi stacked bar chart"
              aria-labelledby="callout0"
              className=

                  {
                    cursor: default;
                    opacity: ;
                    stroke-width: 2px;
                    stroke: #ffffff;
                  }
                  &:focus {
                    stroke-width: 2px;
                    stroke: #000000;
                  }
              data-is-focusable={true}
              onBlur={[Function]}
              onFocus={[Function]}
              onMouseLeave={[Function]}
              onMouseMove={[Function]}
              onMouseOver={[Function]}
              role="img"
            >
              <rect
                fill="#e81123"
                height={16}
                width="63.49206349206349%"
                x="0%"
                y={0}
              />
            </g>
            <g
              aria-label="Multi stacked bar chart"
              aria-labelledby="callout0"
              className=

                  {
                    cursor: default;
                    opacity: ;
                    stroke-width: 2px;
                    stroke: #ffffff;
                  }
                  &:focus {
                    stroke-width: 2px;
                    stroke: #000000;
                  }
              data-is-focusable={true}
              onBlur={[Function]}
              onFocus={[Function]}
              onMouseLeave={[Function]}
              onMouseMove={[Function]}
              onMouseOver={[Function]}
              role="img"
            >
              <rect
                fill="#107c10"
                height={16}
                width="36.507936507936506%"
                x="63.49206349206349%"
                y={0}
              />
            </g>
          </svg>
        </div>
      </div>
    </div>
  </div>
  <div>
    <div
      className=

          {
            display: flex;
            flex-direction: column;
            margin-bottom: 16px;
            width: 100%;
          }
    >
      <div
        className=
            ms-FocusZone
            &:focus {
              outline: none;
            }
        data-focuszone-id="FocusZone3"
        onFocus={[Function]}
        onKeyDown={[Function]}
        onMouseDownCapture={[Function]}
      >
        <div
          className=

              {
                -moz-osx-font-smoothing: grayscale;
                -webkit-font-smoothing: antialiased;
                display: flex;
                font-family: 'Segoe UI', 'Segoe UI Web (West European)', 'Segoe UI', -apple-system, BlinkMacSystemFont, 'Roboto', 'Helvetica Neue', sans-serif;
                font-size: 12px;
                font-weight: 400;
                justify-content: space-between;
                margin-bottom: 5px;
              }
        >
          <div
            data-is-focusable={true}
            role="text"
          >
            <strong>
              Unmonitored
            </strong>
          </div>
          <div
            data-is-focusable={true}
            role="text"
          >
            <strong>
              40
            </strong>
            <span>
              /
              63
            </span>
          </div>
        </div>
      </div>
      <div
        className=
            ms-FocusZone
            &:focus {
              outline: none;
            }
        data-focuszone-id="FocusZone4"
        onFocus={[Function]}
        onKeyDown={[Function]}
        onMouseDownCapture={[Function]}
      >
        <div>
          <svg
            aria-label="Unmonitored"
            className=

                {
                  height: 16px;
                  width: 100%;
                }
          >
            <g
              aria-label="Multi stacked bar chart"
              aria-labelledby="callout0"
              className=

                  {
                    cursor: default;
                    opacity: ;
                    stroke-width: 2px;
                    stroke: #ffffff;
                  }
                  &:focus {
                    stroke-width: 2px;
                    stroke: #000000;
                  }
              data-is-focusable={true}
              onBlur={[Function]}
              onFocus={[Function]}
              onMouseLeave={[Function]}
              onMouseMove={[Function]}
              onMouseOver={[Function]}
              role="img"
            >
              <rect
                fill="#0078d4"
                height={16}
                width="63.49206349206349%"
                x="0%"
                y={0}
              />
            </g>
            <g
              aria-label="Multi stacked bar chart"
              aria-labelledby="callout0"
              className=

                  {
                    cursor: default;
                    opacity: ;
                    stroke-width: 2px;
                    stroke: #ffffff;
                  }
                  &:focus {
                    stroke-width: 2px;
                    stroke: #000000;
                  }
              data-is-focusable={true}
              onBlur={[Function]}
              onFocus={[Function]}
              onMouseLeave={[Function]}
              onMouseMove={[Function]}
              onMouseOver={[Function]}
              role="img"
            >
              <rect
                fill="#107c10"
                height={16}
                width="36.507936507936506%"
                x="63.49206349206349%"
                y={0}
              />
            </g>
          </svg>
        </div>
      </div>
    </div>
  </div>
  <div
    className=

        {
          margin-bottom: 0px;
          margin-left: 4px;
          margin-right: 0px;
          margin-top: 5px;
        }
  >
    <div
      className=

          {
            align-items: center;
            margin-bottom: 0;
            margin-left: -8px;
            margin-right: 0;
            margin-top: -8px;
            white-space: nowrap;
            width: 100%;
          }
    >
      <div>
        <div
          style={
            Object {
              "position": "relative",
            }
          }
        >
          <div
            data-automation-id="visibleContent"
            style={
              Object {
                "position": "fixed",
                "visibility": "hidden",
              }
            }
          >
            <div
              aria-label="Legends"
              className=
                  ms-FocusZone
                  &:focus {
                    outline: none;
                  }
              data-focuszone-id="FocusZone5"
              onFocus={[Function]}
              onKeyDown={[Function]}
              onMouseDownCapture={[Function]}
              role="listbox"
            >
              <div
                className=
                    ms-OverflowSet
                    {
                      display: flex;
                      flex-wrap: wrap;
                      justify-content: unset;
                      position: relative;
                    }
                role="group"
              />
            </div>
          </div>
        </div>
      </div>
    </div>
  </div>
  <span
    className="ms-layer"
  />
</div>
`;

exports[`MultiStackedBarChart snapShot testing renders hideDenominator correctly 1`] = `
<div
  className=
      ms-StackedBarChart
      {
        -moz-osx-font-smoothing: grayscale;
        -webkit-font-smoothing: antialiased;
        display: flex;
        flex-direction: column;
        font-family: 'Segoe UI', 'Segoe UI Web (West European)', 'Segoe UI', -apple-system, BlinkMacSystemFont, 'Roboto', 'Helvetica Neue', sans-serif;
        font-size: 14px;
        font-weight: 400;
        width: 100%;
      }
  onMouseLeave={[Function]}
>
  <div>
    <div
      className=

          {
            display: flex;
            flex-direction: column;
            margin-bottom: 16px;
            width: 100%;
          }
    >
      <div
        className=
            ms-FocusZone
            &:focus {
              outline: none;
            }
        data-focuszone-id="FocusZone24"
        onFocus={[Function]}
        onKeyDown={[Function]}
        onMouseDownCapture={[Function]}
      >
        <div
          className=

              {
                -moz-osx-font-smoothing: grayscale;
                -webkit-font-smoothing: antialiased;
                display: flex;
                font-family: 'Segoe UI', 'Segoe UI Web (West European)', 'Segoe UI', -apple-system, BlinkMacSystemFont, 'Roboto', 'Helvetica Neue', sans-serif;
                font-size: 12px;
                font-weight: 400;
                justify-content: space-between;
                margin-bottom: 5px;
              }
        >
          <div
            data-is-focusable={true}
            role="text"
          >
            <strong>
              Monitored
            </strong>
          </div>
          <div
            data-is-focusable={true}
            role="text"
          >
            <strong>
              40
            </strong>
          </div>
        </div>
      </div>
      <div
        className=
            ms-FocusZone
            &:focus {
              outline: none;
            }
        data-focuszone-id="FocusZone25"
        onFocus={[Function]}
        onKeyDown={[Function]}
        onMouseDownCapture={[Function]}
      >
        <div>
          <svg
            aria-label="Monitored"
            className=

                {
                  height: 16px;
                  width: 100%;
                }
          >
            <g
              aria-label="Multi stacked bar chart"
              aria-labelledby="callout23"
              className=

                  {
                    cursor: default;
                    opacity: ;
                    stroke-width: 2px;
                    stroke: #ffffff;
                  }
                  &:focus {
                    stroke-width: 2px;
                    stroke: #000000;
                  }
              data-is-focusable={true}
              onBlur={[Function]}
              onFocus={[Function]}
              onMouseLeave={[Function]}
              onMouseMove={[Function]}
              onMouseOver={[Function]}
              role="img"
            >
              <rect
                fill="#e81123"
                height={16}
                width="63.49206349206349%"
                x="0%"
                y={0}
              />
            </g>
            <g
              aria-label="Multi stacked bar chart"
              aria-labelledby="callout23"
              className=

                  {
                    cursor: default;
                    opacity: ;
                    stroke-width: 2px;
                    stroke: #ffffff;
                  }
                  &:focus {
                    stroke-width: 2px;
                    stroke: #000000;
                  }
              data-is-focusable={true}
              onBlur={[Function]}
              onFocus={[Function]}
              onMouseLeave={[Function]}
              onMouseMove={[Function]}
              onMouseOver={[Function]}
              role="img"
            >
              <rect
                fill="#107c10"
                height={16}
                width="36.507936507936506%"
                x="63.49206349206349%"
                y={0}
              />
            </g>
          </svg>
        </div>
      </div>
    </div>
  </div>
  <div>
    <div
      className=

          {
            display: flex;
            flex-direction: column;
            margin-bottom: 16px;
            width: 100%;
          }
    >
      <div
        className=
            ms-FocusZone
            &:focus {
              outline: none;
            }
        data-focuszone-id="FocusZone26"
        onFocus={[Function]}
        onKeyDown={[Function]}
        onMouseDownCapture={[Function]}
      >
        <div
          className=

              {
                -moz-osx-font-smoothing: grayscale;
                -webkit-font-smoothing: antialiased;
                display: flex;
                font-family: 'Segoe UI', 'Segoe UI Web (West European)', 'Segoe UI', -apple-system, BlinkMacSystemFont, 'Roboto', 'Helvetica Neue', sans-serif;
                font-size: 12px;
                font-weight: 400;
                justify-content: space-between;
                margin-bottom: 5px;
              }
        >
          <div
            data-is-focusable={true}
            role="text"
          >
            <strong>
              Unmonitored
            </strong>
          </div>
          <div
            data-is-focusable={true}
            role="text"
          >
            <strong>
              40
            </strong>
          </div>
        </div>
      </div>
      <div
        className=
            ms-FocusZone
            &:focus {
              outline: none;
            }
        data-focuszone-id="FocusZone27"
        onFocus={[Function]}
        onKeyDown={[Function]}
        onMouseDownCapture={[Function]}
      >
        <div>
          <svg
            aria-label="Unmonitored"
            className=

                {
                  height: 16px;
                  width: 100%;
                }
          >
            <g
              aria-label="Multi stacked bar chart"
              aria-labelledby="callout23"
              className=

                  {
                    cursor: default;
                    opacity: ;
                    stroke-width: 2px;
                    stroke: #ffffff;
                  }
                  &:focus {
                    stroke-width: 2px;
                    stroke: #000000;
                  }
              data-is-focusable={true}
              onBlur={[Function]}
              onFocus={[Function]}
              onMouseLeave={[Function]}
              onMouseMove={[Function]}
              onMouseOver={[Function]}
              role="img"
            >
              <rect
                fill="#0078d4"
                height={16}
                width="63.49206349206349%"
                x="0%"
                y={0}
              />
            </g>
            <g
              aria-label="Multi stacked bar chart"
              aria-labelledby="callout23"
              className=

                  {
                    cursor: default;
                    opacity: ;
                    stroke-width: 2px;
                    stroke: #ffffff;
                  }
                  &:focus {
                    stroke-width: 2px;
                    stroke: #000000;
                  }
              data-is-focusable={true}
              onBlur={[Function]}
              onFocus={[Function]}
              onMouseLeave={[Function]}
              onMouseMove={[Function]}
              onMouseOver={[Function]}
              role="img"
            >
              <rect
                fill="#107c10"
                height={16}
                width="36.507936507936506%"
                x="63.49206349206349%"
                y={0}
              />
            </g>
          </svg>
        </div>
      </div>
    </div>
  </div>
  <div
    className=

        {
          margin-bottom: 0px;
          margin-left: 4px;
          margin-right: 0px;
          margin-top: 5px;
        }
  >
    <div
      className=

          {
            align-items: center;
            margin-bottom: 0;
            margin-left: -8px;
            margin-right: 0;
            margin-top: -8px;
            white-space: nowrap;
            width: 100%;
          }
    >
      <div>
        <div
          style={
            Object {
              "position": "relative",
            }
          }
        >
          <div
            data-automation-id="visibleContent"
            style={
              Object {
                "position": "fixed",
                "visibility": "hidden",
              }
            }
          >
            <div
              aria-label="Legends"
              className=
                  ms-FocusZone
                  &:focus {
                    outline: none;
                  }
              data-focuszone-id="FocusZone28"
              onFocus={[Function]}
              onKeyDown={[Function]}
              onMouseDownCapture={[Function]}
              role="listbox"
            >
              <div
                className=
                    ms-OverflowSet
                    {
                      display: flex;
                      flex-wrap: wrap;
                      justify-content: unset;
                      position: relative;
                    }
                role="group"
              />
            </div>
          </div>
        </div>
      </div>
    </div>
  </div>
  <span
    className="ms-layer"
  />
</div>
`;

exports[`MultiStackedBarChart snapShot testing renders hideLegend correctly 1`] = `
<div
  className=
      ms-StackedBarChart
      {
        -moz-osx-font-smoothing: grayscale;
        -webkit-font-smoothing: antialiased;
        display: flex;
        flex-direction: column;
        font-family: 'Segoe UI', 'Segoe UI Web (West European)', 'Segoe UI', -apple-system, BlinkMacSystemFont, 'Roboto', 'Helvetica Neue', sans-serif;
        font-size: 14px;
        font-weight: 400;
        width: 100%;
      }
  onMouseLeave={[Function]}
>
  <div>
    <div
      className=

          {
            display: flex;
            flex-direction: column;
            margin-bottom: 16px;
            width: 100%;
          }
    >
      <div
        className=
            ms-FocusZone
            &:focus {
              outline: none;
            }
        data-focuszone-id="FocusZone7"
        onFocus={[Function]}
        onKeyDown={[Function]}
        onMouseDownCapture={[Function]}
      >
        <div
          className=

              {
                -moz-osx-font-smoothing: grayscale;
                -webkit-font-smoothing: antialiased;
                display: flex;
                font-family: 'Segoe UI', 'Segoe UI Web (West European)', 'Segoe UI', -apple-system, BlinkMacSystemFont, 'Roboto', 'Helvetica Neue', sans-serif;
                font-size: 12px;
                font-weight: 400;
                justify-content: space-between;
                margin-bottom: 5px;
              }
        >
          <div
            data-is-focusable={true}
            role="text"
          >
            <strong>
              Monitored
            </strong>
          </div>
          <div
            data-is-focusable={true}
            role="text"
          >
            <strong>
              40
            </strong>
            <span>
              /
              63
            </span>
          </div>
        </div>
      </div>
      <div
        className=
            ms-FocusZone
            &:focus {
              outline: none;
            }
        data-focuszone-id="FocusZone8"
        onFocus={[Function]}
        onKeyDown={[Function]}
        onMouseDownCapture={[Function]}
      >
        <div>
          <svg
            aria-label="Monitored"
            className=

                {
                  height: 16px;
                  width: 100%;
                }
          >
            <g
              aria-label="Multi stacked bar chart"
              aria-labelledby="callout6"
              className=

                  {
                    cursor: default;
                    opacity: ;
                    stroke-width: 2px;
                    stroke: #ffffff;
                  }
                  &:focus {
                    stroke-width: 2px;
                    stroke: #000000;
                  }
              data-is-focusable={true}
              onBlur={[Function]}
              onFocus={[Function]}
              onMouseLeave={[Function]}
              onMouseMove={[Function]}
              onMouseOver={[Function]}
              role="img"
            >
              <rect
                fill="#e81123"
                height={16}
                width="63.49206349206349%"
                x="0%"
                y={0}
              />
            </g>
            <g
              aria-label="Multi stacked bar chart"
              aria-labelledby="callout6"
              className=

                  {
                    cursor: default;
                    opacity: ;
                    stroke-width: 2px;
                    stroke: #ffffff;
                  }
                  &:focus {
                    stroke-width: 2px;
                    stroke: #000000;
                  }
              data-is-focusable={true}
              onBlur={[Function]}
              onFocus={[Function]}
              onMouseLeave={[Function]}
              onMouseMove={[Function]}
              onMouseOver={[Function]}
              role="img"
            >
              <rect
                fill="#107c10"
                height={16}
                width="36.507936507936506%"
                x="63.49206349206349%"
                y={0}
              />
            </g>
          </svg>
        </div>
      </div>
    </div>
  </div>
  <div>
    <div
      className=

          {
            display: flex;
            flex-direction: column;
            margin-bottom: 16px;
            width: 100%;
          }
    >
      <div
        className=
            ms-FocusZone
            &:focus {
              outline: none;
            }
        data-focuszone-id="FocusZone9"
        onFocus={[Function]}
        onKeyDown={[Function]}
        onMouseDownCapture={[Function]}
      >
        <div
          className=

              {
                -moz-osx-font-smoothing: grayscale;
                -webkit-font-smoothing: antialiased;
                display: flex;
                font-family: 'Segoe UI', 'Segoe UI Web (West European)', 'Segoe UI', -apple-system, BlinkMacSystemFont, 'Roboto', 'Helvetica Neue', sans-serif;
                font-size: 12px;
                font-weight: 400;
                justify-content: space-between;
                margin-bottom: 5px;
              }
        >
          <div
            data-is-focusable={true}
            role="text"
          >
            <strong>
              Unmonitored
            </strong>
          </div>
          <div
            data-is-focusable={true}
            role="text"
          >
            <strong>
              40
            </strong>
            <span>
              /
              63
            </span>
          </div>
        </div>
      </div>
      <div
        className=
            ms-FocusZone
            &:focus {
              outline: none;
            }
        data-focuszone-id="FocusZone10"
        onFocus={[Function]}
        onKeyDown={[Function]}
        onMouseDownCapture={[Function]}
      >
        <div>
          <svg
            aria-label="Unmonitored"
            className=

                {
                  height: 16px;
                  width: 100%;
                }
          >
            <g
              aria-label="Multi stacked bar chart"
              aria-labelledby="callout6"
              className=

                  {
                    cursor: default;
                    opacity: ;
                    stroke-width: 2px;
                    stroke: #ffffff;
                  }
                  &:focus {
                    stroke-width: 2px;
                    stroke: #000000;
                  }
              data-is-focusable={true}
              onBlur={[Function]}
              onFocus={[Function]}
              onMouseLeave={[Function]}
              onMouseMove={[Function]}
              onMouseOver={[Function]}
              role="img"
            >
              <rect
                fill="#0078d4"
                height={16}
                width="63.49206349206349%"
                x="0%"
                y={0}
              />
            </g>
            <g
              aria-label="Multi stacked bar chart"
              aria-labelledby="callout6"
              className=

                  {
                    cursor: default;
                    opacity: ;
                    stroke-width: 2px;
                    stroke: #ffffff;
                  }
                  &:focus {
                    stroke-width: 2px;
                    stroke: #000000;
                  }
              data-is-focusable={true}
              onBlur={[Function]}
              onFocus={[Function]}
              onMouseLeave={[Function]}
              onMouseMove={[Function]}
              onMouseOver={[Function]}
              role="img"
            >
              <rect
                fill="#107c10"
                height={16}
                width="36.507936507936506%"
                x="63.49206349206349%"
                y={0}
              />
            </g>
          </svg>
        </div>
      </div>
    </div>
  </div>
  <span
    className="ms-layer"
  />
</div>
`;

exports[`MultiStackedBarChart snapShot testing renders hideRatio correctly 1`] = `
<div
  className=
      ms-StackedBarChart
      {
        -moz-osx-font-smoothing: grayscale;
        -webkit-font-smoothing: antialiased;
        display: flex;
        flex-direction: column;
        font-family: 'Segoe UI', 'Segoe UI Web (West European)', 'Segoe UI', -apple-system, BlinkMacSystemFont, 'Roboto', 'Helvetica Neue', sans-serif;
        font-size: 14px;
        font-weight: 400;
        width: 100%;
      }
  onMouseLeave={[Function]}
>
  <div>
    <div
      className=

          {
            display: flex;
            flex-direction: column;
            margin-bottom: 16px;
            width: 100%;
          }
    >
      <div
        className=
            ms-FocusZone
            &:focus {
              outline: none;
            }
        data-focuszone-id="FocusZone18"
        onFocus={[Function]}
        onKeyDown={[Function]}
        onMouseDownCapture={[Function]}
      >
        <div
          className=

              {
                -moz-osx-font-smoothing: grayscale;
                -webkit-font-smoothing: antialiased;
                display: flex;
                font-family: 'Segoe UI', 'Segoe UI Web (West European)', 'Segoe UI', -apple-system, BlinkMacSystemFont, 'Roboto', 'Helvetica Neue', sans-serif;
                font-size: 12px;
                font-weight: 400;
                justify-content: space-between;
                margin-bottom: 5px;
              }
        >
          <div
            data-is-focusable={true}
            role="text"
          >
            <strong>
              Monitored
            </strong>
          </div>
        </div>
      </div>
      <div
        className=
            ms-FocusZone
            &:focus {
              outline: none;
            }
        data-focuszone-id="FocusZone19"
        onFocus={[Function]}
        onKeyDown={[Function]}
        onMouseDownCapture={[Function]}
      >
        <div>
          <svg
            aria-label="Monitored"
            className=

                {
                  height: 16px;
                  width: 100%;
                }
          >
            <g
              aria-label="Multi stacked bar chart"
              aria-labelledby="callout17"
              className=

                  {
                    cursor: default;
                    opacity: ;
                    stroke-width: 2px;
                    stroke: #ffffff;
                  }
                  &:focus {
                    stroke-width: 2px;
                    stroke: #000000;
                  }
              data-is-focusable={true}
              onBlur={[Function]}
              onFocus={[Function]}
              onMouseLeave={[Function]}
              onMouseMove={[Function]}
              onMouseOver={[Function]}
              role="img"
            >
              <rect
                fill="#e81123"
                height={16}
                width="63.49206349206349%"
                x="0%"
                y={0}
              />
            </g>
            <g
              aria-label="Multi stacked bar chart"
              aria-labelledby="callout17"
              className=

                  {
                    cursor: default;
                    opacity: ;
                    stroke-width: 2px;
                    stroke: #ffffff;
                  }
                  &:focus {
                    stroke-width: 2px;
                    stroke: #000000;
                  }
              data-is-focusable={true}
              onBlur={[Function]}
              onFocus={[Function]}
              onMouseLeave={[Function]}
              onMouseMove={[Function]}
              onMouseOver={[Function]}
              role="img"
            >
              <rect
                fill="#107c10"
                height={16}
                width="36.507936507936506%"
                x="63.49206349206349%"
                y={0}
              />
            </g>
          </svg>
        </div>
      </div>
    </div>
  </div>
  <div>
    <div
      className=

          {
            display: flex;
            flex-direction: column;
            margin-bottom: 16px;
            width: 100%;
          }
    >
      <div
        className=
            ms-FocusZone
            &:focus {
              outline: none;
            }
        data-focuszone-id="FocusZone20"
        onFocus={[Function]}
        onKeyDown={[Function]}
        onMouseDownCapture={[Function]}
      >
        <div
          className=

              {
                -moz-osx-font-smoothing: grayscale;
                -webkit-font-smoothing: antialiased;
                display: flex;
                font-family: 'Segoe UI', 'Segoe UI Web (West European)', 'Segoe UI', -apple-system, BlinkMacSystemFont, 'Roboto', 'Helvetica Neue', sans-serif;
                font-size: 12px;
                font-weight: 400;
                justify-content: space-between;
                margin-bottom: 5px;
              }
        >
          <div
            data-is-focusable={true}
            role="text"
          >
            <strong>
              Unmonitored
            </strong>
          </div>
          <div
            data-is-focusable={true}
            role="text"
          >
            <strong>
              40
            </strong>
            <span>
              /
              63
            </span>
          </div>
        </div>
      </div>
      <div
        className=
            ms-FocusZone
            &:focus {
              outline: none;
            }
        data-focuszone-id="FocusZone21"
        onFocus={[Function]}
        onKeyDown={[Function]}
        onMouseDownCapture={[Function]}
      >
        <div>
          <svg
            aria-label="Unmonitored"
            className=

                {
                  height: 16px;
                  width: 100%;
                }
          >
            <g
              aria-label="Multi stacked bar chart"
              aria-labelledby="callout17"
              className=

                  {
                    cursor: default;
                    opacity: ;
                    stroke-width: 2px;
                    stroke: #ffffff;
                  }
                  &:focus {
                    stroke-width: 2px;
                    stroke: #000000;
                  }
              data-is-focusable={true}
              onBlur={[Function]}
              onFocus={[Function]}
              onMouseLeave={[Function]}
              onMouseMove={[Function]}
              onMouseOver={[Function]}
              role="img"
            >
              <rect
                fill="#0078d4"
                height={16}
                width="63.49206349206349%"
                x="0%"
                y={0}
              />
            </g>
            <g
              aria-label="Multi stacked bar chart"
              aria-labelledby="callout17"
              className=

                  {
                    cursor: default;
                    opacity: ;
                    stroke-width: 2px;
                    stroke: #ffffff;
                  }
                  &:focus {
                    stroke-width: 2px;
                    stroke: #000000;
                  }
              data-is-focusable={true}
              onBlur={[Function]}
              onFocus={[Function]}
              onMouseLeave={[Function]}
              onMouseMove={[Function]}
              onMouseOver={[Function]}
              role="img"
            >
              <rect
                fill="#107c10"
                height={16}
                width="36.507936507936506%"
                x="63.49206349206349%"
                y={0}
              />
            </g>
          </svg>
        </div>
      </div>
    </div>
  </div>
  <div
    className=

        {
          margin-bottom: 0px;
          margin-left: 4px;
          margin-right: 0px;
          margin-top: 5px;
        }
  >
    <div
      className=

          {
            align-items: center;
            margin-bottom: 0;
            margin-left: -8px;
            margin-right: 0;
            margin-top: -8px;
            white-space: nowrap;
            width: 100%;
          }
    >
      <div>
        <div
          style={
            Object {
              "position": "relative",
            }
          }
        >
          <div
            data-automation-id="visibleContent"
            style={
              Object {
                "position": "fixed",
                "visibility": "hidden",
              }
            }
          >
            <div
              aria-label="Legends"
              className=
                  ms-FocusZone
                  &:focus {
                    outline: none;
                  }
              data-focuszone-id="FocusZone22"
              onFocus={[Function]}
              onKeyDown={[Function]}
              onMouseDownCapture={[Function]}
              role="listbox"
            >
              <div
                className=
                    ms-OverflowSet
                    {
                      display: flex;
                      flex-wrap: wrap;
                      justify-content: unset;
                      position: relative;
                    }
                role="group"
              >
<<<<<<< HEAD
                <button
                  aria-label="Debit card numbers (EU and USA) selected"
                  aria-posinset={1}
                  aria-selected={false}
                  aria-setsize={2}
=======
                <div
>>>>>>> c69f9bd1
                  className=
                      ms-OverflowSet-item
                      {
                        display: inherit;
                        flex-shrink: 0;
                      }
                  role="none"
                >
                  <button
                    aria-label="Debit card numbers (EU and USA) selected"
                    aria-posinset={1}
                    aria-selected={false}
                    aria-setsize={2}
                    className=

                        {
                          align-items: center;
                          background: none;
                          border: none;
                          cursor: pointer;
                          display: flex;
                          outline: transparent;
                          padding-bottom: 8px;
                          padding-left: 8px;
                          padding-right: 8px;
                          padding-top: 8px;
                          position: relative;
                          text-transform: capitalize;
                        }
                        &::-moz-focus-inner {
                          border: 0;
                        }
                        .ms-Fabric--isFocusVisible &:focus:after {
                          border: 1px solid transparent;
                          bottom: 1px;
                          content: "";
                          left: 1px;
                          outline: 1px solid #605e5c;
                          position: absolute;
                          right: 1px;
                          top: 1px;
                          z-index: 1;
                        }
                        @media screen and (-ms-high-contrast: active), screen and (forced-colors: active){.ms-Fabric--isFocusVisible &:focus:after {
                          outline-color: #605e5c;
                        }
                    data-is-focusable={true}
                    onBlur={[Function]}
                    onClick={[Function]}
                    onFocus={[Function]}
                    onMouseOut={[Function]}
                    onMouseOver={[Function]}
                    role="option"
                  >
<<<<<<< HEAD
                    Debit card numbers (EU and USA)
                  </div>
                </button>
              </div>
              <div
                className=
                    ms-OverflowSet-item
                    {
                      display: inherit;
                      flex-shrink: 0;
                    }
                role="none"
              >
                <button
                  aria-label="Passport numbers (USA) selected"
                  aria-posinset={2}
                  aria-selected={false}
                  aria-setsize={2}
=======
                    <div
                      className=

                          {
                            background-color: #e81123;
                            border-color: #e81123;
                            border: 1px solid;
                            content: ;
                            height: 12px;
                            margin-right: 8px;
                            width: 12px;
                          }
                          @media screen and (-ms-high-contrast: active), screen and (forced-colors: active){& {
                            content: linear-gradient(to right, #e81123, #e81123);
                            opacity: ;
                          }
                    />
                    <div
                      className=

                          {
                            -moz-osx-font-smoothing: grayscale;
                            -webkit-font-smoothing: antialiased;
                            color: #323130;
                            font-family: 'Segoe UI', 'Segoe UI Web (West European)', 'Segoe UI', -apple-system, BlinkMacSystemFont, 'Roboto', 'Helvetica Neue', sans-serif;
                            font-size: 12px;
                            font-weight: 400;
                            line-height: 16px;
                            opacity: ;
                          }
                    >
                      Debit card numbers (EU and USA)
                    </div>
                  </button>
                </div>
                <div
>>>>>>> c69f9bd1
                  className=
                      ms-OverflowSet-item
                      {
                        display: inherit;
                        flex-shrink: 0;
                      }
                  role="none"
                >
                  <button
                    aria-label="Passport numbers (USA) selected"
                    aria-posinset={2}
                    aria-selected={false}
                    aria-setsize={2}
                    className=

                        {
                          align-items: center;
                          background: none;
                          border: none;
                          cursor: pointer;
                          display: flex;
                          outline: transparent;
                          padding-bottom: 8px;
                          padding-left: 8px;
                          padding-right: 8px;
                          padding-top: 8px;
                          position: relative;
                          text-transform: capitalize;
                        }
                        &::-moz-focus-inner {
                          border: 0;
                        }
                        .ms-Fabric--isFocusVisible &:focus:after {
                          border: 1px solid transparent;
                          bottom: 1px;
                          content: "";
                          left: 1px;
                          outline: 1px solid #605e5c;
                          position: absolute;
                          right: 1px;
                          top: 1px;
                          z-index: 1;
                        }
                        @media screen and (-ms-high-contrast: active), screen and (forced-colors: active){.ms-Fabric--isFocusVisible &:focus:after {
                          outline-color: #605e5c;
                        }
                    data-is-focusable={true}
                    onBlur={[Function]}
                    onClick={[Function]}
                    onFocus={[Function]}
                    onMouseOut={[Function]}
                    onMouseOver={[Function]}
                    role="option"
                  >
                    <div
                      className=

                          {
                            background-color: #107c10;
                            border-color: #107c10;
                            border: 1px solid;
                            content: ;
                            height: 12px;
                            margin-right: 8px;
                            width: 12px;
                          }
                          @media screen and (-ms-high-contrast: active), screen and (forced-colors: active){& {
                            content: linear-gradient(to right, #107c10, #107c10);
                            opacity: ;
                          }
                    />
                    <div
                      className=

                          {
                            -moz-osx-font-smoothing: grayscale;
                            -webkit-font-smoothing: antialiased;
                            color: #323130;
                            font-family: 'Segoe UI', 'Segoe UI Web (West European)', 'Segoe UI', -apple-system, BlinkMacSystemFont, 'Roboto', 'Helvetica Neue', sans-serif;
                            font-size: 12px;
                            font-weight: 400;
                            line-height: 16px;
                            opacity: ;
                          }
                    >
                      Passport numbers (USA)
                    </div>
                  </button>
                </div>
              </div>
            </div>
          </div>
        </div>
      </div>
    </div>
  </div>
  <span
    className="ms-layer"
  />
</div>
`;

exports[`MultiStackedBarChart snapShot testing renders hideTooltip correctly 1`] = `
<div
  className=
      ms-StackedBarChart
      {
        -moz-osx-font-smoothing: grayscale;
        -webkit-font-smoothing: antialiased;
        display: flex;
        flex-direction: column;
        font-family: 'Segoe UI', 'Segoe UI Web (West European)', 'Segoe UI', -apple-system, BlinkMacSystemFont, 'Roboto', 'Helvetica Neue', sans-serif;
        font-size: 14px;
        font-weight: 400;
        width: 100%;
      }
  onMouseLeave={[Function]}
>
  <div>
    <div
      className=

          {
            display: flex;
            flex-direction: column;
            margin-bottom: 16px;
            width: 100%;
          }
    >
      <div
        className=
            ms-FocusZone
            &:focus {
              outline: none;
            }
        data-focuszone-id="FocusZone12"
        onFocus={[Function]}
        onKeyDown={[Function]}
        onMouseDownCapture={[Function]}
      >
        <div
          className=

              {
                -moz-osx-font-smoothing: grayscale;
                -webkit-font-smoothing: antialiased;
                display: flex;
                font-family: 'Segoe UI', 'Segoe UI Web (West European)', 'Segoe UI', -apple-system, BlinkMacSystemFont, 'Roboto', 'Helvetica Neue', sans-serif;
                font-size: 12px;
                font-weight: 400;
                justify-content: space-between;
                margin-bottom: 5px;
              }
        >
          <div
            data-is-focusable={true}
            role="text"
          >
            <strong>
              Monitored
            </strong>
          </div>
          <div
            data-is-focusable={true}
            role="text"
          >
            <strong>
              40
            </strong>
            <span>
              /
              63
            </span>
          </div>
        </div>
      </div>
      <div
        className=
            ms-FocusZone
            &:focus {
              outline: none;
            }
        data-focuszone-id="FocusZone13"
        onFocus={[Function]}
        onKeyDown={[Function]}
        onMouseDownCapture={[Function]}
      >
        <div>
          <svg
            aria-label="Monitored"
            className=

                {
                  height: 16px;
                  width: 100%;
                }
          >
            <g
              aria-label="Multi stacked bar chart"
              aria-labelledby="callout11"
              className=

                  {
                    cursor: default;
                    opacity: ;
                    stroke-width: 2px;
                    stroke: #ffffff;
                  }
                  &:focus {
                    stroke-width: 2px;
                    stroke: #000000;
                  }
              data-is-focusable={false}
              onBlur={[Function]}
              onFocus={[Function]}
              onMouseLeave={[Function]}
              onMouseMove={[Function]}
              onMouseOver={[Function]}
              role="img"
            >
              <rect
                fill="#e81123"
                height={16}
                width="63.49206349206349%"
                x="0%"
                y={0}
              />
            </g>
            <g
              aria-label="Multi stacked bar chart"
              aria-labelledby="callout11"
              className=

                  {
                    cursor: default;
                    opacity: ;
                    stroke-width: 2px;
                    stroke: #ffffff;
                  }
                  &:focus {
                    stroke-width: 2px;
                    stroke: #000000;
                  }
              data-is-focusable={false}
              onBlur={[Function]}
              onFocus={[Function]}
              onMouseLeave={[Function]}
              onMouseMove={[Function]}
              onMouseOver={[Function]}
              role="img"
            >
              <rect
                fill="#107c10"
                height={16}
                width="36.507936507936506%"
                x="63.49206349206349%"
                y={0}
              />
            </g>
          </svg>
        </div>
      </div>
    </div>
  </div>
  <div>
    <div
      className=

          {
            display: flex;
            flex-direction: column;
            margin-bottom: 16px;
            width: 100%;
          }
    >
      <div
        className=
            ms-FocusZone
            &:focus {
              outline: none;
            }
        data-focuszone-id="FocusZone14"
        onFocus={[Function]}
        onKeyDown={[Function]}
        onMouseDownCapture={[Function]}
      >
        <div
          className=

              {
                -moz-osx-font-smoothing: grayscale;
                -webkit-font-smoothing: antialiased;
                display: flex;
                font-family: 'Segoe UI', 'Segoe UI Web (West European)', 'Segoe UI', -apple-system, BlinkMacSystemFont, 'Roboto', 'Helvetica Neue', sans-serif;
                font-size: 12px;
                font-weight: 400;
                justify-content: space-between;
                margin-bottom: 5px;
              }
        >
          <div
            data-is-focusable={true}
            role="text"
          >
            <strong>
              Unmonitored
            </strong>
          </div>
          <div
            data-is-focusable={true}
            role="text"
          >
            <strong>
              40
            </strong>
            <span>
              /
              63
            </span>
          </div>
        </div>
      </div>
      <div
        className=
            ms-FocusZone
            &:focus {
              outline: none;
            }
        data-focuszone-id="FocusZone15"
        onFocus={[Function]}
        onKeyDown={[Function]}
        onMouseDownCapture={[Function]}
      >
        <div>
          <svg
            aria-label="Unmonitored"
            className=

                {
                  height: 16px;
                  width: 100%;
                }
          >
            <g
              aria-label="Multi stacked bar chart"
              aria-labelledby="callout11"
              className=

                  {
                    cursor: default;
                    opacity: ;
                    stroke-width: 2px;
                    stroke: #ffffff;
                  }
                  &:focus {
                    stroke-width: 2px;
                    stroke: #000000;
                  }
              data-is-focusable={false}
              onBlur={[Function]}
              onFocus={[Function]}
              onMouseLeave={[Function]}
              onMouseMove={[Function]}
              onMouseOver={[Function]}
              role="img"
            >
              <rect
                fill="#0078d4"
                height={16}
                width="63.49206349206349%"
                x="0%"
                y={0}
              />
            </g>
            <g
              aria-label="Multi stacked bar chart"
              aria-labelledby="callout11"
              className=

                  {
                    cursor: default;
                    opacity: ;
                    stroke-width: 2px;
                    stroke: #ffffff;
                  }
                  &:focus {
                    stroke-width: 2px;
                    stroke: #000000;
                  }
              data-is-focusable={false}
              onBlur={[Function]}
              onFocus={[Function]}
              onMouseLeave={[Function]}
              onMouseMove={[Function]}
              onMouseOver={[Function]}
              role="img"
            >
              <rect
                fill="#107c10"
                height={16}
                width="36.507936507936506%"
                x="63.49206349206349%"
                y={0}
              />
            </g>
          </svg>
        </div>
      </div>
    </div>
  </div>
  <div
    className=

        {
          margin-bottom: 0px;
          margin-left: 4px;
          margin-right: 0px;
          margin-top: 5px;
        }
  >
    <div
      className=

          {
            align-items: center;
            margin-bottom: 0;
            margin-left: -8px;
            margin-right: 0;
            margin-top: -8px;
            white-space: nowrap;
            width: 100%;
          }
    >
      <div>
        <div
          style={
            Object {
              "position": "relative",
            }
          }
        >
          <div
            data-automation-id="visibleContent"
            style={
              Object {
                "position": "fixed",
                "visibility": "hidden",
              }
            }
          >
            <div
              aria-label="Legends"
              className=
                  ms-FocusZone
                  &:focus {
                    outline: none;
                  }
              data-focuszone-id="FocusZone16"
              onFocus={[Function]}
              onKeyDown={[Function]}
              onMouseDownCapture={[Function]}
              role="listbox"
            >
              <div
                className=
                    ms-OverflowSet
                    {
                      display: flex;
                      flex-wrap: wrap;
                      justify-content: unset;
                      position: relative;
                    }
                role="group"
              />
            </div>
          </div>
        </div>
      </div>
    </div>
  </div>
  <span
    className="ms-layer"
  />
</div>
`;<|MERGE_RESOLUTION|>--- conflicted
+++ resolved
@@ -1434,15 +1434,7 @@
                     }
                 role="group"
               >
-<<<<<<< HEAD
-                <button
-                  aria-label="Debit card numbers (EU and USA) selected"
-                  aria-posinset={1}
-                  aria-selected={false}
-                  aria-setsize={2}
-=======
                 <div
->>>>>>> c69f9bd1
                   className=
                       ms-OverflowSet-item
                       {
@@ -1454,117 +1446,6 @@
                   <button
                     aria-label="Debit card numbers (EU and USA) selected"
                     aria-posinset={1}
-                    aria-selected={false}
-                    aria-setsize={2}
-                    className=
-
-                        {
-                          align-items: center;
-                          background: none;
-                          border: none;
-                          cursor: pointer;
-                          display: flex;
-                          outline: transparent;
-                          padding-bottom: 8px;
-                          padding-left: 8px;
-                          padding-right: 8px;
-                          padding-top: 8px;
-                          position: relative;
-                          text-transform: capitalize;
-                        }
-                        &::-moz-focus-inner {
-                          border: 0;
-                        }
-                        .ms-Fabric--isFocusVisible &:focus:after {
-                          border: 1px solid transparent;
-                          bottom: 1px;
-                          content: "";
-                          left: 1px;
-                          outline: 1px solid #605e5c;
-                          position: absolute;
-                          right: 1px;
-                          top: 1px;
-                          z-index: 1;
-                        }
-                        @media screen and (-ms-high-contrast: active), screen and (forced-colors: active){.ms-Fabric--isFocusVisible &:focus:after {
-                          outline-color: #605e5c;
-                        }
-                    data-is-focusable={true}
-                    onBlur={[Function]}
-                    onClick={[Function]}
-                    onFocus={[Function]}
-                    onMouseOut={[Function]}
-                    onMouseOver={[Function]}
-                    role="option"
-                  >
-<<<<<<< HEAD
-                    Debit card numbers (EU and USA)
-                  </div>
-                </button>
-              </div>
-              <div
-                className=
-                    ms-OverflowSet-item
-                    {
-                      display: inherit;
-                      flex-shrink: 0;
-                    }
-                role="none"
-              >
-                <button
-                  aria-label="Passport numbers (USA) selected"
-                  aria-posinset={2}
-                  aria-selected={false}
-                  aria-setsize={2}
-=======
-                    <div
-                      className=
-
-                          {
-                            background-color: #e81123;
-                            border-color: #e81123;
-                            border: 1px solid;
-                            content: ;
-                            height: 12px;
-                            margin-right: 8px;
-                            width: 12px;
-                          }
-                          @media screen and (-ms-high-contrast: active), screen and (forced-colors: active){& {
-                            content: linear-gradient(to right, #e81123, #e81123);
-                            opacity: ;
-                          }
-                    />
-                    <div
-                      className=
-
-                          {
-                            -moz-osx-font-smoothing: grayscale;
-                            -webkit-font-smoothing: antialiased;
-                            color: #323130;
-                            font-family: 'Segoe UI', 'Segoe UI Web (West European)', 'Segoe UI', -apple-system, BlinkMacSystemFont, 'Roboto', 'Helvetica Neue', sans-serif;
-                            font-size: 12px;
-                            font-weight: 400;
-                            line-height: 16px;
-                            opacity: ;
-                          }
-                    >
-                      Debit card numbers (EU and USA)
-                    </div>
-                  </button>
-                </div>
-                <div
->>>>>>> c69f9bd1
-                  className=
-                      ms-OverflowSet-item
-                      {
-                        display: inherit;
-                        flex-shrink: 0;
-                      }
-                  role="none"
-                >
-                  <button
-                    aria-label="Passport numbers (USA) selected"
-                    aria-posinset={2}
                     aria-selected={false}
                     aria-setsize={2}
                     className=
@@ -1612,6 +1493,96 @@
                       className=
 
                           {
+                            background-color: #e81123;
+                            border-color: #e81123;
+                            border: 1px solid;
+                            content: ;
+                            height: 12px;
+                            margin-right: 8px;
+                            width: 12px;
+                          }
+                          @media screen and (-ms-high-contrast: active), screen and (forced-colors: active){& {
+                            content: linear-gradient(to right, #e81123, #e81123);
+                            opacity: ;
+                          }
+                    />
+                    <div
+                      className=
+
+                          {
+                            -moz-osx-font-smoothing: grayscale;
+                            -webkit-font-smoothing: antialiased;
+                            color: #323130;
+                            font-family: 'Segoe UI', 'Segoe UI Web (West European)', 'Segoe UI', -apple-system, BlinkMacSystemFont, 'Roboto', 'Helvetica Neue', sans-serif;
+                            font-size: 12px;
+                            font-weight: 400;
+                            line-height: 16px;
+                            opacity: ;
+                          }
+                    >
+                      Debit card numbers (EU and USA)
+                    </div>
+                  </button>
+                </div>
+                <div
+                  className=
+                      ms-OverflowSet-item
+                      {
+                        display: inherit;
+                        flex-shrink: 0;
+                      }
+                  role="none"
+                >
+                  <button
+                    aria-label="Passport numbers (USA) selected"
+                    aria-posinset={2}
+                    aria-selected={false}
+                    aria-setsize={2}
+                    className=
+
+                        {
+                          align-items: center;
+                          background: none;
+                          border: none;
+                          cursor: pointer;
+                          display: flex;
+                          outline: transparent;
+                          padding-bottom: 8px;
+                          padding-left: 8px;
+                          padding-right: 8px;
+                          padding-top: 8px;
+                          position: relative;
+                          text-transform: capitalize;
+                        }
+                        &::-moz-focus-inner {
+                          border: 0;
+                        }
+                        .ms-Fabric--isFocusVisible &:focus:after {
+                          border: 1px solid transparent;
+                          bottom: 1px;
+                          content: "";
+                          left: 1px;
+                          outline: 1px solid #605e5c;
+                          position: absolute;
+                          right: 1px;
+                          top: 1px;
+                          z-index: 1;
+                        }
+                        @media screen and (-ms-high-contrast: active), screen and (forced-colors: active){.ms-Fabric--isFocusVisible &:focus:after {
+                          outline-color: #605e5c;
+                        }
+                    data-is-focusable={true}
+                    onBlur={[Function]}
+                    onClick={[Function]}
+                    onFocus={[Function]}
+                    onMouseOut={[Function]}
+                    onMouseOver={[Function]}
+                    role="option"
+                  >
+                    <div
+                      className=
+
+                          {
                             background-color: #107c10;
                             border-color: #107c10;
                             border: 1px solid;
