{
  "name": "@uifabric/experiments",
  "version": "5.37.0",
  "description": "Experimental React components for building experiences for Office 365.",
  "main": "lib/index.js",
  "typings": "lib-es2015/index.d.ts",
  "sideEffects": true,
  "repository": {
    "type": "git",
    "url": "https://github.com/OfficeDev/office-ui-fabric-react"
  },
  "license": "MIT",
  "scripts": {
    "build": "node ../../scripts/build.js",
    "clean": "node ../../scripts/clean.js",
    "start": "node ../../scripts/start.js",
    "start-test": "node ../../scripts/start-test.js",
    "update-snapshots": "node ../../scripts/build.js jest -u"
  },
  "devDependencies": {
    "@types/es6-promise": "0.0.32",
    "@types/prop-types": "15.5.2",
    "@types/react": "16.3.13",
    "@types/react-addons-test-utils": "0.14.18",
    "@types/react-test-renderer": "^16.0.0",
    "@types/react-dom": "16.0.5",
    "@types/resemblejs": "~1.3.28",
    "@types/sinon": "2.2.2",
    "@types/jest": "21.1.8",
    "@types/enzyme": "3.1.5",
    "@types/enzyme-adapter-react-16": "1.0.1",
    "@types/webpack-env": "1.13.0",
    "@uifabric/example-app-base": ">=5.11.2 <6.0.0",
    "@uifabric/file-type-icons": ">=0.6.2 <1.0.0",
    "@uifabric/jest-serializer-merge-styles": ">=5.2.0 <6.0.0",
    "es6-weak-map": "^2.0.2",
    "enzyme": "^3.2.0",
    "enzyme-adapter-react-16": "^1.1.0",
    "office-ui-fabric-react-tslint": ">=5.0.0 <6.0.0",
<<<<<<< HEAD
    "react": ">=16.3.2-0 <17.0.0",
    "react-test-renderer": "^16.2.0",
    "react-dom": ">=16.3.2-0 <17.0.0",
=======
    "react": "^16.3.2",
    "react-test-renderer": "^16.2.0",
    "react-dom": "^16.3.2",
>>>>>>> 2ea373d0
    "react-highlight": "0.10.0",
    "sinon": "^4.1.3"
  },
  "dependencies": {
    "@microsoft/load-themed-styles": "^1.7.13",
    "office-ui-fabric-react": ">=5.96.0 <6.0.0",
    "@uifabric/icons": ">=5.7.1 <6.0.0",
    "prop-types": "^15.5.10",
    "tslib": "^1.7.1"
  },
  "peerDependencies": {
    "react": ">=16.3.2-0 <17.0.0",
    "react-dom": ">=16.3.2-0 <17.0.0"
  }
}<|MERGE_RESOLUTION|>--- conflicted
+++ resolved
@@ -37,15 +37,9 @@
     "enzyme": "^3.2.0",
     "enzyme-adapter-react-16": "^1.1.0",
     "office-ui-fabric-react-tslint": ">=5.0.0 <6.0.0",
-<<<<<<< HEAD
     "react": ">=16.3.2-0 <17.0.0",
     "react-test-renderer": "^16.2.0",
     "react-dom": ">=16.3.2-0 <17.0.0",
-=======
-    "react": "^16.3.2",
-    "react-test-renderer": "^16.2.0",
-    "react-dom": "^16.3.2",
->>>>>>> 2ea373d0
     "react-highlight": "0.10.0",
     "sinon": "^4.1.3"
   },
