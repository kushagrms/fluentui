--- conflicted
+++ resolved
@@ -44,15 +44,13 @@
       "types": "./dist/esm/progress-bar/define.d.ts",
       "default": "./dist/esm/progress-bar/define.js"
     },
-<<<<<<< HEAD
+    "./spinner": {
+      "types": "./dist/esm/spinner/define.d.ts",
+      "default": "./dist/esm/spinner/define.js"
+    },
     "./text": {
       "types": "./dist/esm/text/define.d.ts",
       "default": "./dist/esm/text/define.js"
-=======
-    "./spinner": {
-      "types": "./dist/esm/spinner/define.d.ts",
-      "default": "./dist/esm/spinner/define.js"
->>>>>>> 81638aaa
     }
   },
   "scripts": {
