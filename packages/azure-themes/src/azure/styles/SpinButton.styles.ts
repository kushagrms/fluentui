import { ISpinButtonStyleProps, ISpinButtonStyles } from '@fluentui/react/lib/SpinButton';
import { IStyleFunction } from '@fluentui/react/lib/Utilities';
import * as StyleConstants from '../Constants';

export const SpinButtonStyles: IStyleFunction<ISpinButtonStyleProps, ISpinButtonStyles> = (
  props: ISpinButtonStyleProps,
) => {
  const { theme } = props;

  return {
    root: {
      selectors: {
<<<<<<< HEAD
        'div[class^="spinButtonWrapper-"]': {
          height: StyleConstants.spinButtonHeight,
        },
        'div[class^="labelWrapper-"]': {
=======
        '> div:nth-child(2), .labelWrapper-132': {
>>>>>>> 2331c931
          height: StyleConstants.inputControlHeight,
          padding: '1px 0px 5px 0',
        },

        button: {
          i: {
            height: StyleConstants.spinButtonArrowHeight,
          },
        },
        button: {
          i: {
            height: StyleConstants.spinButtonArrowHeight,
          },
        },
      },
    },
    input: {
      backgroundColor: theme.semanticColors.inputBackground,
      color: theme.semanticColors.inputText,
      fontSize: theme.fonts.medium.fontSize,
    },
    inputTextSelected: {
      color: theme.semanticColors.inputText,
      fontSize: theme.fonts.medium.fontSize,
    },
  };
};<|MERGE_RESOLUTION|>--- conflicted
+++ resolved
@@ -10,22 +10,12 @@
   return {
     root: {
       selectors: {
-<<<<<<< HEAD
         'div[class^="spinButtonWrapper-"]': {
           height: StyleConstants.spinButtonHeight,
         },
-        'div[class^="labelWrapper-"]': {
-=======
-        '> div:nth-child(2), .labelWrapper-132': {
->>>>>>> 2331c931
+        ' div:nth-child(2), .labelWrapper-132[class^="labelWrapper-"]': {
           height: StyleConstants.inputControlHeight,
           padding: '1px 0px 5px 0',
-        },
-
-        button: {
-          i: {
-            height: StyleConstants.spinButtonArrowHeight,
-          },
         },
         button: {
           i: {
