--- conflicted
+++ resolved
@@ -46,15 +46,10 @@
  */
 export class GlobalSettings {
   public static getValue<T>(key: string, defaultValue?: T | (() => T)): T {
-<<<<<<< HEAD
-    if (_globalSettings[key] === undefined) {
-      _globalSettings[key] = typeof defaultValue === 'function' ? (defaultValue as () => T)() : defaultValue;
-=======
     const globalSettings = _getGlobalSettings();
 
     if (globalSettings[key] === undefined) {
       globalSettings[key] = typeof defaultValue === 'function' ? (defaultValue as Function)() : defaultValue;
->>>>>>> 68f1dd1a
     }
 
     return globalSettings[key];
