dependencies:
  '@microsoft/api-extractor': 6.3.0
  '@microsoft/load-themed-styles': 1.8.59
  '@microsoft/loader-load-themed-styles': 1.7.127
  '@rush-temp/azure-themes': 'file:projects/azure-themes.tgz'
  '@rush-temp/build': 'file:projects/build.tgz'
  '@rush-temp/charting': 'file:projects/charting.tgz'
  '@rush-temp/dashboard': 'file:projects/dashboard.tgz'
  '@rush-temp/date-time': 'file:projects/date-time.tgz'
  '@rush-temp/example-app-base': 'file:projects/example-app-base.tgz'
  '@rush-temp/experiments': 'file:projects/experiments.tgz'
  '@rush-temp/fabric-website': 'file:projects/fabric-website.tgz'
  '@rush-temp/fabric-website-resources': 'file:projects/fabric-website-resources.tgz'
  '@rush-temp/file-type-icons': 'file:projects/file-type-icons.tgz'
  '@rush-temp/fluent-theme': 'file:projects/fluent-theme.tgz'
  '@rush-temp/foundation': 'file:projects/foundation.tgz'
  '@rush-temp/foundation-scenarios': 'file:projects/foundation-scenarios.tgz'
  '@rush-temp/icons': 'file:projects/icons.tgz'
  '@rush-temp/jest-serializer-merge-styles': 'file:projects/jest-serializer-merge-styles.tgz'
  '@rush-temp/merge-styles': 'file:projects/merge-styles.tgz'
  '@rush-temp/office-ui-fabric-react': 'file:projects/office-ui-fabric-react.tgz'
  '@rush-temp/pr-deploy-site': 'file:projects/pr-deploy-site.tgz'
  '@rush-temp/prettier-rules': 'file:projects/prettier-rules.tgz'
  '@rush-temp/react-cards': 'file:projects/react-cards.tgz'
  '@rush-temp/server-rendered-app': 'file:projects/server-rendered-app.tgz'
  '@rush-temp/set-version': 'file:projects/set-version.tgz'
  '@rush-temp/ssr-tests': 'file:projects/ssr-tests.tgz'
  '@rush-temp/styling': 'file:projects/styling.tgz'
  '@rush-temp/test-bundles': 'file:projects/test-bundles.tgz'
  '@rush-temp/test-utilities': 'file:projects/test-utilities.tgz'
  '@rush-temp/theme-samples': 'file:projects/theme-samples.tgz'
  '@rush-temp/todo-app': 'file:projects/todo-app.tgz'
  '@rush-temp/tslint-rules': 'file:projects/tslint-rules.tgz'
  '@rush-temp/utilities': 'file:projects/utilities.tgz'
  '@rush-temp/variants': 'file:projects/variants.tgz'
  '@rush-temp/vr-tests': 'file:projects/vr-tests.tgz'
  '@rush-temp/webpack-utils': 'file:projects/webpack-utils.tgz'
  '@storybook/addon-options': 3.2.3
  '@storybook/addons': 3.4.11
  '@storybook/channels': 3.4.11
  '@storybook/react': 3.4.11
  '@types/d3-array': 1.2.1
  '@types/d3-axis': 1.0.10
  '@types/d3-scale': 2.0.0
  '@types/d3-selection': 1.3.0
  '@types/d3-shape': 1.3.1
  '@types/d3-time-format': 2.1.1
  '@types/deep-assign': 0.1.1
  '@types/enzyme': 3.1.13
  '@types/enzyme-adapter-react-16': 1.0.3
  '@types/es6-promise': 0.0.32
  '@types/glob': 7.1.1
  '@types/highlight.js': 9.12.2
  '@types/jest': 23.0.0
  '@types/loader-utils': 1.1.3
  '@types/mocha': 2.2.39
  '@types/node': 8.10.40
  '@types/prop-types': 15.5.9
  '@types/react': 16.8.3
  '@types/react-addons-test-utils': 0.14.18
  '@types/react-dom': 16.8.1
  '@types/react-test-renderer': 16.8.1
  '@types/resemblejs': 1.3.28
  '@types/sinon': 2.2.2
  '@types/storybook__react': 3.0.5
  '@types/webpack': 4.4.0
  '@types/webpack-env': 1.13.0
  async: 2.6.2
  auto-fontsize: 1.0.18
  autoprefixer: 7.2.6
  awesome-typescript-loader: 5.2.1
  babel-core: 6.26.3
  babel-loader: 7.1.5
  babylon: 7.0.0-beta.47
  bundlesize: 0.15.3
  chalk: 2.4.2
  codecov: 3.2.0
  color-functions: 1.1.0
  command-line-args: 4.0.7
  compression: 1.7.3
  cpx: 1.5.0
  css-loader: 0.28.11
  d3-array: 1.2.1
  d3-axis: 1.0.8
  d3-scale: 2.0.0
  d3-selection: 1.3.0
  d3-shape: 1.3.4
  d3-time-format: 2.1.3
  deep-assign: 2.0.0
  enzyme: 3.8.0
  enzyme-adapter-react-16: 1.9.1
  enzyme-to-json: 3.3.5
  es6-map: 0.1.5
  es6-promise: 4.2.5
  es6-weak-map: 2.0.2
  express: 4.16.4
  file-loader: 0.11.2
  find-free-port: 2.0.0
  fork-ts-checker-webpack-plugin: 0.4.15
  fs-extra: 7.0.1
  github: 7.3.2
  glob: 7.1.3
  gzip-size: 3.0.0
  highlight.js: 9.14.2
  immutability-helper: 2.8.1
  jest: 24.1.0
  jest-cli: 24.1.0
  jest-environment-jsdom: 24.0.0
  jest-snapshot: 24.1.0
  jju: 1.4.0
  jscodeshift: 0.5.1
  json-loader: 0.5.7
  just-scripts: 0.10.1
  just-task: 0.8.1
  lint-staged: 7.3.0
  loader-utils: 1.2.3
  markdown-to-jsx: 6.6.1
  mocha: 3.5.3
  mustache: 2.3.2
  ngrok: 3.1.1
  node-sass: 4.11.0
  office-ui-fabric-core: 9.6.1
  open: 0.0.5
  postcss: 6.0.23
  postcss-loader: 2.1.6
  postcss-modules: 0.8.0
  prettier: 1.16.4
  prop-types: 15.7.2
  raf: 3.4.1
  raw-loader: 0.5.1
  react: 16.8.2
  react-dom: 16.8.2
  react-draggable: 3.1.1
  react-grid-layout-fabric: 0.16.6
  react-highlight: 0.10.0
  react-loadable: 5.5.0
  react-resizable: 1.7.5
  react-syntax-highlighter: 7.0.4
  react-test-renderer: 16.8.2
  recast: 0.15.5
  resemblejs: 2.2.6
  resolve: 1.10.0
  rxjs: 6.4.0
  sass-loader: 6.0.7
  screener-runner: 0.10.31
  screener-storybook: 0.16.12
  sinon: 4.5.0
  source-map-loader: 0.2.4
  stickyfilljs: 2.1.0
  storybook-readme: 3.3.0
  style-loader: 0.21.0
  ts-jest: 24.0.0
  ts-loader: 4.5.0
  tslib: 1.9.3
  tslint: 5.12.1
  tslint-microsoft-contrib: 5.2.1
  tslint-react: 3.6.0
  typescript: 3.3.3
  webpack: 4.29.5
  webpack-bundle-analyzer: 3.0.4
  webpack-cli: 3.2.3
  webpack-dev-server: 3.1.14
  webpack-notifier: 1.7.0
  whatwg-fetch: 2.0.4
  write-file-webpack-plugin: 4.5.0
  yargs: 6.6.0
packages:
  /@babel/code-frame/7.0.0:
    dependencies:
      '@babel/highlight': 7.0.0
    dev: false
    resolution:
      integrity: sha512-OfC2uemaknXr87bdLUkWog7nYuliM9Ij5HUcajsVcMCpQrcLmtxRbVFTIqmcSkSeYRBFBRxs2FiUqFJDLdiebA==
  /@babel/core/7.3.4:
    dependencies:
      '@babel/code-frame': 7.0.0
      '@babel/generator': 7.3.4
      '@babel/helpers': 7.3.1
      '@babel/parser': 7.3.4
      '@babel/template': 7.2.2
      '@babel/traverse': 7.3.4
      '@babel/types': 7.3.4
      convert-source-map: 1.6.0
      debug: 4.1.1
      json5: 2.1.0
      lodash: 4.17.11
      resolve: 1.10.0
      semver: 5.6.0
      source-map: 0.5.7
    dev: false
    engines:
      node: '>=6.9.0'
    resolution:
      integrity: sha512-jRsuseXBo9pN197KnDwhhaaBzyZr2oIcLHHTt2oDdQrej5Qp57dCCJafWx5ivU8/alEYDpssYqv1MUqcxwQlrA==
  /@babel/generator/7.3.4:
    dependencies:
      '@babel/types': 7.3.4
      jsesc: 2.5.2
      lodash: 4.17.11
      source-map: 0.5.7
      trim-right: 1.0.1
    dev: false
    resolution:
      integrity: sha512-8EXhHRFqlVVWXPezBW5keTiQi/rJMQTg/Y9uVCEZ0CAF3PKtCCaVRnp64Ii1ujhkoDhhF1fVsImoN4yJ2uz4Wg==
  /@babel/helper-function-name/7.1.0:
    dependencies:
      '@babel/helper-get-function-arity': 7.0.0
      '@babel/template': 7.2.2
      '@babel/types': 7.3.4
    dev: false
    resolution:
      integrity: sha512-A95XEoCpb3TO+KZzJ4S/5uW5fNe26DjBGqf1o9ucyLyCmi1dXq/B3c8iaWTfBk3VvetUxl16e8tIrd5teOCfGw==
  /@babel/helper-get-function-arity/7.0.0:
    dependencies:
      '@babel/types': 7.3.4
    dev: false
    resolution:
      integrity: sha512-r2DbJeg4svYvt3HOS74U4eWKsUAMRH01Z1ds1zx8KNTPtpTL5JAsdFv8BNyOpVqdFhHkkRDIg5B4AsxmkjAlmQ==
  /@babel/helper-plugin-utils/7.0.0:
    dev: false
    resolution:
      integrity: sha512-CYAOUCARwExnEixLdB6sDm2dIJ/YgEAKDM1MOeMeZu9Ld/bDgVo8aiWrXwcY7OBh+1Ea2uUcVRcxKk0GJvW7QA==
  /@babel/helper-split-export-declaration/7.0.0:
    dependencies:
      '@babel/types': 7.3.4
    dev: false
    resolution:
      integrity: sha512-MXkOJqva62dfC0w85mEf/LucPPS/1+04nmmRMPEBUB++hiiThQ2zPtX/mEWQ3mtzCEjIJvPY8nuwxXtQeQwUag==
  /@babel/helpers/7.3.1:
    dependencies:
      '@babel/template': 7.2.2
      '@babel/traverse': 7.3.4
      '@babel/types': 7.3.4
    dev: false
    resolution:
      integrity: sha512-Q82R3jKsVpUV99mgX50gOPCWwco9Ec5Iln/8Vyu4osNIOQgSrd9RFrQeUvmvddFNoLwMyOUWU+5ckioEKpDoGA==
  /@babel/highlight/7.0.0:
    dependencies:
      chalk: 2.4.2
      esutils: 2.0.2
      js-tokens: 4.0.0
    dev: false
    resolution:
      integrity: sha512-UFMC4ZeFC48Tpvj7C8UgLvtkaUuovQX+5xNWrsIoMG8o2z+XFKjKaN9iVmS84dPwVN00W4wPmqvYoZF3EGAsfw==
  /@babel/parser/7.3.2:
    dev: false
    engines:
      node: '>=6.0.0'
    hasBin: true
    resolution:
      integrity: sha512-QzNUC2RO1gadg+fs21fi0Uu0OuGNzRKEmgCxoLNzbCdoprLwjfmZwzUrpUNfJPaVRwBpDY47A17yYEGWyRelnQ==
  /@babel/parser/7.3.4:
    dev: false
    engines:
      node: '>=6.0.0'
    hasBin: true
    resolution:
      integrity: sha512-tXZCqWtlOOP4wgCp6RjRvLmfuhnqTLy9VHwRochJBCP2nDm27JnnuFEnXFASVyQNHk36jD1tAammsCEEqgscIQ==
  /@babel/plugin-syntax-object-rest-spread/7.2.0/@babel!core@7.3.4:
    dependencies:
      '@babel/core': 7.3.4
      '@babel/helper-plugin-utils': 7.0.0
    dev: false
    id: registry.npmjs.org/@babel/plugin-syntax-object-rest-spread/7.2.0
    peerDependencies:
      '@babel/core': ^7.0.0-0
    resolution:
      integrity: sha512-t0JKGgqk2We+9may3t0xDdmneaXmyxq0xieYcKHxIsrJO64n1OiMWNUtc5gQK1PA0NpdCRrtZp4z+IUaKugrSA==
  /@babel/runtime/7.3.1:
    dependencies:
      regenerator-runtime: 0.12.1
    dev: false
    resolution:
      integrity: sha512-7jGW8ppV0ant637pIqAcFfQDDH1orEPGJb8aXfUozuCU3QqX7rX4DA8iwrbPrR1hcH0FTTHz47yQnk+bl5xHQA==
  /@babel/template/7.2.2:
    dependencies:
      '@babel/code-frame': 7.0.0
      '@babel/parser': 7.3.4
      '@babel/types': 7.3.4
    dev: false
    resolution:
      integrity: sha512-zRL0IMM02AUDwghf5LMSSDEz7sBCO2YnNmpg3uWTZj/v1rcG2BmQUvaGU8GhU8BvfMh1k2KIAYZ7Ji9KXPUg7g==
  /@babel/traverse/7.3.4:
    dependencies:
      '@babel/code-frame': 7.0.0
      '@babel/generator': 7.3.4
      '@babel/helper-function-name': 7.1.0
      '@babel/helper-split-export-declaration': 7.0.0
      '@babel/parser': 7.3.4
      '@babel/types': 7.3.4
      debug: 4.1.1
      globals: 11.11.0
      lodash: 4.17.11
    dev: false
    resolution:
      integrity: sha512-TvTHKp6471OYEcE/91uWmhR6PrrYywQntCHSaZ8CM8Vmp+pjAusal4nGB2WCCQd0rvI7nOMKn9GnbcvTUz3/ZQ==
  /@babel/types/7.3.4:
    dependencies:
      esutils: 2.0.2
      lodash: 4.17.11
      to-fast-properties: 2.0.0
    dev: false
    resolution:
      integrity: sha512-WEkp8MsLftM7O/ty580wAmZzN1nDmCACc5+jFzUt+GUFNNIi3LdRlueYz0YIlmJhlZx1QYDMZL5vdWCL0fNjFQ==
  /@microsoft/api-extractor/6.3.0:
    dependencies:
      '@microsoft/node-core-library': 3.7.0
      '@microsoft/ts-command-line': 4.2.2
      '@microsoft/tsdoc': 0.12.2
      '@types/node': 8.5.8
      '@types/z-schema': 3.16.31
      colors: 1.2.5
      jju: 1.3.0
      lodash: 4.17.11
      resolve: 1.8.1
      typescript: 3.1.6
      z-schema: 3.18.4
    dev: false
    hasBin: true
    resolution:
      integrity: sha512-rhC3Wc/Zaj44W8hJYJlaf+gFGxVwLvSEOnPslYUi3anFbtXBNZpK3ocF10SgtSaca2QfKA8UNN1rCIwXUCdz7g==
  /@microsoft/load-themed-styles/1.8.59:
    dev: false
    resolution:
<<<<<<< HEAD
      integrity: sha512-FbOAj3EaGgexBGUKvvGRHzsDEmtlbCvgnqhkX754Oh7lDCX2RSjg080nM1TW/rOPYDZReixeyC0uO541Rt9w6Q==
  /@microsoft/loader-load-themed-styles/1.7.127:
=======
      integrity: sha512-p1NEyjP+QEStszRKMkxJf/aedjyQ2FK0deCvvLRHOmG1B+pTtby78l8y4ka98a3jNkSm6mEhAmWrOrmMbXqDMQ==
  /@microsoft/load-themed-styles/1.8.63:
    dev: false
    resolution:
      integrity: sha512-LKZqaKaMcxJ7dQ8eiwByOIZkn0pnhdzobkGRjA7LipstSyX1LKIYIbaUWTaZjADnDP0N7NZ6eZvikA2XUBiWDw==
  /@microsoft/loader-load-themed-styles/1.7.107:
>>>>>>> 69a0b2bb
    dependencies:
      '@microsoft/load-themed-styles': 1.8.59
      loader-utils: 1.1.0
    dev: false
    resolution:
      integrity: sha512-D9gxcuePnQqUHJ4hY4gfbQfwdZLUdxFyzKOXXB+YM2NL+lHyg08lqpOijjOcU3fvEAw4hA4bCaidScQVWImwmA==
  /@microsoft/node-core-library/3.7.0:
    dependencies:
      '@types/fs-extra': 5.0.4
      '@types/node': 8.5.8
      '@types/z-schema': 3.16.31
      colors: 1.2.5
      fs-extra: 7.0.1
      jju: 1.3.0
      z-schema: 3.18.4
    dev: false
    resolution:
      integrity: sha512-Mae+MFnlcrcEmd6cmNzSv7xG74jWtQRlcOVjIwi10lECwm2LJIaiCol/PrsyARnjroDzf1eDH3quXSY7dTxLaA==
  /@microsoft/ts-command-line/4.2.2:
    dependencies:
      '@types/argparse': 1.0.33
      '@types/node': 8.5.8
      argparse: 1.0.10
      colors: 1.2.5
    dev: false
    resolution:
      integrity: sha512-CLLVG+zWmUvD6jZD5oq7QCFYj3WOvrBSc3H6KejXCH6q2ntP5/ZHlmKVzQVvN1cEOSWP+jN9ml2AvUcDY/l6Tw==
  /@microsoft/tsdoc/0.12.2:
    dev: false
    resolution:
      integrity: sha512-L/srhENhBtbZLUD9FfJ2ZQdnYv3A3MT3UI2EMbC06fHUzIxLjjbkomD6o42UrbsRMwlS9p1BtxExeaCdX73q2Q==
  /@samverschueren/stream-to-observable/0.3.0:
    dependencies:
      any-observable: 0.3.0
    dev: false
    engines:
      node: '>=6'
    resolution:
      integrity: sha512-MI4Xx6LHs4Webyvi6EbspgyAb4D2Q2VtnCQ1blOJcoLS6mVa8lNN2rkIy1CVxfTUpoyIbCTkXES1rLXztFD1lg==
  /@sinonjs/commons/1.3.0:
    dependencies:
      type-detect: 4.0.8
    dev: false
    resolution:
      integrity: sha512-j4ZwhaHmwsCb4DlDOIWnI5YyKDNMoNThsmwEpfHx6a1EpsGZ9qYLxP++LMlmBRjtGptGHFsGItJ768snllFWpA==
  /@sinonjs/formatio/2.0.0:
    dependencies:
      samsam: 1.3.0
    dev: false
    resolution:
      integrity: sha512-ls6CAMA6/5gG+O/IdsBcblvnd8qcO/l1TYoNeAzp3wcISOxlPXQEus0mLcdwazEkWjaBdaJ3TaxmNgCLWwvWzg==
  /@sinonjs/formatio/3.1.0:
    dependencies:
      '@sinonjs/samsam': 3.1.1
    dev: false
    resolution:
      integrity: sha512-ZAR2bPHOl4Xg6eklUGpsdiIJ4+J1SNag1DHHrG/73Uz/nVwXqjgUtRPLoS+aVyieN9cSbc0E4LsU984tWcDyNg==
  /@sinonjs/samsam/3.1.1:
    dependencies:
      '@sinonjs/commons': 1.3.0
      array-from: 2.1.1
      lodash: 4.17.11
    dev: false
    resolution:
      integrity: sha512-ILlwvQUwAiaVBzr3qz8oT1moM7AIUHqUc2UmEjQcH9lLe+E+BZPwUMuc9FFojMswRK4r96x5zDTTrowMLw/vuA==
  /@storybook/addon-actions/3.4.11/@storybook!addons@3.4.11:
    dependencies:
      '@storybook/addons': 3.4.11
      '@storybook/components': 3.4.11
      babel-runtime: 6.26.0
      deep-equal: 1.0.1
      glamor: 2.20.40
      glamorous: /glamorous/4.13.1/glamor@2.20.40
      global: 4.3.2
      make-error: 1.3.5
      prop-types: 15.7.2
      react-inspector: 2.3.1
      uuid: 3.3.2
    dev: false
    id: registry.npmjs.org/@storybook/addon-actions/3.4.11
    peerDependencies:
      '@storybook/addons': ^3.3.0
      react: '*'
      react-dom: '*'
    resolution:
      integrity: sha512-vA7KiMg6J3SlI0U9COhyX+nxoNNXsgXTKBA7oVjE+wduNwNc86WcbYGxKIxhCjJMBoAjZYBeRL9DmYWwaHb4xQ==
  /@storybook/addon-actions/3.4.11/d3c28950e9fe79f3292a3a8a1ba55061:
    dependencies:
      '@storybook/addons': 3.4.11
      '@storybook/components': /@storybook/components/3.4.11/react-dom@16.8.2+react@16.8.2
      babel-runtime: 6.26.0
      deep-equal: 1.0.1
      glamor: 2.20.40
      glamorous: /glamorous/4.13.1/glamor@2.20.40
      global: 4.3.2
      make-error: 1.3.5
      prop-types: 15.7.2
      react: 16.8.2
      react-dom: /react-dom/16.8.2/react@16.8.2
      react-inspector: /react-inspector/2.3.1/react@16.8.2
      uuid: 3.3.2
    dev: false
    id: registry.npmjs.org/@storybook/addon-actions/3.4.11
    peerDependencies:
      '@storybook/addons': ^3.3.0
      react: '*'
      react-dom: '*'
    resolution:
      integrity: sha512-vA7KiMg6J3SlI0U9COhyX+nxoNNXsgXTKBA7oVjE+wduNwNc86WcbYGxKIxhCjJMBoAjZYBeRL9DmYWwaHb4xQ==
  /@storybook/addon-links/3.4.11/@storybook!addons@3.4.11:
    dependencies:
      '@storybook/addons': 3.4.11
      '@storybook/components': 3.4.11
      babel-runtime: 6.26.0
      global: 4.3.2
      prop-types: 15.7.2
    dev: false
    id: registry.npmjs.org/@storybook/addon-links/3.4.11
    peerDependencies:
      '@storybook/addons': ^3.3.0
      react: '*'
      react-dom: '*'
    resolution:
      integrity: sha512-DFTBj359ANqKJBhcSw2zAojlWF4A4+U48sKOhcPZ96qwPPtZwMtUR1TYxP+6ssfEP4tlA9zs4dn0+yRye+ydNQ==
  /@storybook/addon-links/3.4.11/d3c28950e9fe79f3292a3a8a1ba55061:
    dependencies:
      '@storybook/addons': 3.4.11
      '@storybook/components': /@storybook/components/3.4.11/react-dom@16.8.2+react@16.8.2
      babel-runtime: 6.26.0
      global: 4.3.2
      prop-types: 15.7.2
      react: 16.8.2
      react-dom: /react-dom/16.8.2/react@16.8.2
    dev: false
    id: registry.npmjs.org/@storybook/addon-links/3.4.11
    peerDependencies:
      '@storybook/addons': ^3.3.0
      react: '*'
      react-dom: '*'
    resolution:
      integrity: sha512-DFTBj359ANqKJBhcSw2zAojlWF4A4+U48sKOhcPZ96qwPPtZwMtUR1TYxP+6ssfEP4tlA9zs4dn0+yRye+ydNQ==
  /@storybook/addon-options/3.2.3:
    dependencies:
      '@storybook/addons': 3.4.11
    dev: false
    peerDependencies:
      react: '*'
      react-dom: '*'
    resolution:
      integrity: sha1-6jdA0onUKc52fpaZvzpkfddBWS0=
  /@storybook/addon-options/3.2.3/react-dom@16.8.2+react@16.8.2:
    dependencies:
      '@storybook/addons': 3.4.11
      react: 16.8.2
      react-dom: /react-dom/16.8.2/react@16.8.2
    dev: false
    id: registry.npmjs.org/@storybook/addon-options/3.2.3
    peerDependencies:
      react: '*'
      react-dom: '*'
    resolution:
      integrity: sha1-6jdA0onUKc52fpaZvzpkfddBWS0=
  /@storybook/addons/3.4.11:
    dev: false
    resolution:
      integrity: sha512-Uf01aZ1arcpG1prrrCrBCUYW63lDaoG+r/i3TNo1iG9ZaNc+2UHWeuiEedLfHg0fi/q7UnqMNWDiyO3AkEwwrA==
  /@storybook/channel-postmessage/3.4.11:
    dependencies:
      '@storybook/channels': 3.4.11
      global: 4.3.2
      json-stringify-safe: 5.0.1
    dev: false
    resolution:
      integrity: sha512-uzJS3xkx4r9L10j5Tb+rsHOmHh8Xq6hovZYYLhsSxWKysyhDI7vRMhfmZVadXNoncSjSHSG8BtSJexIeeQCBuw==
  /@storybook/channels/3.4.11:
    dev: false
    resolution:
      integrity: sha512-49A79anI04nhMsNzyk5cF8fa3+HKZkb9RLshtaqvQmM7olQxCrks6cIdE2Y1zMBuyZxX1ARhcBCFVw+PUxkJjA==
  /@storybook/client-logger/3.4.11:
    dev: false
    resolution:
      integrity: sha512-rQ1f0ItOd8l4JX0cJpP976jU6c1+yOl1DfNcitL+1/dG4wwuvaB3j4rhe8VwTiFjYe6arm3hMeRzu5mUTVbSVg==
  /@storybook/components/3.4.11:
    dependencies:
      glamor: 2.20.40
      glamorous: /glamorous/4.13.1/glamor@2.20.40
      prop-types: 15.7.2
    dev: false
    peerDependencies:
      react: '*'
      react-dom: '*'
    resolution:
      integrity: sha512-M3WhGPR4LNB2NabKyLtxDMevB1LAHOrmrII2U19XYIph93k3SReIwLKWEds0/jWwajgQtI3hBftDCu/QA5bTOA==
  /@storybook/components/3.4.11/react-dom@16.8.2+react@16.8.2:
    dependencies:
      glamor: 2.20.40
      glamorous: /glamorous/4.13.1/glamor@2.20.40
      prop-types: 15.7.2
      react: 16.8.2
      react-dom: /react-dom/16.8.2/react@16.8.2
    dev: false
    id: registry.npmjs.org/@storybook/components/3.4.11
    peerDependencies:
      react: '*'
      react-dom: '*'
    resolution:
      integrity: sha512-M3WhGPR4LNB2NabKyLtxDMevB1LAHOrmrII2U19XYIph93k3SReIwLKWEds0/jWwajgQtI3hBftDCu/QA5bTOA==
  /@storybook/core/3.4.11:
    dependencies:
      '@storybook/addons': 3.4.11
      '@storybook/channel-postmessage': 3.4.11
      '@storybook/client-logger': 3.4.11
      '@storybook/node-logger': 3.4.11
      '@storybook/ui': 3.4.11
      autoprefixer: 7.2.6
      babel-runtime: 6.26.0
      chalk: 2.4.2
      commander: 2.19.0
      css-loader: 0.28.11
      dotenv: 5.0.1
      events: 2.1.0
      express: 4.16.4
      file-loader: /file-loader/1.1.11/webpack@3.12.0
      global: 4.3.2
      json-loader: 0.5.7
      postcss-flexbugs-fixes: 3.3.1
      postcss-loader: 2.1.6
      prop-types: 15.7.2
      qs: 6.6.0
      serve-favicon: 2.5.0
      shelljs: 0.8.3
      style-loader: 0.20.3
      url-loader: /url-loader/0.6.2/file-loader@1.1.11
      webpack: /webpack/3.12.0/webpack@3.12.0
      webpack-dev-middleware: /webpack-dev-middleware/1.12.2/webpack@3.12.0
      webpack-hot-middleware: 2.24.3
    dev: false
    peerDependencies:
      react: '>=15.0.0'
      react-dom: '>=15.0.0'
    resolution:
      integrity: sha512-WoocDMuvyB2OPnv6h4OuoGqspsdnZRzf1DxkYZHIOxHo3jeSwovvLvf1Y/G8PRWugSoy8ujwMfkN31dITXHGTA==
  /@storybook/core/3.4.11/react-dom@16.8.2+react@16.8.2:
    dependencies:
      '@storybook/addons': 3.4.11
      '@storybook/channel-postmessage': 3.4.11
      '@storybook/client-logger': 3.4.11
      '@storybook/node-logger': 3.4.11
      '@storybook/ui': /@storybook/ui/3.4.11/react-dom@16.8.2+react@16.8.2
      autoprefixer: 7.2.6
      babel-runtime: 6.26.0
      chalk: 2.4.2
      commander: 2.19.0
      css-loader: 0.28.11
      dotenv: 5.0.1
      events: 2.1.0
      express: 4.16.4
      file-loader: /file-loader/1.1.11/webpack@3.12.0
      global: 4.3.2
      json-loader: 0.5.7
      postcss-flexbugs-fixes: 3.3.1
      postcss-loader: 2.1.6
      prop-types: 15.7.2
      qs: 6.6.0
      react: 16.8.2
      react-dom: /react-dom/16.8.2/react@16.8.2
      serve-favicon: 2.5.0
      shelljs: 0.8.3
      style-loader: 0.20.3
      url-loader: /url-loader/0.6.2/file-loader@1.1.11
      webpack: /webpack/3.12.0/webpack@3.12.0
      webpack-dev-middleware: /webpack-dev-middleware/1.12.2/webpack@3.12.0
      webpack-hot-middleware: 2.24.3
    dev: false
    id: registry.npmjs.org/@storybook/core/3.4.11
    peerDependencies:
      react: '>=15.0.0'
      react-dom: '>=15.0.0'
    resolution:
      integrity: sha512-WoocDMuvyB2OPnv6h4OuoGqspsdnZRzf1DxkYZHIOxHo3jeSwovvLvf1Y/G8PRWugSoy8ujwMfkN31dITXHGTA==
  /@storybook/mantra-core/1.7.2:
    dependencies:
      '@storybook/react-komposer': 2.0.5
      '@storybook/react-simple-di': 1.3.0
      babel-runtime: 6.26.0
    dev: false
    resolution:
      integrity: sha512-GD4OYJ8GsayVhIg306sfgcKDk9j8YfuSKIAWvdB/g7IDlw0pDgueONALVEEE2XWJtCwcsUyDtCYzXFgCBWLEjA==
  /@storybook/node-logger/3.4.11:
    dependencies:
      npmlog: 4.1.2
    dev: false
    resolution:
      integrity: sha512-eCjvZsCwZTcjDOeG7JDEVs5bugyybpAFu/4+X3hfikxGBBjnx2NtjJIfIsriUKa1O559+aFGUG73wogYAjudhg==
  /@storybook/podda/1.2.3:
    dependencies:
      babel-runtime: 6.26.0
      immutable: 3.8.2
    dev: false
    engines:
      npm: '>=3.0.0'
    resolution:
      integrity: sha512-g7dsdsn50AhlGZ8iIDKdF8bi7Am++iFOq+QN+hNKz3FvgLuf8Dz+mpC/BFl90eE9bEYxXqXKeMf87399Ec5Qhw==
  /@storybook/react-komposer/2.0.5:
    dependencies:
      '@storybook/react-stubber': 1.0.1
      babel-runtime: 6.26.0
      hoist-non-react-statics: 1.2.0
      lodash: 4.17.11
      shallowequal: 1.1.0
    dev: false
    engines:
      npm: '>=3.0.0'
    peerDependencies:
      react: ^0.14.7 || ^15.0.0 || ^16.0.0
    resolution:
      integrity: sha512-zX5UITgAh37tmD0MWnUFR29S5YM8URMHc/9iwczX/P1f3tM4nPn8VAzxG/UWQecg1xZVphmqkZoux+SDrtTZOQ==
  /@storybook/react-komposer/2.0.5/react@16.8.2:
    dependencies:
      '@storybook/react-stubber': /@storybook/react-stubber/1.0.1/react@16.8.2
      babel-runtime: 6.26.0
      hoist-non-react-statics: 1.2.0
      lodash: 4.17.11
      react: 16.8.2
      shallowequal: 1.1.0
    dev: false
    engines:
      npm: '>=3.0.0'
    id: registry.npmjs.org/@storybook/react-komposer/2.0.5
    peerDependencies:
      react: ^0.14.7 || ^15.0.0 || ^16.0.0
    resolution:
      integrity: sha512-zX5UITgAh37tmD0MWnUFR29S5YM8URMHc/9iwczX/P1f3tM4nPn8VAzxG/UWQecg1xZVphmqkZoux+SDrtTZOQ==
  /@storybook/react-simple-di/1.3.0:
    dependencies:
      babel-runtime: 6.26.0
      create-react-class: 15.6.3
      hoist-non-react-statics: 1.2.0
      prop-types: 15.7.2
    dev: false
    peerDependencies:
      react: ^0.14.0 || ^15.0.0 || ^16.0.0
    resolution:
      integrity: sha512-RH6gPQaYMs/VzQX2dgbZU8DQMKFXVOv1ruohHjjNPys4q+YdqMFMDe5jOP1AUE3j9g01x0eW7bVjRawSpl++Ew==
  /@storybook/react-stubber/1.0.1:
    dependencies:
      babel-runtime: 6.26.0
    dev: false
    engines:
      npm: '>=3.0.0'
    peerDependencies:
      react: ^0.14.7 || ^15.0.0 || ^16.0.0
    resolution:
      integrity: sha512-k+CHH+vA8bQfCmzBTtJsPkITFgD+C/w19KuByZ9WeEvNUFtnDaCqfP+Vp3/OR+3IAfAXYYOWolqPLxNPcEqEjw==
  /@storybook/react-stubber/1.0.1/react@16.8.2:
    dependencies:
      babel-runtime: 6.26.0
      react: 16.8.2
    dev: false
    engines:
      npm: '>=3.0.0'
    id: registry.npmjs.org/@storybook/react-stubber/1.0.1
    peerDependencies:
      react: ^0.14.7 || ^15.0.0 || ^16.0.0
    resolution:
      integrity: sha512-k+CHH+vA8bQfCmzBTtJsPkITFgD+C/w19KuByZ9WeEvNUFtnDaCqfP+Vp3/OR+3IAfAXYYOWolqPLxNPcEqEjw==
  /@storybook/react/3.4.11:
    dependencies:
      '@storybook/addon-actions': /@storybook/addon-actions/3.4.11/@storybook!addons@3.4.11
      '@storybook/addon-links': /@storybook/addon-links/3.4.11/@storybook!addons@3.4.11
      '@storybook/addons': 3.4.11
      '@storybook/channel-postmessage': 3.4.11
      '@storybook/client-logger': 3.4.11
      '@storybook/core': 3.4.11
      '@storybook/node-logger': 3.4.11
      '@storybook/ui': 3.4.11
      airbnb-js-shims: 2.1.1
      babel-loader: /babel-loader/7.1.5/webpack@3.12.0
      babel-plugin-macros: 2.5.0
      babel-plugin-react-docgen: 1.9.0
      babel-plugin-transform-regenerator: 6.26.0
      babel-plugin-transform-runtime: 6.23.0
      babel-preset-env: 1.7.0
      babel-preset-minify: 0.3.0
      babel-preset-react: 6.24.1
      babel-preset-stage-0: 6.24.1
      babel-runtime: 6.26.0
      case-sensitive-paths-webpack-plugin: 2.2.0
      common-tags: 1.8.0
      core-js: 2.6.5
      dotenv-webpack: /dotenv-webpack/1.7.0/webpack@3.12.0
      find-cache-dir: 1.0.0
      glamor: 2.20.40
      glamorous: /glamorous/4.13.1/glamor@2.20.40
      global: 4.3.2
      html-loader: 0.5.5
      html-webpack-plugin: /html-webpack-plugin/2.30.1/webpack@3.12.0
      json5: 0.5.1
      lodash.flattendeep: 4.4.0
      markdown-loader: 2.0.2
      prop-types: 15.7.2
      react-dev-utils: 5.0.3
      redux: 3.7.2
      uglifyjs-webpack-plugin: /uglifyjs-webpack-plugin/1.3.0/webpack@3.12.0
      util-deprecate: 1.0.2
      webpack: /webpack/3.12.0/webpack@3.12.0
      webpack-hot-middleware: 2.24.3
    dev: false
    hasBin: true
    peerDependencies:
      babel-core: ^6.26.0 || ^7.0.0-0
      react: '>=15.0.0 || ^16.0.0'
      react-dom: '>=15.0.0 || ^16.0.0'
    resolution:
      integrity: sha512-e6U3Lh6mLlKD0hSdoVwXDMiiykKymH35TtYiL8PdRliQzZxPwIYJ4k6uViAVrKiaOoV2c0fcx+ADit4pCWE5zw==
  /@storybook/react/3.4.11/c9b36c9697fecdcab26718b83443f4ef:
    dependencies:
      '@storybook/addon-actions': /@storybook/addon-actions/3.4.11/d3c28950e9fe79f3292a3a8a1ba55061
      '@storybook/addon-links': /@storybook/addon-links/3.4.11/d3c28950e9fe79f3292a3a8a1ba55061
      '@storybook/addons': 3.4.11
      '@storybook/channel-postmessage': 3.4.11
      '@storybook/client-logger': 3.4.11
      '@storybook/core': /@storybook/core/3.4.11/react-dom@16.8.2+react@16.8.2
      '@storybook/node-logger': 3.4.11
      '@storybook/ui': /@storybook/ui/3.4.11/react-dom@16.8.2+react@16.8.2
      airbnb-js-shims: 2.1.1
      babel-core: 6.26.3
      babel-loader: /babel-loader/7.1.5/babel-core@6.26.3+webpack@3.12.0
      babel-plugin-macros: 2.5.0
      babel-plugin-react-docgen: 1.9.0
      babel-plugin-transform-regenerator: 6.26.0
      babel-plugin-transform-runtime: 6.23.0
      babel-preset-env: 1.7.0
      babel-preset-minify: 0.3.0
      babel-preset-react: 6.24.1
      babel-preset-stage-0: 6.24.1
      babel-runtime: 6.26.0
      case-sensitive-paths-webpack-plugin: 2.2.0
      common-tags: 1.8.0
      core-js: 2.6.5
      dotenv-webpack: /dotenv-webpack/1.7.0/webpack@3.12.0
      find-cache-dir: 1.0.0
      glamor: 2.20.40
      glamorous: /glamorous/4.13.1/glamor@2.20.40
      global: 4.3.2
      html-loader: 0.5.5
      html-webpack-plugin: /html-webpack-plugin/2.30.1/webpack@3.12.0
      json5: 0.5.1
      lodash.flattendeep: 4.4.0
      markdown-loader: 2.0.2
      prop-types: 15.7.2
      react: 16.8.2
      react-dev-utils: 5.0.3
      react-dom: /react-dom/16.8.2/react@16.8.2
      redux: 3.7.2
      uglifyjs-webpack-plugin: /uglifyjs-webpack-plugin/1.3.0/webpack@3.12.0
      util-deprecate: 1.0.2
      webpack: /webpack/3.12.0/webpack@3.12.0
      webpack-hot-middleware: 2.24.3
    dev: false
    hasBin: true
    id: registry.npmjs.org/@storybook/react/3.4.11
    peerDependencies:
      babel-core: ^6.26.0 || ^7.0.0-0
      react: '>=15.0.0 || ^16.0.0'
      react-dom: '>=15.0.0 || ^16.0.0'
    resolution:
      integrity: sha512-e6U3Lh6mLlKD0hSdoVwXDMiiykKymH35TtYiL8PdRliQzZxPwIYJ4k6uViAVrKiaOoV2c0fcx+ADit4pCWE5zw==
  /@storybook/ui/3.4.11:
    dependencies:
      '@storybook/components': 3.4.11
      '@storybook/mantra-core': 1.7.2
      '@storybook/podda': 1.2.3
      '@storybook/react-komposer': 2.0.5
      babel-runtime: 6.26.0
      deep-equal: 1.0.1
      events: 2.1.0
      fuse.js: 3.4.2
      global: 4.3.2
      keycode: 2.2.0
      lodash.debounce: 4.0.8
      lodash.pick: 4.4.0
      lodash.sortby: 4.7.0
      lodash.throttle: 4.1.1
      prop-types: 15.7.2
      qs: 6.6.0
      react-fuzzy: 0.5.2
      react-icons: /react-icons/2.2.7/prop-types@15.7.2
      react-modal: 3.8.1
      react-split-pane: 0.1.85
      react-treebeard: 2.1.0
    dev: false
    peerDependencies:
      react: '*'
      react-dom: '*'
    resolution:
      integrity: sha512-VJ7KxZ8xpQ3zDm5lO/r6oyfxUMEzIifbm6xTcruz9fPZS02Z3yJTs3Yfj0TH7B5PzXga56P9Doy9BSs5oV9xyA==
  /@storybook/ui/3.4.11/react-dom@16.8.2+react@16.8.2:
    dependencies:
      '@storybook/components': /@storybook/components/3.4.11/react-dom@16.8.2+react@16.8.2
      '@storybook/mantra-core': 1.7.2
      '@storybook/podda': 1.2.3
      '@storybook/react-komposer': /@storybook/react-komposer/2.0.5/react@16.8.2
      babel-runtime: 6.26.0
      deep-equal: 1.0.1
      events: 2.1.0
      fuse.js: 3.4.2
      global: 4.3.2
      keycode: 2.2.0
      lodash.debounce: 4.0.8
      lodash.pick: 4.4.0
      lodash.sortby: 4.7.0
      lodash.throttle: 4.1.1
      prop-types: 15.7.2
      qs: 6.6.0
      react: 16.8.2
      react-dom: /react-dom/16.8.2/react@16.8.2
      react-fuzzy: /react-fuzzy/0.5.2/react@16.8.2
      react-icons: /react-icons/2.2.7/605c3d0f0f056ba7ad60c32ccebfd06e
      react-modal: /react-modal/3.8.1/react-dom@16.8.2+react@16.8.2
      react-split-pane: 0.1.85
      react-treebeard: /react-treebeard/2.1.0/react-dom@16.8.2+react@16.8.2
    dev: false
    id: registry.npmjs.org/@storybook/ui/3.4.11
    peerDependencies:
      react: '*'
      react-dom: '*'
    resolution:
      integrity: sha512-VJ7KxZ8xpQ3zDm5lO/r6oyfxUMEzIifbm6xTcruz9fPZS02Z3yJTs3Yfj0TH7B5PzXga56P9Doy9BSs5oV9xyA==
  /@types/argparse/1.0.33:
    dev: false
    resolution:
      integrity: sha512-VQgHxyPMTj3hIlq9SY1mctqx+Jj8kpQfoLvDlVSDNOyuYs8JYfkuY3OW/4+dO657yPmNhHpePRx0/Tje5ImNVQ==
  /@types/cheerio/0.22.10:
    dev: false
    resolution:
      integrity: sha512-fOM/Jhv51iyugY7KOBZz2ThfT1gwvsGCfWxpLpZDgkGjpEO4Le9cld07OdskikLjDUQJ43dzDaVRSFwQlpdqVg==
  /@types/d3-array/1.2.1:
    dev: false
    resolution:
      integrity: sha512-YBaAfimGdWE4nDuoGVKsH89/dkz2hWZ0i8qC+xxqmqi+XJ/aXiRF0jPtzXmN7VdkpVjy1xuDmM5/m1FNuB6VWA==
  /@types/d3-axis/1.0.10:
    dependencies:
      '@types/d3-selection': 1.3.0
    dev: false
    resolution:
      integrity: sha512-5YF0wfdQMPKw01VAAupLIlg/T4pn5M3/vL9u0KZjiemnVnnKBEWE24na4X1iW+TfZiYJ8j+BgK2KFYnAAT54Ug==
  /@types/d3-path/1.0.8:
    dev: false
    resolution:
      integrity: sha512-AZGHWslq/oApTAHu9+yH/Bnk63y9oFOMROtqPAtxl5uB6qm1x2lueWdVEjsjjV3Qc2+QfuzKIwIR5MvVBakfzA==
  /@types/d3-scale/2.0.0:
    dependencies:
      '@types/d3-time': 1.0.10
    dev: false
    resolution:
      integrity: sha512-fFLSdP3p9qQQ3W6ouO3GBI4Qg94CSykTWVc61U8SI1V62dfBWtOigBj5voxDcOniwh9MjKzTHldMSsGJ5qAFpA==
  /@types/d3-selection/1.3.0:
    dev: false
    resolution:
      integrity: sha512-1SJhi3kTk/SHHIE6XkHuHU2REYkbSOjkQuo3HT71FOTs8/tjeGcvtXMsX4N3kU1UE1nVG+A5pg7TSjuJ4zUN3A==
  /@types/d3-shape/1.3.1:
    dependencies:
      '@types/d3-path': 1.0.8
    dev: false
    resolution:
      integrity: sha512-usqdvUvPJ7AJNwpd2drOzRKs1ELie53p2m2GnPKr076/ADM579jVTJ5dPsoZ5E/CMNWk8lvPWYQSvilpp6jjwg==
  /@types/d3-time-format/2.1.1:
    dev: false
    resolution:
      integrity: sha512-tJSyXta8ZyJ52wDDHA96JEsvkbL6jl7wowGmuf45+fAkj5Y+SQOnz0N7/H68OWmPshPsAaWMQh+GAws44IzH3g==
  /@types/d3-time/1.0.10:
    dev: false
    resolution:
      integrity: sha512-aKf62rRQafDQmSiv1NylKhIMmznsjRN+MnXRXTqHoqm0U/UZzVpdrtRnSIfdiLS616OuC1soYeX1dBg2n1u8Xw==
  /@types/deep-assign/0.1.1:
    dev: false
    resolution:
      integrity: sha512-88jktQ7RJ96bJ4S8I2oeRylMXGeaZt/QBG0k8PiQ5UXCIliUQm0Pzlv3zcN1ZvEIuaLBgMkP0ynr8fAkwChgOQ==
  /@types/enzyme-adapter-react-16/1.0.3:
    dependencies:
      '@types/enzyme': 3.1.13
    dev: false
    resolution:
      integrity: sha512-9eRLBsC/Djkys05BdTWgav8v6fSCjyzjNuLwG2sfa2b2g/VAN10luP0zB0VwtOWFQ0LGjIboJJvIsVdU5gqRmg==
  /@types/enzyme/3.1.13:
    dependencies:
      '@types/cheerio': 0.22.10
      '@types/react': 16.8.3
    dev: false
    resolution:
      integrity: sha512-TwzKKiX5sGh/WweucxPXb8zjMLlLekGtBQw0ihk1HSj14zZuioG3Gql3jbxxb1YDRLbT4WQyzWG/h4Y7eCdw1g==
  /@types/es6-promise/0.0.32:
    dev: false
    resolution:
      integrity: sha1-O89E+x5Cnz33YYjIxth0Rjujcf0=
  /@types/events/3.0.0:
    dev: false
    resolution:
      integrity: sha512-EaObqwIvayI5a8dCzhFrjKzVwKLxjoG9T6Ppd5CEo07LRKfQ8Yokw54r5+Wq7FaBQ+yXRvQAYPrHwya1/UFt9g==
  /@types/fs-extra/5.0.4:
    dependencies:
      '@types/node': 8.10.40
    dev: false
    resolution:
      integrity: sha512-DsknoBvD8s+RFfSGjmERJ7ZOP1HI0UZRA3FSI+Zakhrc/Gy26YQsLI+m5V5DHxroHRJqCDLKJp7Hixn8zyaF7g==
  /@types/glob/7.1.1:
    dependencies:
      '@types/events': 3.0.0
      '@types/minimatch': 3.0.3
      '@types/node': 8.10.42
    dev: false
    resolution:
      integrity: sha512-1Bh06cbWJUHMC97acuD6UMG29nMt0Aqz1vF3guLfG+kHHJhy3AyohZFFxYk2f7Q1SQIrNwvncxAE0N/9s70F2w==
  /@types/highlight.js/9.12.2:
    dev: false
    resolution:
      integrity: sha512-y5x0XD/WXDaGSyiTaTcKS4FurULJtSiYbGTeQd0m2LYZGBcZZ/7fM6t5H/DzeUF+kv8y6UfmF6yJABQsHcp9VQ==
  /@types/jest/23.0.0:
    dev: false
    resolution:
      integrity: sha512-hy+8Sdet9JiNEZpJZWRcmT4pBz19H9dKMr/qWD1JJINBpTTts+Vbe8P+nx9vRJUlbVN4GMPAVr1F4Ff3V5U/Kg==
  /@types/loader-utils/1.1.3:
    dependencies:
      '@types/node': 8.10.40
      '@types/webpack': 4.4.0
    dev: false
    resolution:
      integrity: sha512-euKGFr2oCB3ASBwG39CYJMR3N9T0nanVqXdiH7Zu/Nqddt6SmFRxytq/i2w9LQYNQekEtGBz+pE3qG6fQTNvRg==
  /@types/minimatch/3.0.3:
    dev: false
    resolution:
      integrity: sha512-tHq6qdbT9U1IRSGf14CL0pUlULksvY9OZ+5eEgl1N7t+OA3tGvNpxJCzuKQlsNgCVwbAs670L1vcVQi8j9HjnA==
  /@types/mocha/2.2.39:
    dev: false
    resolution:
      integrity: sha1-9o1j24tpw46VWLQHNSXPlsT3qCk=
  /@types/node/8.10.40:
    dev: false
    resolution:
      integrity: sha512-RRSjdwz63kS4u7edIwJUn8NqKLLQ6LyqF/X4+4jp38MBT3Vwetewi2N4dgJEshLbDwNgOJXNYoOwzVZUSSLhkQ==
  /@types/node/8.10.42:
    dev: false
    resolution:
      integrity: sha512-8LCqostMfYwQs9by1k21/P4KZp9uFQk3Q528y3qtPKQnCJmKz0Em3YzgeNjTNV1FVrG/7n/6j12d4UKg9zSgDw==
  /@types/node/8.5.8:
    dev: false
    resolution:
      integrity: sha512-8KmlRxwbKZfjUHFIt3q8TF5S2B+/E5BaAoo/3mgc5h6FJzqxXkCK/VMetO+IRDtwtU6HUvovHMBn+XRj7SV9Qg==
  /@types/prop-types/15.5.9:
    dev: false
    resolution:
      integrity: sha512-Nha5b+jmBI271jdTMwrHiNXM+DvThjHOfyZtMX9kj/c/LUj2xiLHsG/1L3tJ8DjAoQN48cHwUwtqBotjyXaSdQ==
  /@types/react-addons-test-utils/0.14.18:
    dependencies:
      '@types/react': 16.8.3
    dev: false
    resolution:
      integrity: sha1-g+EK8dvl7CU1vC3FNz17w7gv3uE=
  /@types/react-dom/16.8.1:
    dependencies:
      '@types/react': 16.8.3
    dev: false
    resolution:
      integrity: sha512-Vyo4LqUvpjNC9RMXV6kXcsvW6U/WKOuHbz+mtY43Fu8AslHjQ5/Yx+sj0agGLkbnqOlQgyIgosewcxdjMirVXA==
  /@types/react-test-renderer/16.8.1:
    dependencies:
      '@types/react': 16.8.3
    dev: false
    resolution:
      integrity: sha512-8gU69ELfJGxzVWVYj4MTtuHxz9nO+d175XeQ1XrXXxesUBsB4KK6OCfzVhEX6leZWWBDVtMJXp/rUjhClzL7gw==
  /@types/react/16.8.3:
    dependencies:
      '@types/prop-types': 15.5.9
      csstype: 2.6.2
    dev: false
    resolution:
      integrity: sha512-PjPocAxL9SNLjYMP4dfOShW/rj9FDBJGu3JFRt0zEYf77xfihB6fq8zfDpMrV6s82KnAi7F1OEe5OsQX25Ybdw==
  /@types/resemblejs/1.3.28:
    dev: false
    resolution:
      integrity: sha1-Lg2ztf2w8vPUVPXXLhMkEgnql60=
  /@types/sinon/2.2.2:
    dev: false
    resolution:
      integrity: sha1-qA2khougisysvOTTcnbzXhugpS8=
  /@types/storybook__react/3.0.5:
    dependencies:
      '@types/react': 16.8.3
      '@types/webpack-env': 1.13.0
    dev: false
    resolution:
      integrity: sha512-febLx40iQWoQKVaEMpxdzkJnqncPHoRivlilc3JhHJiRuBY1Mqa1yTKcvQ5RiFAYFIuv4x+bRuSIXErk5v41Bg==
  /@types/tapable/1.0.4:
    dev: false
    resolution:
      integrity: sha512-78AdXtlhpCHT0K3EytMpn4JNxaf5tbqbLcbIRoQIHzpTIyjpxLQKRoxU55ujBXAtg3Nl2h/XWvfDa9dsMOd0pQ==
  /@types/uglify-js/3.0.4:
    dependencies:
      source-map: 0.6.1
    dev: false
    resolution:
      integrity: sha512-SudIN9TRJ+v8g5pTG8RRCqfqTMNqgWCKKd3vtynhGzkIIjxaicNAMuY5TRadJ6tzDu3Dotf3ngaMILtmOdmWEQ==
  /@types/webpack-env/1.13.0:
    dev: false
    resolution:
      integrity: sha1-MEQ4FkfhHulzxa8uklMjkw9pHYA=
  /@types/webpack/4.4.0:
    dependencies:
      '@types/node': 8.10.40
      '@types/tapable': 1.0.4
      '@types/uglify-js': 3.0.4
      source-map: 0.6.1
    dev: false
    resolution:
      integrity: sha512-G7TXt4IRP7NTQO8R8QyDN7YwkQzlxjiKhA+z7W5FvkGbK7kIdOUtW2e7AE2w33Q10uphyG+vr8pfRy7wBWLmsA==
  /@types/z-schema/3.16.31:
    dev: false
    resolution:
      integrity: sha1-LrHQCl5Ow/pYx2r94S4YK2bcXBw=
  /@webassemblyjs/ast/1.8.3:
    dependencies:
      '@webassemblyjs/helper-module-context': 1.8.3
      '@webassemblyjs/helper-wasm-bytecode': 1.8.3
      '@webassemblyjs/wast-parser': 1.8.3
    dev: false
    resolution:
      integrity: sha512-xy3m06+Iu4D32+6soz6zLnwznigXJRuFNTovBX2M4GqVqLb0dnyWLbPnpcXvUSdEN+9DVyDeaq2jyH1eIL2LZQ==
  /@webassemblyjs/floating-point-hex-parser/1.8.3:
    dev: false
    resolution:
      integrity: sha512-vq1TISG4sts4f0lDwMUM0f3kpe0on+G3YyV5P0IySHFeaLKRYZ++n2fCFfG4TcCMYkqFeTUYFxm75L3ddlk2xA==
  /@webassemblyjs/helper-api-error/1.8.3:
    dev: false
    resolution:
      integrity: sha512-BmWEynI4FnZbjk8CaYZXwcv9a6gIiu+rllRRouQUo73hglanXD3AGFJE7Q4JZCoVE0p5/jeX6kf5eKa3D4JxwQ==
  /@webassemblyjs/helper-buffer/1.8.3:
    dev: false
    resolution:
      integrity: sha512-iVIMhWnNHoFB94+/2l7LpswfCsXeMRnWfExKtqsZ/E2NxZyUx9nTeKK/MEMKTQNEpyfznIUX06OchBHQ+VKi/Q==
  /@webassemblyjs/helper-code-frame/1.8.3:
    dependencies:
      '@webassemblyjs/wast-printer': 1.8.3
    dev: false
    resolution:
      integrity: sha512-K1UxoJML7GKr1QXR+BG7eXqQkvu+eEeTjlSl5wUFQ6W6vaOc5OwSxTcb3oE9x/3+w4NHhrIKD4JXXCZmLdL2cg==
  /@webassemblyjs/helper-fsm/1.8.3:
    dev: false
    resolution:
      integrity: sha512-387zipfrGyO77/qm7/SDUiZBjQ5KGk4qkrVIyuoubmRNIiqn3g+6ijY8BhnlGqsCCQX5bYKOnttJobT5xoyviA==
  /@webassemblyjs/helper-module-context/1.8.3:
    dependencies:
      '@webassemblyjs/ast': 1.8.3
      mamacro: 0.0.3
    dev: false
    resolution:
      integrity: sha512-lPLFdQfaRssfnGEJit5Sk785kbBPPPK4ZS6rR5W/8hlUO/5v3F+rN8XuUcMj/Ny9iZiyKhhuinWGTUuYL4VKeQ==
  /@webassemblyjs/helper-wasm-bytecode/1.8.3:
    dev: false
    resolution:
      integrity: sha512-R1nJW7bjyJLjsJQR5t3K/9LJ0QWuZezl8fGa49DZq4IVaejgvkbNlKEQxLYTC579zgT4IIIVHb5JA59uBPHXyw==
  /@webassemblyjs/helper-wasm-section/1.8.3:
    dependencies:
      '@webassemblyjs/ast': 1.8.3
      '@webassemblyjs/helper-buffer': 1.8.3
      '@webassemblyjs/helper-wasm-bytecode': 1.8.3
      '@webassemblyjs/wasm-gen': 1.8.3
    dev: false
    resolution:
      integrity: sha512-P6F7D61SJY73Yz+fs49Q3+OzlYAZP86OfSpaSY448KzUy65NdfzDmo2NPVte+Rw4562MxEAacvq/mnDuvRWOcg==
  /@webassemblyjs/ieee754/1.8.3:
    dependencies:
      '@xtuc/ieee754': 1.2.0
    dev: false
    resolution:
      integrity: sha512-UD4HuLU99hjIvWz1pD68b52qsepWQlYCxDYVFJQfHh3BHyeAyAlBJ+QzLR1nnS5J6hAzjki3I3AoJeobNNSZlg==
  /@webassemblyjs/leb128/1.8.3:
    dependencies:
      '@xtuc/long': 4.2.2
    dev: false
    resolution:
      integrity: sha512-XXd3s1BmkC1gpGABuCRLqCGOD6D2L+Ma2BpwpjrQEHeQATKWAQtxAyU9Z14/z8Ryx6IG+L4/NDkIGHrccEhRUg==
  /@webassemblyjs/utf8/1.8.3:
    dev: false
    resolution:
      integrity: sha512-Wv/WH9Zo5h5ZMyfCNpUrjFsLZ3X1amdfEuwdb7MLdG3cPAjRS6yc6ElULlpjLiiBTuzvmLhr3ENsuGyJ3wyCgg==
  /@webassemblyjs/wasm-edit/1.8.3:
    dependencies:
      '@webassemblyjs/ast': 1.8.3
      '@webassemblyjs/helper-buffer': 1.8.3
      '@webassemblyjs/helper-wasm-bytecode': 1.8.3
      '@webassemblyjs/helper-wasm-section': 1.8.3
      '@webassemblyjs/wasm-gen': 1.8.3
      '@webassemblyjs/wasm-opt': 1.8.3
      '@webassemblyjs/wasm-parser': 1.8.3
      '@webassemblyjs/wast-printer': 1.8.3
    dev: false
    resolution:
      integrity: sha512-nB19eUx3Yhi1Vvv3yev5r+bqQixZprMtaoCs1brg9Efyl8Hto3tGaUoZ0Yb4Umn/gQCyoEGFfUxPLp1/8+Jvnw==
  /@webassemblyjs/wasm-gen/1.8.3:
    dependencies:
      '@webassemblyjs/ast': 1.8.3
      '@webassemblyjs/helper-wasm-bytecode': 1.8.3
      '@webassemblyjs/ieee754': 1.8.3
      '@webassemblyjs/leb128': 1.8.3
      '@webassemblyjs/utf8': 1.8.3
    dev: false
    resolution:
      integrity: sha512-sDNmu2nLBJZ/huSzlJvd9IK8B1EjCsOl7VeMV9VJPmxKYgTJ47lbkSP+KAXMgZWGcArxmcrznqm7FrAPQ7vVGg==
  /@webassemblyjs/wasm-opt/1.8.3:
    dependencies:
      '@webassemblyjs/ast': 1.8.3
      '@webassemblyjs/helper-buffer': 1.8.3
      '@webassemblyjs/wasm-gen': 1.8.3
      '@webassemblyjs/wasm-parser': 1.8.3
    dev: false
    resolution:
      integrity: sha512-j8lmQVFR+FR4/645VNgV4R/Jz8i50eaPAj93GZyd3EIJondVshE/D9pivpSDIXyaZt+IkCodlzOoZUE4LnQbeA==
  /@webassemblyjs/wasm-parser/1.8.3:
    dependencies:
      '@webassemblyjs/ast': 1.8.3
      '@webassemblyjs/helper-api-error': 1.8.3
      '@webassemblyjs/helper-wasm-bytecode': 1.8.3
      '@webassemblyjs/ieee754': 1.8.3
      '@webassemblyjs/leb128': 1.8.3
      '@webassemblyjs/utf8': 1.8.3
    dev: false
    resolution:
      integrity: sha512-NBI3SNNtRoy4T/KBsRZCAWUzE9lI94RH2nneLwa1KKIrt/2zzcTavWg6oY05ArCbb/PZDk3OUi63CD1RYtN65w==
  /@webassemblyjs/wast-parser/1.8.3:
    dependencies:
      '@webassemblyjs/ast': 1.8.3
      '@webassemblyjs/floating-point-hex-parser': 1.8.3
      '@webassemblyjs/helper-api-error': 1.8.3
      '@webassemblyjs/helper-code-frame': 1.8.3
      '@webassemblyjs/helper-fsm': 1.8.3
      '@xtuc/long': 4.2.2
    dev: false
    resolution:
      integrity: sha512-gZPst4CNcmGtKC1eYQmgCx6gwQvxk4h/nPjfPBbRoD+Raw3Hs+BS3yhrfgyRKtlYP+BJ8LcY9iFODEQofl2qbg==
  /@webassemblyjs/wast-printer/1.8.3:
    dependencies:
      '@webassemblyjs/ast': 1.8.3
      '@webassemblyjs/wast-parser': 1.8.3
      '@xtuc/long': 4.2.2
    dev: false
    resolution:
      integrity: sha512-DTA6kpXuHK4PHu16yAD9QVuT1WZQRT7079oIFFmFSjqjLWGXS909I/7kiLTn931mcj7wGsaUNungjwNQ2lGQ3Q==
  /@xtuc/ieee754/1.2.0:
    dev: false
    resolution:
      integrity: sha512-DX8nKgqcGwsc0eJSqYt5lwP4DH5FlHnmuWWBRy7X0NcaGR0ZtuyeESgMwTYVEtxmsNGY+qit4QYT/MIYTOTPeA==
  /@xtuc/long/4.2.2:
    dev: false
    resolution:
      integrity: sha512-NuHqBY1PB/D8xU6s/thBgOAiAP7HOYDQ32+BFZILJ8ivkUkAHQnWfn6WhL79Owj1qmUnoN/YPhktdIoucipkAQ==
  /abab/1.0.4:
    dev: false
    resolution:
      integrity: sha1-X6rZwsB/YN12dw9xzwJbYqY8/U4=
  /abab/2.0.0:
    dev: false
    resolution:
      integrity: sha512-sY5AXXVZv4Y1VACTtR11UJCPHHudgY5i26Qj5TypE6DKlIApbwb5uqhXcJ5UUGbvZNRh7EeIoW+LrJumBsKp7w==
  /abbrev/1.1.1:
    dev: false
    resolution:
      integrity: sha512-nne9/IiQ/hzIhY6pdDnbBtz7DjPTKrY00P/zvPSm5pOFkl6xuGrGnXn/VtTNNfNtAfZ9/1RtehkszU9qcTii0Q==
  /accepts/1.3.5:
    dependencies:
      mime-types: 2.1.22
      negotiator: 0.6.1
    dev: false
    engines:
      node: '>= 0.6'
    resolution:
      integrity: sha1-63d99gEXI6OxTopywIBcjoZ0a9I=
  /acorn-dynamic-import/2.0.2:
    dependencies:
      acorn: 4.0.13
    dev: false
    resolution:
      integrity: sha1-x1K9IQvvZ5UBtsbLf8hPj0cVjMQ=
  /acorn-dynamic-import/3.0.0:
    dependencies:
      acorn: 5.7.3
    dev: false
    resolution:
      integrity: sha512-zVWV8Z8lislJoOKKqdNMOB+s6+XV5WERty8MnKBeFgwA+19XJjJHs2RP5dzM57FftIs+jQnRToLiWazKr6sSWg==
  /acorn-dynamic-import/4.0.0/acorn@6.1.0:
    dependencies:
      acorn: 6.1.0
    dev: false
    id: registry.npmjs.org/acorn-dynamic-import/4.0.0
    peerDependencies:
      acorn: ^6.0.0
    resolution:
      integrity: sha512-d3OEjQV4ROpoflsnUA8HozoIR504TFxNivYEUi6uwz0IYhBkTDXGuWlNdMtybRt3nqVx/L6XqMt0FxkXuWKZhw==
  /acorn-globals/4.3.0:
    dependencies:
      acorn: 6.1.0
      acorn-walk: 6.1.1
    dev: false
    resolution:
      integrity: sha512-hMtHj3s5RnuhvHPowpBYvJVj3rAar82JiDQHvGs1zO0l10ocX/xEdBShNHTJaboucJUsScghp74pH3s7EnHHQw==
  /acorn-walk/6.1.1:
    dev: false
    engines:
      node: '>=0.4.0'
    resolution:
      integrity: sha512-OtUw6JUTgxA2QoqqmrmQ7F2NYqiBPi/L2jqHyFtllhOUvXYQXf0Z1CYUinIfyT4bTCGmrA7gX9FvHA81uzCoVw==
  /acorn/4.0.13:
    dev: false
    engines:
      node: '>=0.4.0'
    hasBin: true
    resolution:
      integrity: sha1-EFSVrlNh1pe9GVyCUZLhrX8lN4c=
  /acorn/5.7.3:
    dev: false
    engines:
      node: '>=0.4.0'
    hasBin: true
    resolution:
      integrity: sha512-T/zvzYRfbVojPWahDsE5evJdHb3oJoQfFbsrKM7w5Zcs++Tr257tia3BmMP8XYVjp1S9RZXQMh7gao96BlqZOw==
  /acorn/6.1.0:
    dev: false
    engines:
      node: '>=0.4.0'
    hasBin: true
    resolution:
      integrity: sha512-MW/FjM+IvU9CgBzjO3UIPCE2pyEwUsoFl+VGdczOPEdxfGFjuKny/gN54mOuX7Qxmb9Rg9MCn2oKiSUeW+pjrw==
  /address/1.0.3:
    dev: false
    engines:
      node: '>= 0.12.0'
    resolution:
      integrity: sha512-z55ocwKBRLryBs394Sm3ushTtBeg6VAeuku7utSoSnsJKvKcnXFIyC6vh27n3rXyxSgkJBBCAvyOn7gSUcTYjg==
  /agent-base/2.1.1:
    dependencies:
      extend: 3.0.2
      semver: 5.0.3
    dev: false
    resolution:
      integrity: sha1-1t4Q1a9hMtW9aSQn1G/FOFOQlMc=
  /agent-base/4.2.1:
    dependencies:
      es6-promisify: 5.0.0
    dev: false
    engines:
      node: '>= 4.0.0'
    resolution:
      integrity: sha512-JVwXMr9nHYTUXsBFKUqhJwvlcYU/blreOEUkhNR2eXZIvwd+c+o5V4MgDPKWnMS/56awN3TRzIP+KoPn+roQtg==
  /airbnb-js-shims/2.1.1:
    dependencies:
      array-includes: 3.0.3
      array.prototype.flat: 1.2.1
      array.prototype.flatmap: 1.2.1
      es5-shim: 4.5.12
      es6-shim: 0.35.4
      function.prototype.name: 1.1.0
      object.entries: 1.1.0
      object.fromentries: 1.0.0
      object.getownpropertydescriptors: 2.0.3
      object.values: 1.1.0
      promise.prototype.finally: 3.1.0
      string.prototype.matchall: 3.0.1
      string.prototype.padend: 3.0.0
      string.prototype.padstart: 3.0.0
      symbol.prototype.description: 1.0.0
    dev: false
    resolution:
      integrity: sha512-h8UtyB/TCdOwWoEPQJGHgsWwSnTqPrRZbhyZYjAwY9/AbjdjfkKy9L/T3fIFS6MKX8YrpWFRm6xqFSgU+2DRGw==
  /ajv-errors/1.0.1/ajv@6.9.1:
    dependencies:
      ajv: 6.9.1
    dev: false
    id: registry.npmjs.org/ajv-errors/1.0.1
    peerDependencies:
      ajv: '>=5.0.0'
    resolution:
      integrity: sha512-DCRfO/4nQ+89p/RK43i8Ezd41EqdGIU4ld7nGF8OQ14oc/we5rEntLCUa7+jrn3nn83BosfwZA0wb4pon2o8iQ==
  /ajv-keywords/3.4.0/ajv@6.9.1:
    dependencies:
      ajv: 6.9.1
    dev: false
    id: registry.npmjs.org/ajv-keywords/3.4.0
    peerDependencies:
      ajv: ^6.9.1
    resolution:
      integrity: sha512-aUjdRFISbuFOl0EIZc+9e4FfZp0bDZgAdOOf30bJmw8VM9v84SHyVyxDfbWxpGYbdZD/9XoKxfHVNmxPkhwyGw==
  /ajv/5.5.2:
    dependencies:
      co: 4.6.0
      fast-deep-equal: 1.1.0
      fast-json-stable-stringify: 2.0.0
      json-schema-traverse: 0.3.1
    dev: false
    resolution:
      integrity: sha1-c7Xuyj+rZT49P5Qis0GtQiBdyWU=
  /ajv/6.9.1:
    dependencies:
      fast-deep-equal: 2.0.1
      fast-json-stable-stringify: 2.0.0
      json-schema-traverse: 0.4.1
      uri-js: 4.2.2
    dev: false
    resolution:
      integrity: sha512-XDN92U311aINL77ieWHmqCcNlwjoP5cHXDxIxbf2MaPYuCXOHS7gHH8jktxeK5omgd52XbSTX6a4Piwd1pQmzA==
  /align-text/0.1.4:
    dependencies:
      kind-of: 3.2.2
      longest: 1.0.1
      repeat-string: 1.6.1
    dev: false
    engines:
      node: '>=0.10.0'
    resolution:
      integrity: sha1-DNkKVhCT810KmSVsIrcGlDP60Rc=
  /alphanum-sort/1.0.2:
    dev: false
    resolution:
      integrity: sha1-l6ERlkmyEa0zaR2fn0hqjsn74KM=
  /amdefine/1.0.1:
    dev: false
    engines:
      node: '>=0.4.2'
    resolution:
      integrity: sha1-SlKCrBZHKek2Gbz9OtFR+BfOkfU=
  /ansi-colors/3.2.3:
    dev: false
    engines:
      node: '>=6'
    resolution:
      integrity: sha512-LEHHyuhlPY3TmuUYMh2oz89lTShfvgbmzaBcxve9t/9Wuy7Dwf4yoAKcND7KFT1HAQfqZ12qtc+DUrBMeKF9nw==
  /ansi-escapes/1.4.0:
    dev: false
    engines:
      node: '>=0.10.0'
    resolution:
      integrity: sha1-06ioOzGapneTZisT52HHkRQiMG4=
  /ansi-escapes/3.2.0:
    dev: false
    engines:
      node: '>=4'
    resolution:
      integrity: sha512-cBhpre4ma+U0T1oM5fXg7Dy1Jw7zzwv7lt/GoCpr+hDQJoYnKVPLL4dCvSEFMmQurOQvSrwT7SL/DAlhBI97RQ==
  /ansi-html/0.0.7:
    dev: false
    engines:
      '0': node >= 0.8.0
    hasBin: true
    resolution:
      integrity: sha1-gTWEAhliqenm/QOflA0S9WynhZ4=
  /ansi-regex/2.1.1:
    dev: false
    engines:
      node: '>=0.10.0'
    resolution:
      integrity: sha1-w7M6te42DYbg5ijwRorn7yfWVN8=
  /ansi-regex/3.0.0:
    dev: false
    engines:
      node: '>=4'
    resolution:
      integrity: sha1-7QMXwyIGT3lGbAKWa922Bas32Zg=
  /ansi-regex/4.0.0:
    dev: false
    engines:
      node: '>=6'
    resolution:
      integrity: sha512-iB5Dda8t/UqpPI/IjsejXu5jOGDrzn41wJyljwPH65VCIbk6+1BzFIMJGFwTNrYXT1CrD+B4l19U7awiQ8rk7w==
  /ansi-styles/1.0.0:
    dev: false
    engines:
      node: '>=0.8.0'
    resolution:
      integrity: sha1-yxAt8cVvUSPquLZ817mAJ6AnkXg=
  /ansi-styles/2.2.1:
    dev: false
    engines:
      node: '>=0.10.0'
    resolution:
      integrity: sha1-tDLdM1i2NM914eRmQ2gkBTPB3b4=
  /ansi-styles/3.2.1:
    dependencies:
      color-convert: 1.9.3
    dev: false
    engines:
      node: '>=4'
    resolution:
      integrity: sha512-VT0ZI6kZRdTh8YyJw3SMbYm/u+NqfsAxEpWO0Pf9sq8/e94WxxOpPKx9FR1FlyCtOVDNOQ+8ntlqFxiRc+r5qA==
  /any-observable/0.3.0:
    dev: false
    engines:
      node: '>=6'
    resolution:
      integrity: sha512-/FQM1EDkTsf63Ub2C6O7GuYFDsSXUwsaZDurV0np41ocwq0jthUAYCmhBX9f+KwlaCgIuWyr/4WlUQUBfKfZog==
  /anymatch/1.3.2:
    dependencies:
      micromatch: 2.3.11
      normalize-path: 2.1.1
    dev: false
    resolution:
      integrity: sha512-0XNayC8lTHQ2OI8aljNCN3sSx6hsr/1+rlcDAotXJR7C1oZZHCNsfpbKwMjRA3Uqb5tF1Rae2oloTr4xpq+WjA==
  /anymatch/2.0.0:
    dependencies:
      micromatch: 3.1.10
      normalize-path: 2.1.1
    dev: false
    resolution:
      integrity: sha512-5teOsQWABXHHBFP9y3skS5P3d/WfWXpv3FUpy+LorMrNYaT9pI4oLMQX7jzQ2KklNpGpWHzdCXTDT2Y3XGlZBw==
  /append-transform/1.0.0:
    dependencies:
      default-require-extensions: 2.0.0
    dev: false
    engines:
      node: '>=4'
    resolution:
      integrity: sha512-P009oYkeHyU742iSZJzZZywj4QRJdnTWffaKuJQLablCZ1uz6/cW4yaRgcDaoQ+uwOxxnt0gRUcwfsNP2ri0gw==
  /aproba/1.2.0:
    dev: false
    resolution:
      integrity: sha512-Y9J6ZjXtoYh8RnXVCMOU/ttDmk1aBjunq9vO0ta5x85WDQiQfUF9sIPBITdbiiIVcBo03Hi3jMxigBtsddlXRw==
  /are-we-there-yet/1.1.5:
    dependencies:
      delegates: 1.0.0
      readable-stream: 2.3.6
    dev: false
    resolution:
      integrity: sha512-5hYdAkZlcG8tOLujVDTgCT+uPX0VnpAH28gWsLfzpXYm7wP6mp5Q/gYyR7YQ0cKVJcXJnl3j2kpBan13PtQf6w==
  /argparse/1.0.10:
    dependencies:
      sprintf-js: 1.0.3
    dev: false
    resolution:
      integrity: sha512-o5Roy6tNG4SL/FOkCAN6RzjiakZS25RLYFrcMttJqbdd8BWrnA+fGz57iN5Pb06pvBGvl5gQ0B48dJlslXvoTg==
  /argv/0.0.2:
    dev: false
    engines:
      node: '>=0.6.10'
    resolution:
      integrity: sha1-7L0W+JSbFXGDcRsb2jNPN4QBhas=
  /arr-diff/2.0.0:
    dependencies:
      arr-flatten: 1.1.0
    dev: false
    engines:
      node: '>=0.10.0'
    resolution:
      integrity: sha1-jzuCf5Vai9ZpaX5KQlasPOrjVs8=
  /arr-diff/4.0.0:
    dev: false
    engines:
      node: '>=0.10.0'
    resolution:
      integrity: sha1-1kYQdP6/7HHn4VI1dhoyml3HxSA=
  /arr-filter/1.1.2:
    dependencies:
      make-iterator: 1.0.1
    dev: false
    engines:
      node: '>=0.10.0'
    resolution:
      integrity: sha1-Q/3d0JHo7xGqTEXZzcGOLf8XEe4=
  /arr-flatten/1.1.0:
    dev: false
    engines:
      node: '>=0.10.0'
    resolution:
      integrity: sha512-L3hKV5R/p5o81R7O02IGnwpDmkp6E982XhtbuwSe3O4qOtMMMtodicASA1Cny2U+aCXcNpml+m4dPsvsJ3jatg==
  /arr-map/2.0.2:
    dependencies:
      make-iterator: 1.0.1
    dev: false
    engines:
      node: '>=0.10.0'
    resolution:
      integrity: sha1-Onc0X/wc814qkYJWAfnljy4kysQ=
  /arr-union/3.1.0:
    dev: false
    engines:
      node: '>=0.10.0'
    resolution:
      integrity: sha1-45sJrqne+Gao8gbiiK9jkZuuOcQ=
  /array-back/1.0.4:
    dependencies:
      typical: 2.6.1
    dev: false
    engines:
      node: '>=0.12.0'
    resolution:
      integrity: sha1-ZEun8JX3/898Q7Xw3DnTwfA8Bjs=
  /array-back/2.0.0:
    dependencies:
      typical: 2.6.1
    dev: false
    engines:
      node: '>=4'
    resolution:
      integrity: sha512-eJv4pLLufP3g5kcZry0j6WXpIbzYw9GUB4mVJZno9wfwiBxbizTnHCw3VJb07cBihbFX48Y7oSrW9y+gt4glyw==
  /array-each/1.0.1:
    dev: false
    engines:
      node: '>=0.10.0'
    resolution:
      integrity: sha1-p5SvDAWrF1KEbudTofIRoFugxE8=
  /array-equal/1.0.0:
    dev: false
    resolution:
      integrity: sha1-jCpe8kcv2ep0KwTHenUJO6J1fJM=
  /array-filter/0.0.1:
    dev: false
    resolution:
      integrity: sha1-fajPLiZijtcygDWB/SH2fKzS7uw=
  /array-filter/1.0.0:
    dev: false
    resolution:
      integrity: sha1-uveeYubvTCpMC4MSMtr/7CUfnYM=
  /array-find-index/1.0.2:
    dev: false
    engines:
      node: '>=0.10.0'
    resolution:
      integrity: sha1-3wEKoSh+Fku9pvlyOwqWoexBh6E=
  /array-find/1.0.0:
    dev: false
    resolution:
      integrity: sha1-bI4obRHtdoMn+OYuzuhzU8o+eLg=
  /array-flatten/1.1.1:
    dev: false
    resolution:
      integrity: sha1-ml9pkFGx5wczKPKgCJaLZOopVdI=
  /array-flatten/2.1.2:
    dev: false
    resolution:
      integrity: sha512-hNfzcOV8W4NdualtqBFPyVO+54DSJuZGY9qT4pRroB6S9e3iiido2ISIC5h9R2sPJ8H3FHCIiEnsv1lPXO3KtQ==
  /array-from/2.1.1:
    dev: false
    resolution:
      integrity: sha1-z+nYwmYoudxa7MYqn12PHzUsEZU=
  /array-includes/3.0.3:
    dependencies:
      define-properties: 1.1.3
      es-abstract: 1.13.0
    dev: false
    engines:
      node: '>= 0.4'
    resolution:
      integrity: sha1-GEtI9i2S10UrsxsyMWXH+L0CJm0=
  /array-initial/1.1.0:
    dependencies:
      array-slice: 1.1.0
      is-number: 4.0.0
    dev: false
    engines:
      node: '>=0.10.0'
    resolution:
      integrity: sha1-L6dLJnOTccOUe9enrcc74zSz15U=
  /array-last/1.3.0:
    dependencies:
      is-number: 4.0.0
    dev: false
    engines:
      node: '>=0.10.0'
    resolution:
      integrity: sha512-eOCut5rXlI6aCOS7Z7kCplKRKyiFQ6dHFBem4PwlwKeNFk2/XxTrhRh5T9PyaEWGy/NHTZWbY+nsZlNFJu9rYg==
  /array-map/0.0.0:
    dev: false
    resolution:
      integrity: sha1-iKK6tz0c97zVwbEYoAP2b2ZfpmI=
  /array-reduce/0.0.0:
    dev: false
    resolution:
      integrity: sha1-FziZ0//Rx9k4PkR5Ul2+J4yrXys=
  /array-slice/1.1.0:
    dev: false
    engines:
      node: '>=0.10.0'
    resolution:
      integrity: sha512-B1qMD3RBP7O8o0H2KbrXDyB0IccejMF15+87Lvlor12ONPRHP6gTjXMNkt/d3ZuOGbAe66hFmaCfECI24Ufp6w==
  /array-union/1.0.2:
    dependencies:
      array-uniq: 1.0.3
    dev: false
    engines:
      node: '>=0.10.0'
    resolution:
      integrity: sha1-mjRBDk9OPaI96jdb5b5w8kd47Dk=
  /array-uniq/1.0.3:
    dev: false
    engines:
      node: '>=0.10.0'
    resolution:
      integrity: sha1-r2rId6Jcx/dOBYiUdThY39sk/bY=
  /array-unique/0.2.1:
    dev: false
    engines:
      node: '>=0.10.0'
    resolution:
      integrity: sha1-odl8yvy8JiXMcPrc6zalDFiwGlM=
  /array-unique/0.3.2:
    dev: false
    engines:
      node: '>=0.10.0'
    resolution:
      integrity: sha1-qJS3XUvE9s1nnvMkSp/Y9Gri1Cg=
  /array.prototype.flat/1.2.1:
    dependencies:
      define-properties: 1.1.3
      es-abstract: 1.13.0
      function-bind: 1.1.1
    dev: false
    engines:
      node: '>= 0.4'
    resolution:
      integrity: sha512-rVqIs330nLJvfC7JqYvEWwqVr5QjYF1ib02i3YJtR/fICO6527Tjpc/e4Mvmxh3GIePPreRXMdaGyC99YphWEw==
  /array.prototype.flatmap/1.2.1:
    dependencies:
      define-properties: 1.1.3
      es-abstract: 1.13.0
      function-bind: 1.1.1
    dev: false
    engines:
      node: '>= 0.4'
    resolution:
      integrity: sha512-i18e2APdsiezkcqDyZor78Pbfjfds3S94dG6dgIV2ZASJaUf1N0dz2tGdrmwrmlZuNUgxH+wz6Z0zYVH2c5xzQ==
  /arrify/1.0.1:
    dev: false
    engines:
      node: '>=0.10.0'
    resolution:
      integrity: sha1-iYUI2iIm84DfkEcoRWhJwVAaSw0=
  /asap/2.0.6:
    dev: false
    resolution:
      integrity: sha1-5QNHYR1+aQlDIIu9r+vLwvuGbUY=
  /asn1.js/4.10.1:
    dependencies:
      bn.js: 4.11.8
      inherits: 2.0.3
      minimalistic-assert: 1.0.1
    dev: false
    resolution:
      integrity: sha512-p32cOF5q0Zqs9uBiONKYLm6BClCoBCM5O9JfeUSlnQLBTxYdTK+pW+nXflm8UkKd2UYlEbYz5qEi0JuZR9ckSw==
  /asn1/0.2.4:
    dependencies:
      safer-buffer: 2.1.2
    dev: false
    resolution:
      integrity: sha512-jxwzQpLQjSmWXgwaCZE9Nz+glAG01yF1QnWgbhGwHI5A6FRIEY6IVqtHhIepHqI7/kyEyQEagBC5mBEFlIYvdg==
  /assert-plus/1.0.0:
    dev: false
    engines:
      node: '>=0.8'
    resolution:
      integrity: sha1-8S4PPF13sLHN2RRpQuTpbB5N1SU=
  /assert/1.4.1:
    dependencies:
      util: 0.10.3
    dev: false
    resolution:
      integrity: sha1-mZEtWRg2tab1s0XA8H7vwI/GXZE=
  /assign-symbols/1.0.0:
    dev: false
    engines:
      node: '>=0.10.0'
    resolution:
      integrity: sha1-WWZ/QfrdTyDMvCu5a41Pf3jsA2c=
  /ast-types/0.11.5:
    dev: false
    engines:
      node: '>=4'
    resolution:
      integrity: sha512-oJjo+5e7/vEc2FBK8gUalV0pba4L3VdBIs2EKhOLHLcOd2FgQIVQN9xb0eZ9IjEWyAL7vq6fGJxOvVvdCHNyMw==
  /ast-types/0.11.7:
    dev: false
    engines:
      node: '>=4'
    resolution:
      integrity: sha512-2mP3TwtkY/aTv5X3ZsMpNAbOnyoC/aMJwJSoaELPkHId0nSQgFcnU4dRW3isxiz7+zBexk0ym3WNVjMiQBnJSw==
  /ast-types/0.9.6:
    dev: false
    engines:
      node: '>= 0.8'
    resolution:
      integrity: sha1-ECyenpAF0+fjgpvwxPok7oYu6bk=
  /astral-regex/1.0.0:
    dev: false
    engines:
      node: '>=4'
    resolution:
      integrity: sha512-+Ryf6g3BKoRc7jfp7ad8tM4TtMiaWvbF/1/sQcZPkkS7ag3D5nMBCe2UfOTONtAkaG0tO0ij3C5Lwmf1EiyjHg==
  /async-done/1.3.1:
    dependencies:
      end-of-stream: 1.4.1
      once: 1.4.0
      process-nextick-args: 1.0.7
      stream-exhaust: 1.0.2
    dev: false
    engines:
      node: '>= 0.10'
    resolution:
      integrity: sha512-R1BaUeJ4PMoLNJuk+0tLJgjmEqVsdN118+Z8O+alhnQDQgy0kmD5Mqi0DNEmMx2LM0Ed5yekKu+ZXYvIHceicg==
  /async-each/1.0.1:
    dev: false
    resolution:
      integrity: sha1-GdOGodntxufByF04iu28xW0zYC0=
  /async-foreach/0.1.3:
    dev: false
    resolution:
      integrity: sha1-NhIfhFwFeBct5Bmpfb6x0W7DRUI=
  /async-limiter/1.0.0:
    dev: false
    resolution:
      integrity: sha512-jp/uFnooOiO+L211eZOoSyzpOITMXx1rBITauYykG3BRYPu8h0UcxsPNB04RR5vo4Tyz3+ay17tR6JVf9qzYWg==
  /async-settle/1.0.0:
    dependencies:
      async-done: 1.3.1
    dev: false
    engines:
      node: '>= 0.10'
    resolution:
      integrity: sha1-HQqRS7Aldb7IqPOnTlCA9yssDGs=
  /async/1.5.2:
    dev: false
    resolution:
      integrity: sha1-7GphrlZIDAw8skHJVhjiCJL5Zyo=
  /async/2.6.2:
    dependencies:
      lodash: 4.17.11
    dev: false
    resolution:
      integrity: sha512-H1qVYh1MYhEEFLsP97cVKqCGo7KfCyTt6uEWqsTBr9SO84oK9Uwbyd/yCW+6rKJLHksBNUVWZDAjfS+Ccx0Bbg==
  /asynckit/0.4.0:
    dev: false
    resolution:
      integrity: sha1-x57Zf380y48robyXkLzDZkdLS3k=
  /atob/2.1.2:
    dev: false
    engines:
      node: '>= 4.5.0'
    hasBin: true
    resolution:
      integrity: sha512-Wm6ukoaOGJi/73p/cl2GvLjTI5JM1k/O14isD73YML8StrH/7/lRFgmg8nICZgD3bZZvjwCGxtMOD3wWNAu8cg==
  /auto-fontsize/1.0.18:
    dependencies:
      convert-css-length: 1.0.2
      line-height: 0.3.1
    dev: false
    peerDependencies:
      react: '>=15.0.0'
      react-dom: '>=15.0.0'
    resolution:
      integrity: sha512-RBXlnVp0pM01qd4cWWFXimHgwhBOnXZP4kal6YD23oJRINhMLmOwQOELeh20q67J8UHF8T5c66yD76ptT1PS6g==
  /auto-fontsize/1.0.18/react-dom@16.8.2+react@16.8.2:
    dependencies:
      convert-css-length: 1.0.2
      line-height: 0.3.1
      react: 16.8.2
      react-dom: /react-dom/16.8.2/react@16.8.2
    dev: false
    id: registry.npmjs.org/auto-fontsize/1.0.18
    peerDependencies:
      react: '>=15.0.0'
      react-dom: '>=15.0.0'
    resolution:
      integrity: sha512-RBXlnVp0pM01qd4cWWFXimHgwhBOnXZP4kal6YD23oJRINhMLmOwQOELeh20q67J8UHF8T5c66yD76ptT1PS6g==
  /autoprefixer/6.7.7:
    dependencies:
      browserslist: 1.7.7
      caniuse-db: 1.0.30000938
      normalize-range: 0.1.2
      num2fraction: 1.2.2
      postcss: 5.2.18
      postcss-value-parser: 3.3.1
    dev: false
    resolution:
      integrity: sha1-Hb0cg1ZY41zj+ZhAmdsAWFx4IBQ=
  /autoprefixer/7.2.6:
    dependencies:
      browserslist: 2.11.3
      caniuse-lite: 1.0.30000938
      normalize-range: 0.1.2
      num2fraction: 1.2.2
      postcss: 6.0.23
      postcss-value-parser: 3.3.1
    dev: false
    hasBin: true
    resolution:
      integrity: sha512-Iq8TRIB+/9eQ8rbGhcP7ct5cYb/3qjNYAR2SnzLCEcwF6rvVOax8+9+fccgXk4bEhQGjOZd5TLhsksmAdsbGqQ==
  /awesome-typescript-loader/5.2.1:
    dependencies:
      chalk: 2.4.2
      enhanced-resolve: 4.1.0
      loader-utils: 1.2.3
      lodash: 4.17.11
      micromatch: 3.1.10
      mkdirp: 0.5.1
      source-map-support: 0.5.10
      webpack-log: 1.2.0
    dev: false
    peerDependencies:
      typescript: ^2.7 || ^3
    resolution:
      integrity: sha512-slv66OAJB8orL+UUaTI3pKlLorwIvS4ARZzYR9iJJyGsEgOqueMfOMdKySWzZ73vIkEe3fcwFgsKMg4d8zyb1g==
  /awesome-typescript-loader/5.2.1/typescript@3.3.3:
    dependencies:
      chalk: 2.4.2
      enhanced-resolve: 4.1.0
      loader-utils: 1.2.3
      lodash: 4.17.11
      micromatch: 3.1.10
      mkdirp: 0.5.1
      source-map-support: 0.5.10
      typescript: 3.3.3
      webpack-log: 1.2.0
    dev: false
    id: registry.npmjs.org/awesome-typescript-loader/5.2.1
    peerDependencies:
      typescript: ^2.7 || ^3
    resolution:
      integrity: sha512-slv66OAJB8orL+UUaTI3pKlLorwIvS4ARZzYR9iJJyGsEgOqueMfOMdKySWzZ73vIkEe3fcwFgsKMg4d8zyb1g==
  /aws-sign2/0.7.0:
    dev: false
    resolution:
      integrity: sha1-tG6JCTSpWR8tL2+G1+ap8bP+dqg=
  /aws4/1.8.0:
    dev: false
    resolution:
      integrity: sha512-ReZxvNHIOv88FlT7rxcXIIC0fPt4KZqZbOlivyWtXLt8ESx84zd3kMC6iK5jVeS2qt+g7ftS7ye4fi06X5rtRQ==
  /axios/0.15.3:
    dependencies:
      follow-redirects: 1.0.0
    dev: false
    resolution:
      integrity: sha1-LJ1jiy4ZGgjqHWzJiOrda6W9wFM=
  /axios/0.16.2:
    dependencies:
      follow-redirects: 1.7.0
      is-buffer: 1.1.6
    dev: false
    resolution:
      integrity: sha1-uk+S8XFn37q0CYN4VFS5rBScPG0=
  /babel-code-frame/6.26.0:
    dependencies:
      chalk: 1.1.3
      esutils: 2.0.2
      js-tokens: 3.0.2
    dev: false
    resolution:
      integrity: sha1-Y/1D99weO7fONZR9uP42mj9Yx0s=
  /babel-core/6.26.3:
    dependencies:
      babel-code-frame: 6.26.0
      babel-generator: 6.26.1
      babel-helpers: 6.24.1
      babel-messages: 6.23.0
      babel-register: 6.26.0
      babel-runtime: 6.26.0
      babel-template: 6.26.0
      babel-traverse: 6.26.0
      babel-types: 6.26.0
      babylon: 6.18.0
      convert-source-map: 1.6.0
      debug: 2.6.9
      json5: 0.5.1
      lodash: 4.17.11
      minimatch: 3.0.4
      path-is-absolute: 1.0.1
      private: 0.1.8
      slash: 1.0.0
      source-map: 0.5.7
    dev: false
    resolution:
      integrity: sha512-6jyFLuDmeidKmUEb3NM+/yawG0M2bDZ9Z1qbZP59cyHLz8kYGKYwpJP0UwUKKUiTRNvxfLesJnTedqczP7cTDA==
  /babel-generator/6.26.1:
    dependencies:
      babel-messages: 6.23.0
      babel-runtime: 6.26.0
      babel-types: 6.26.0
      detect-indent: 4.0.0
      jsesc: 1.3.0
      lodash: 4.17.11
      source-map: 0.5.7
      trim-right: 1.0.1
    dev: false
    resolution:
      integrity: sha512-HyfwY6ApZj7BYTcJURpM5tznulaBvyio7/0d4zFOeMPUmfxkCjHocCuoLa2SAGzBI8AREcH3eP3758F672DppA==
  /babel-helper-bindify-decorators/6.24.1:
    dependencies:
      babel-runtime: 6.26.0
      babel-traverse: 6.26.0
      babel-types: 6.26.0
    dev: false
    resolution:
      integrity: sha1-FMGeXxQte0fxmlJDHlKxzLxAozA=
  /babel-helper-builder-binary-assignment-operator-visitor/6.24.1:
    dependencies:
      babel-helper-explode-assignable-expression: 6.24.1
      babel-runtime: 6.26.0
      babel-types: 6.26.0
    dev: false
    resolution:
      integrity: sha1-zORReto1b0IgvK6KAsKzRvmlZmQ=
  /babel-helper-builder-react-jsx/6.26.0:
    dependencies:
      babel-runtime: 6.26.0
      babel-types: 6.26.0
      esutils: 2.0.2
    dev: false
    resolution:
      integrity: sha1-Of+DE7dci2Xc7/HzHTg+D/KkCKA=
  /babel-helper-call-delegate/6.24.1:
    dependencies:
      babel-helper-hoist-variables: 6.24.1
      babel-runtime: 6.26.0
      babel-traverse: 6.26.0
      babel-types: 6.26.0
    dev: false
    resolution:
      integrity: sha1-7Oaqzdx25Bw0YfiL/Fdb0Nqi340=
  /babel-helper-define-map/6.26.0:
    dependencies:
      babel-helper-function-name: 6.24.1
      babel-runtime: 6.26.0
      babel-types: 6.26.0
      lodash: 4.17.11
    dev: false
    resolution:
      integrity: sha1-pfVtq0GiX5fstJjH66ypgZ+Vvl8=
  /babel-helper-evaluate-path/0.3.0:
    dev: false
    resolution:
      integrity: sha512-dRFlMTqUJRGzx5a2smKxmptDdNCXKSkPcXWzKLwAV72hvIZumrd/0z9RcewHkr7PmAEq+ETtpD1GK6wZ6ZUXzw==
  /babel-helper-explode-assignable-expression/6.24.1:
    dependencies:
      babel-runtime: 6.26.0
      babel-traverse: 6.26.0
      babel-types: 6.26.0
    dev: false
    resolution:
      integrity: sha1-8luCz33BBDPFX3BZLVdGQArCLKo=
  /babel-helper-explode-class/6.24.1:
    dependencies:
      babel-helper-bindify-decorators: 6.24.1
      babel-runtime: 6.26.0
      babel-traverse: 6.26.0
      babel-types: 6.26.0
    dev: false
    resolution:
      integrity: sha1-fcKjkQ3uAHBW4eMdZAztPVTqqes=
  /babel-helper-flip-expressions/0.3.0:
    dev: false
    resolution:
      integrity: sha512-kNGohWmtAG3b7tN1xocRQ5rsKkH/hpvZsMiGOJ1VwGJKhnwzR5KlB3rvKBaBPl5/IGHcopB2JN+r1SUEX1iMAw==
  /babel-helper-function-name/6.24.1:
    dependencies:
      babel-helper-get-function-arity: 6.24.1
      babel-runtime: 6.26.0
      babel-template: 6.26.0
      babel-traverse: 6.26.0
      babel-types: 6.26.0
    dev: false
    resolution:
      integrity: sha1-00dbjAPtmCQqJbSDUasYOZ01gKk=
  /babel-helper-get-function-arity/6.24.1:
    dependencies:
      babel-runtime: 6.26.0
      babel-types: 6.26.0
    dev: false
    resolution:
      integrity: sha1-j3eCqpNAfEHTqlCQj4mwMbG2hT0=
  /babel-helper-hoist-variables/6.24.1:
    dependencies:
      babel-runtime: 6.26.0
      babel-types: 6.26.0
    dev: false
    resolution:
      integrity: sha1-HssnaJydJVE+rbyZFKc/VAi+enY=
  /babel-helper-is-nodes-equiv/0.0.1:
    dev: false
    resolution:
      integrity: sha1-NOmzALFHnd2Y7HfqC76TQt/jloQ=
  /babel-helper-is-void-0/0.3.0:
    dev: false
    resolution:
      integrity: sha512-JVqdX8y7Rf/x4NwbqtUI7mdQjL9HWoDnoAEQ8Gv8oxzjvbJv+n75f7l36m9Y8C7sCUltX3V5edndrp7Hp1oSXQ==
  /babel-helper-mark-eval-scopes/0.3.0:
    dev: false
    resolution:
      integrity: sha512-nrho5Dg4vl0VUgURVpGpEGiwbst5JX7efIyDHFxmkCx/ocQFnrPt8ze9Kxl6TKjR29bJ7D/XKY1NMlSxOQJRbQ==
  /babel-helper-optimise-call-expression/6.24.1:
    dependencies:
      babel-runtime: 6.26.0
      babel-types: 6.26.0
    dev: false
    resolution:
      integrity: sha1-96E0J7qfc/j0+pk8VKl4gtEkQlc=
  /babel-helper-regex/6.26.0:
    dependencies:
      babel-runtime: 6.26.0
      babel-types: 6.26.0
      lodash: 4.17.11
    dev: false
    resolution:
      integrity: sha1-MlxZ+QL4LyS3T6zu0DY5VPZJXnI=
  /babel-helper-remap-async-to-generator/6.24.1:
    dependencies:
      babel-helper-function-name: 6.24.1
      babel-runtime: 6.26.0
      babel-template: 6.26.0
      babel-traverse: 6.26.0
      babel-types: 6.26.0
    dev: false
    resolution:
      integrity: sha1-XsWBgnrXI/7N04HxySg5BnbkVRs=
  /babel-helper-remove-or-void/0.3.0:
    dev: false
    resolution:
      integrity: sha512-D68W1M3ibCcbg0ysh3ww4/O0g10X1CXK720oOuR8kpfY7w0yP4tVcpK7zDmI1JecynycTQYAZ1rhLJo9aVtIKQ==
  /babel-helper-replace-supers/6.24.1:
    dependencies:
      babel-helper-optimise-call-expression: 6.24.1
      babel-messages: 6.23.0
      babel-runtime: 6.26.0
      babel-template: 6.26.0
      babel-traverse: 6.26.0
      babel-types: 6.26.0
    dev: false
    resolution:
      integrity: sha1-v22/5Dk40XNpohPKiov3S2qQqxo=
  /babel-helper-to-multiple-sequence-expressions/0.3.0:
    dev: false
    resolution:
      integrity: sha512-1uCrBD+EAaMnAYh7hc944n8Ga19y3daEnoXWPYDvFVsxMCc1l8aDjksApaCEaNSSuewq8BEcff47Cy1PbLg2Gw==
  /babel-helpers/6.24.1:
    dependencies:
      babel-runtime: 6.26.0
      babel-template: 6.26.0
    dev: false
    resolution:
      integrity: sha1-NHHenK7DiOXIUOWX5Yom3fN2ArI=
  /babel-jest/23.6.0:
    dependencies:
      babel-plugin-istanbul: 4.1.6
      babel-preset-jest: 23.2.0
    dev: false
    peerDependencies:
      babel-core: ^6.0.0 || ^7.0.0-0
    resolution:
      integrity: sha512-lqKGG6LYXYu+DQh/slrQ8nxXQkEkhugdXsU6St7GmhVS7Ilc/22ArwqXNJrf0QaOBjZB0360qZMwXqDYQHXaew==
  /babel-jest/24.1.0/@babel!core@7.3.4:
    dependencies:
      '@babel/core': 7.3.4
      babel-plugin-istanbul: 5.1.1
      babel-preset-jest: /babel-preset-jest/24.1.0/@babel!core@7.3.4
      chalk: 2.4.2
      slash: 2.0.0
    dev: false
    engines:
      node: '>= 6'
    id: registry.npmjs.org/babel-jest/24.1.0
    peerDependencies:
      '@babel/core': ^7.0.0
    resolution:
      integrity: sha512-MLcagnVrO9ybQGLEfZUqnOzv36iQzU7Bj4elm39vCukumLVSfoX+tRy3/jW7lUKc7XdpRmB/jech6L/UCsSZjw==
  /babel-loader/7.1.5:
    dependencies:
      find-cache-dir: 1.0.0
      loader-utils: 1.2.3
      mkdirp: 0.5.1
    dev: false
    engines:
      node: '>=4'
    peerDependencies:
      babel-core: '6'
      webpack: 2 || 3 || 4
    resolution:
      integrity: sha512-iCHfbieL5d1LfOQeeVJEUyD9rTwBcP/fcEbRCfempxTDuqrKpu0AZjLAQHEQa3Yqyj9ORKe2iHfoj4rHLf7xpw==
  /babel-loader/7.1.5/babel-core@6.26.3:
    dependencies:
      babel-core: 6.26.3
      find-cache-dir: 1.0.0
      loader-utils: 1.2.3
      mkdirp: 0.5.1
    dev: false
    engines:
      node: '>=4'
    id: registry.npmjs.org/babel-loader/7.1.5
    peerDependencies:
      babel-core: '6'
      webpack: 2 || 3 || 4
    resolution:
      integrity: sha512-iCHfbieL5d1LfOQeeVJEUyD9rTwBcP/fcEbRCfempxTDuqrKpu0AZjLAQHEQa3Yqyj9ORKe2iHfoj4rHLf7xpw==
  /babel-loader/7.1.5/babel-core@6.26.3+webpack@3.12.0:
    dependencies:
      babel-core: 6.26.3
      find-cache-dir: 1.0.0
      loader-utils: 1.2.3
      mkdirp: 0.5.1
      webpack: /webpack/3.12.0/webpack@3.12.0
    dev: false
    engines:
      node: '>=4'
    id: registry.npmjs.org/babel-loader/7.1.5
    peerDependencies:
      babel-core: '6'
      webpack: 2 || 3 || 4
    resolution:
      integrity: sha512-iCHfbieL5d1LfOQeeVJEUyD9rTwBcP/fcEbRCfempxTDuqrKpu0AZjLAQHEQa3Yqyj9ORKe2iHfoj4rHLf7xpw==
  /babel-loader/7.1.5/webpack@3.12.0:
    dependencies:
      find-cache-dir: 1.0.0
      loader-utils: 1.2.3
      mkdirp: 0.5.1
      webpack: /webpack/3.12.0/webpack@3.12.0
    dev: false
    engines:
      node: '>=4'
    id: registry.npmjs.org/babel-loader/7.1.5
    peerDependencies:
      babel-core: '6'
      webpack: 2 || 3 || 4
    resolution:
      integrity: sha512-iCHfbieL5d1LfOQeeVJEUyD9rTwBcP/fcEbRCfempxTDuqrKpu0AZjLAQHEQa3Yqyj9ORKe2iHfoj4rHLf7xpw==
  /babel-messages/6.23.0:
    dependencies:
      babel-runtime: 6.26.0
    dev: false
    resolution:
      integrity: sha1-8830cDhYA1sqKVHG7F7fbGLyYw4=
  /babel-plugin-check-es2015-constants/6.22.0:
    dependencies:
      babel-runtime: 6.26.0
    dev: false
    resolution:
      integrity: sha1-NRV7EBQm/S/9PaP3XH0ekYNbv4o=
  /babel-plugin-istanbul/4.1.6:
    dependencies:
      babel-plugin-syntax-object-rest-spread: 6.13.0
      find-up: 2.1.0
      istanbul-lib-instrument: 1.10.2
      test-exclude: 4.2.3
    dev: false
    resolution:
      integrity: sha512-PWP9FQ1AhZhS01T/4qLSKoHGY/xvkZdVBGlKM/HuxxS3+sC66HhTNR7+MpbO/so/cz/wY94MeSWJuP1hXIPfwQ==
  /babel-plugin-istanbul/5.1.1:
    dependencies:
      find-up: 3.0.0
      istanbul-lib-instrument: 3.1.0
      test-exclude: 5.1.0
    dev: false
    engines:
      node: '>=6'
    resolution:
      integrity: sha512-RNNVv2lsHAXJQsEJ5jonQwrJVWK8AcZpG1oxhnjCUaAjL7xahYLANhPUZbzEQHjKy1NMYUwn+0NPKQc8iSY4xQ==
  /babel-plugin-jest-hoist/23.2.0:
    dev: false
    resolution:
      integrity: sha1-5h+uBaHKiAGq3uV6bWa4zvr0QWc=
  /babel-plugin-jest-hoist/24.1.0:
    dev: false
    engines:
      node: '>= 6'
    resolution:
      integrity: sha512-gljYrZz8w1b6fJzKcsfKsipSru2DU2DmQ39aB6nV3xQ0DDv3zpIzKGortA5gknrhNnPN8DweaEgrnZdmbGmhnw==
  /babel-plugin-macros/2.5.0:
    dependencies:
      cosmiconfig: 5.0.7
      resolve: 1.10.0
    dev: false
    resolution:
      integrity: sha512-BWw0lD0kVZAXRD3Od1kMrdmfudqzDzYv2qrN3l2ISR1HVp1EgLKfbOrYV9xmY5k3qx3RIu5uPAUZZZHpo0o5Iw==
  /babel-plugin-minify-builtins/0.3.0:
    dependencies:
      babel-helper-evaluate-path: 0.3.0
    dev: false
    resolution:
      integrity: sha512-MqhSHlxkmgURqj3144qPksbZ/qof1JWdumcbucc4tysFcf3P3V3z3munTevQgKEFNMd8F5/ECGnwb63xogLjAg==
  /babel-plugin-minify-constant-folding/0.3.0:
    dependencies:
      babel-helper-evaluate-path: 0.3.0
    dev: false
    resolution:
      integrity: sha512-1XeRpx+aY1BuNY6QU/cm6P+FtEi3ar3XceYbmC+4q4W+2Ewq5pL7V68oHg1hKXkBIE0Z4/FjSoHz6vosZLOe/A==
  /babel-plugin-minify-dead-code-elimination/0.3.0:
    dependencies:
      babel-helper-evaluate-path: 0.3.0
      babel-helper-mark-eval-scopes: 0.3.0
      babel-helper-remove-or-void: 0.3.0
      lodash.some: 4.6.0
    dev: false
    resolution:
      integrity: sha512-SjM2Fzg85YZz+q/PNJ/HU4O3W98FKFOiP9K5z3sfonlamGOzvZw3Eup2OTiEBsbbqTeY8yzNCAv3qpJRYCgGmw==
  /babel-plugin-minify-flip-comparisons/0.3.0:
    dependencies:
      babel-helper-is-void-0: 0.3.0
    dev: false
    resolution:
      integrity: sha512-B8lK+ekcpSNVH7PZpWDe5nC5zxjRiiT4nTsa6h3QkF3Kk6y9qooIFLemdGlqBq6j0zALEnebvCpw8v7gAdpgnw==
  /babel-plugin-minify-guarded-expressions/0.3.0:
    dependencies:
      babel-helper-flip-expressions: 0.3.0
    dev: false
    resolution:
      integrity: sha512-O+6CvF5/Ttsth3LMg4/BhyvVZ82GImeKMXGdVRQGK/8jFiP15EjRpdgFlxv3cnqRjqdYxLCS6r28VfLpb9C/kA==
  /babel-plugin-minify-infinity/0.3.0:
    dev: false
    resolution:
      integrity: sha512-Sj8ia3/w9158DWieUxU6/VvnYVy59geeFEkVgLZYBE8EBP+sN48tHtBM/jSgz0ejEdBlcfqJ6TnvPmVXTzR2BQ==
  /babel-plugin-minify-mangle-names/0.3.0:
    dependencies:
      babel-helper-mark-eval-scopes: 0.3.0
    dev: false
    resolution:
      integrity: sha512-PYTonhFWURsfAN8achDwvR5Xgy6EeTClLz+fSgGRqjAIXb0OyFm3/xfccbQviVi1qDXmlSnt6oJhBg8KE4Fn7Q==
  /babel-plugin-minify-numeric-literals/0.3.0:
    dev: false
    resolution:
      integrity: sha512-TgZj6ay8zDw74AS3yiIfoQ8vRSNJisYO/Du60S8nPV7EW7JM6fDMx5Sar6yVHlVuuwNgvDUBh191K33bVrAhpg==
  /babel-plugin-minify-replace/0.3.0:
    dev: false
    resolution:
      integrity: sha512-VR6tTg2Lt0TicHIOw04fsUtpPw7RaRP8PC8YzSFwEixnzvguZjZJoL7TgG7ZyEWQD1cJ96UezswECmFNa815bg==
  /babel-plugin-minify-simplify/0.3.0:
    dependencies:
      babel-helper-flip-expressions: 0.3.0
      babel-helper-is-nodes-equiv: 0.0.1
      babel-helper-to-multiple-sequence-expressions: 0.3.0
    dev: false
    resolution:
      integrity: sha512-2M16ytQOCqBi7bYMu4DCWn8e6KyFCA108F6+tVrBJxOmm5u2sOmTFEa8s94tR9RHRRNYmcUf+rgidfnzL3ik9Q==
  /babel-plugin-minify-type-constructors/0.3.0:
    dependencies:
      babel-helper-is-void-0: 0.3.0
    dev: false
    resolution:
      integrity: sha512-XRXpvsUCPeVw9YEUw+9vSiugcSZfow81oIJT0yR9s8H4W7yJ6FHbImi5DJHoL8KcDUjYnL9wYASXk/fOkbyR6Q==
  /babel-plugin-react-docgen/1.9.0:
    dependencies:
      babel-types: 6.26.0
      lodash: 4.17.11
      react-docgen: 3.0.0
    dev: false
    resolution:
      integrity: sha512-8lQ73p4BL+xcgba03NTiHrddl2X8J6PDMQHPpz73sesrRBf6JtAscQPLIjFWQR/abLokdv81HdshpjYGppOXgA==
  /babel-plugin-syntax-async-functions/6.13.0:
    dev: false
    resolution:
      integrity: sha1-ytnK0RkbWtY0vzCuCHI5HgZHvpU=
  /babel-plugin-syntax-async-generators/6.13.0:
    dev: false
    resolution:
      integrity: sha1-a8lj67FuzLrmuStZbrfzXDQqi5o=
  /babel-plugin-syntax-class-constructor-call/6.18.0:
    dev: false
    resolution:
      integrity: sha1-nLnTn+Q8hgC+yBRkVt3L1OGnZBY=
  /babel-plugin-syntax-class-properties/6.13.0:
    dev: false
    resolution:
      integrity: sha1-1+sjt5oxf4VDlixQW4J8fWysJ94=
  /babel-plugin-syntax-decorators/6.13.0:
    dev: false
    resolution:
      integrity: sha1-MSVjtNvePMgGzuPkFszurd0RrAs=
  /babel-plugin-syntax-do-expressions/6.13.0:
    dev: false
    resolution:
      integrity: sha1-V0d1YTmqJtOQ0JQQsDdEugfkeW0=
  /babel-plugin-syntax-dynamic-import/6.18.0:
    dev: false
    resolution:
      integrity: sha1-jWomIpyDdFqZgqRBBRVyyqF5sdo=
  /babel-plugin-syntax-exponentiation-operator/6.13.0:
    dev: false
    resolution:
      integrity: sha1-nufoM3KQ2pUoggGmpX9BcDF4MN4=
  /babel-plugin-syntax-export-extensions/6.13.0:
    dev: false
    resolution:
      integrity: sha1-cKFITw+QiaToStRLrDU8lbmxJyE=
  /babel-plugin-syntax-flow/6.18.0:
    dev: false
    resolution:
      integrity: sha1-TDqyCiryaqIM0lmVw5jE63AxDI0=
  /babel-plugin-syntax-function-bind/6.13.0:
    dev: false
    resolution:
      integrity: sha1-SMSV8Xe98xqYHnMvVa3AvdJgH0Y=
  /babel-plugin-syntax-jsx/6.18.0:
    dev: false
    resolution:
      integrity: sha1-CvMqmm4Tyno/1QaeYtew9Y0NiUY=
  /babel-plugin-syntax-object-rest-spread/6.13.0:
    dev: false
    resolution:
      integrity: sha1-/WU28rzhODb/o6VFjEkDpZe7O/U=
  /babel-plugin-syntax-trailing-function-commas/6.22.0:
    dev: false
    resolution:
      integrity: sha1-ugNgk3+NBuQBgKQ/4NVhb/9TLPM=
  /babel-plugin-transform-async-generator-functions/6.24.1:
    dependencies:
      babel-helper-remap-async-to-generator: 6.24.1
      babel-plugin-syntax-async-generators: 6.13.0
      babel-runtime: 6.26.0
    dev: false
    resolution:
      integrity: sha1-8FiQAUX9PpkHpt3yjaWfIVJYpds=
  /babel-plugin-transform-async-to-generator/6.24.1:
    dependencies:
      babel-helper-remap-async-to-generator: 6.24.1
      babel-plugin-syntax-async-functions: 6.13.0
      babel-runtime: 6.26.0
    dev: false
    resolution:
      integrity: sha1-ZTbjeK/2yx1VF6wOQOs+n8jQh2E=
  /babel-plugin-transform-class-constructor-call/6.24.1:
    dependencies:
      babel-plugin-syntax-class-constructor-call: 6.18.0
      babel-runtime: 6.26.0
      babel-template: 6.26.0
    dev: false
    resolution:
      integrity: sha1-gNwoVQWsBn3LjWxl4vbxGrd2Xvk=
  /babel-plugin-transform-class-properties/6.24.1:
    dependencies:
      babel-helper-function-name: 6.24.1
      babel-plugin-syntax-class-properties: 6.13.0
      babel-runtime: 6.26.0
      babel-template: 6.26.0
    dev: false
    resolution:
      integrity: sha1-anl2PqYdM9NvN7YRqp3vgagbRqw=
  /babel-plugin-transform-decorators/6.24.1:
    dependencies:
      babel-helper-explode-class: 6.24.1
      babel-plugin-syntax-decorators: 6.13.0
      babel-runtime: 6.26.0
      babel-template: 6.26.0
      babel-types: 6.26.0
    dev: false
    resolution:
      integrity: sha1-eIAT2PjGtSIr33s0Q5Df13Vp4k0=
  /babel-plugin-transform-do-expressions/6.22.0:
    dependencies:
      babel-plugin-syntax-do-expressions: 6.13.0
      babel-runtime: 6.26.0
    dev: false
    resolution:
      integrity: sha1-KMyvkoEtlJws0SgfaQyP3EaK6bs=
  /babel-plugin-transform-es2015-arrow-functions/6.22.0:
    dependencies:
      babel-runtime: 6.26.0
    dev: false
    resolution:
      integrity: sha1-RSaSy3EdX3ncf4XkQM5BufJE0iE=
  /babel-plugin-transform-es2015-block-scoped-functions/6.22.0:
    dependencies:
      babel-runtime: 6.26.0
    dev: false
    resolution:
      integrity: sha1-u8UbSflk1wy42OC5ToICRs46YUE=
  /babel-plugin-transform-es2015-block-scoping/6.26.0:
    dependencies:
      babel-runtime: 6.26.0
      babel-template: 6.26.0
      babel-traverse: 6.26.0
      babel-types: 6.26.0
      lodash: 4.17.11
    dev: false
    resolution:
      integrity: sha1-1w9SmcEwjQXBL0Y4E7CgnnOxiV8=
  /babel-plugin-transform-es2015-classes/6.24.1:
    dependencies:
      babel-helper-define-map: 6.26.0
      babel-helper-function-name: 6.24.1
      babel-helper-optimise-call-expression: 6.24.1
      babel-helper-replace-supers: 6.24.1
      babel-messages: 6.23.0
      babel-runtime: 6.26.0
      babel-template: 6.26.0
      babel-traverse: 6.26.0
      babel-types: 6.26.0
    dev: false
    resolution:
      integrity: sha1-WkxYpQyclGHlZLSyo7+ryXolhNs=
  /babel-plugin-transform-es2015-computed-properties/6.24.1:
    dependencies:
      babel-runtime: 6.26.0
      babel-template: 6.26.0
    dev: false
    resolution:
      integrity: sha1-b+Ko0WiV1WNPTNmZttNICjCBWbM=
  /babel-plugin-transform-es2015-destructuring/6.23.0:
    dependencies:
      babel-runtime: 6.26.0
    dev: false
    resolution:
      integrity: sha1-mXux8auWf2gtKwh2/jWNYOdlxW0=
  /babel-plugin-transform-es2015-duplicate-keys/6.24.1:
    dependencies:
      babel-runtime: 6.26.0
      babel-types: 6.26.0
    dev: false
    resolution:
      integrity: sha1-c+s9MQypaePvnskcU3QabxV2Qj4=
  /babel-plugin-transform-es2015-for-of/6.23.0:
    dependencies:
      babel-runtime: 6.26.0
    dev: false
    resolution:
      integrity: sha1-9HyVsrYT3x0+zC/bdXNiPHUkhpE=
  /babel-plugin-transform-es2015-function-name/6.24.1:
    dependencies:
      babel-helper-function-name: 6.24.1
      babel-runtime: 6.26.0
      babel-types: 6.26.0
    dev: false
    resolution:
      integrity: sha1-g0yJhTvDaxrw86TF26qU/Y6sqos=
  /babel-plugin-transform-es2015-literals/6.22.0:
    dependencies:
      babel-runtime: 6.26.0
    dev: false
    resolution:
      integrity: sha1-T1SgLWzWbPkVKAAZox0xklN3yi4=
  /babel-plugin-transform-es2015-modules-amd/6.24.1:
    dependencies:
      babel-plugin-transform-es2015-modules-commonjs: 6.26.2
      babel-runtime: 6.26.0
      babel-template: 6.26.0
    dev: false
    resolution:
      integrity: sha1-Oz5UAXI5hC1tGcMBHEvS8AoA0VQ=
  /babel-plugin-transform-es2015-modules-commonjs/6.26.2:
    dependencies:
      babel-plugin-transform-strict-mode: 6.24.1
      babel-runtime: 6.26.0
      babel-template: 6.26.0
      babel-types: 6.26.0
    dev: false
    resolution:
      integrity: sha512-CV9ROOHEdrjcwhIaJNBGMBCodN+1cfkwtM1SbUHmvyy35KGT7fohbpOxkE2uLz1o6odKK2Ck/tz47z+VqQfi9Q==
  /babel-plugin-transform-es2015-modules-systemjs/6.24.1:
    dependencies:
      babel-helper-hoist-variables: 6.24.1
      babel-runtime: 6.26.0
      babel-template: 6.26.0
    dev: false
    resolution:
      integrity: sha1-/4mhQrkRmpBhlfXxBuzzBdlAfSM=
  /babel-plugin-transform-es2015-modules-umd/6.24.1:
    dependencies:
      babel-plugin-transform-es2015-modules-amd: 6.24.1
      babel-runtime: 6.26.0
      babel-template: 6.26.0
    dev: false
    resolution:
      integrity: sha1-rJl+YoXNGO1hdq22B9YCNErThGg=
  /babel-plugin-transform-es2015-object-super/6.24.1:
    dependencies:
      babel-helper-replace-supers: 6.24.1
      babel-runtime: 6.26.0
    dev: false
    resolution:
      integrity: sha1-JM72muIcuDp/hgPa0CH1cusnj40=
  /babel-plugin-transform-es2015-parameters/6.24.1:
    dependencies:
      babel-helper-call-delegate: 6.24.1
      babel-helper-get-function-arity: 6.24.1
      babel-runtime: 6.26.0
      babel-template: 6.26.0
      babel-traverse: 6.26.0
      babel-types: 6.26.0
    dev: false
    resolution:
      integrity: sha1-V6w1GrScrxSpfNE7CfZv3wpiXys=
  /babel-plugin-transform-es2015-shorthand-properties/6.24.1:
    dependencies:
      babel-runtime: 6.26.0
      babel-types: 6.26.0
    dev: false
    resolution:
      integrity: sha1-JPh11nIch2YbvZmkYi5R8U3jiqA=
  /babel-plugin-transform-es2015-spread/6.22.0:
    dependencies:
      babel-runtime: 6.26.0
    dev: false
    resolution:
      integrity: sha1-1taKmfia7cRTbIGlQujdnxdG+NE=
  /babel-plugin-transform-es2015-sticky-regex/6.24.1:
    dependencies:
      babel-helper-regex: 6.26.0
      babel-runtime: 6.26.0
      babel-types: 6.26.0
    dev: false
    resolution:
      integrity: sha1-AMHNsaynERLN8M9hJsLta0V8zbw=
  /babel-plugin-transform-es2015-template-literals/6.22.0:
    dependencies:
      babel-runtime: 6.26.0
    dev: false
    resolution:
      integrity: sha1-qEs0UPfp+PH2g51taH2oS7EjbY0=
  /babel-plugin-transform-es2015-typeof-symbol/6.23.0:
    dependencies:
      babel-runtime: 6.26.0
    dev: false
    resolution:
      integrity: sha1-3sCfHN3/lLUqxz1QXITfWdzOs3I=
  /babel-plugin-transform-es2015-unicode-regex/6.24.1:
    dependencies:
      babel-helper-regex: 6.26.0
      babel-runtime: 6.26.0
      regexpu-core: 2.0.0
    dev: false
    resolution:
      integrity: sha1-04sS9C6nMj9yk4fxinxa4frrNek=
  /babel-plugin-transform-exponentiation-operator/6.24.1:
    dependencies:
      babel-helper-builder-binary-assignment-operator-visitor: 6.24.1
      babel-plugin-syntax-exponentiation-operator: 6.13.0
      babel-runtime: 6.26.0
    dev: false
    resolution:
      integrity: sha1-KrDJx/MJj6SJB3cruBP+QejeOg4=
  /babel-plugin-transform-export-extensions/6.22.0:
    dependencies:
      babel-plugin-syntax-export-extensions: 6.13.0
      babel-runtime: 6.26.0
    dev: false
    resolution:
      integrity: sha1-U3OLR+deghhYnuqUbLvTkQm75lM=
  /babel-plugin-transform-flow-strip-types/6.22.0:
    dependencies:
      babel-plugin-syntax-flow: 6.18.0
      babel-runtime: 6.26.0
    dev: false
    resolution:
      integrity: sha1-hMtnKTXUNxT9wyvOhFaNh0Qc988=
  /babel-plugin-transform-function-bind/6.22.0:
    dependencies:
      babel-plugin-syntax-function-bind: 6.13.0
      babel-runtime: 6.26.0
    dev: false
    resolution:
      integrity: sha1-xvuOlqwpajELjPjqQBRiQH3fapc=
  /babel-plugin-transform-inline-consecutive-adds/0.3.0:
    dev: false
    resolution:
      integrity: sha512-iZsYAIjYLLfLK0yN5WVT7Xf7Y3wQ9Z75j9A8q/0IglQSpUt2ppTdHlwl/GeaXnxdaSmsxBu861klbTBbv2n+RA==
  /babel-plugin-transform-member-expression-literals/6.9.4:
    dev: false
    resolution:
      integrity: sha1-NwOcmgwzE6OUlfqsL/OmtbnQOL8=
  /babel-plugin-transform-merge-sibling-variables/6.9.4:
    dev: false
    resolution:
      integrity: sha1-hbQi/DN3tEnJ0c3kQIcgNTJAHa4=
  /babel-plugin-transform-minify-booleans/6.9.4:
    dev: false
    resolution:
      integrity: sha1-rLs+VqNVXdI5KOS1gtKFFi3SsZg=
  /babel-plugin-transform-object-rest-spread/6.26.0:
    dependencies:
      babel-plugin-syntax-object-rest-spread: 6.13.0
      babel-runtime: 6.26.0
    dev: false
    resolution:
      integrity: sha1-DzZpLVD+9rfi1LOsFHgTepY7ewY=
  /babel-plugin-transform-property-literals/6.9.4:
    dependencies:
      esutils: 2.0.2
    dev: false
    resolution:
      integrity: sha1-mMHSHiVXNlc/k+zlRFn2ziSYXTk=
  /babel-plugin-transform-react-display-name/6.25.0:
    dependencies:
      babel-runtime: 6.26.0
    dev: false
    resolution:
      integrity: sha1-Z+K/Hx6ck6sI25Z5LgU5K/LMKNE=
  /babel-plugin-transform-react-jsx-self/6.22.0:
    dependencies:
      babel-plugin-syntax-jsx: 6.18.0
      babel-runtime: 6.26.0
    dev: false
    resolution:
      integrity: sha1-322AqdomEqEh5t3XVYvL7PBuY24=
  /babel-plugin-transform-react-jsx-source/6.22.0:
    dependencies:
      babel-plugin-syntax-jsx: 6.18.0
      babel-runtime: 6.26.0
    dev: false
    resolution:
      integrity: sha1-ZqwSFT9c0tF7PBkmj0vwGX9E7NY=
  /babel-plugin-transform-react-jsx/6.24.1:
    dependencies:
      babel-helper-builder-react-jsx: 6.26.0
      babel-plugin-syntax-jsx: 6.18.0
      babel-runtime: 6.26.0
    dev: false
    resolution:
      integrity: sha1-hAoCjn30YN/DotKfDA2R9jduZqM=
  /babel-plugin-transform-regenerator/6.26.0:
    dependencies:
      regenerator-transform: 0.10.1
    dev: false
    resolution:
      integrity: sha1-4HA2lvveJ/Cj78rPi03KL3s6jy8=
  /babel-plugin-transform-regexp-constructors/0.3.0:
    dev: false
    resolution:
      integrity: sha512-h92YHzyl042rb0naKO8frTHntpRFwRgKkfWD8602kFHoQingjJNtbvZzvxqHncJ6XmKVyYvfrBpDOSkCTDIIxw==
  /babel-plugin-transform-remove-console/6.9.4:
    dev: false
    resolution:
      integrity: sha1-uYA2DAZzhOJLNXpYjYB9PINSd4A=
  /babel-plugin-transform-remove-debugger/6.9.4:
    dev: false
    resolution:
      integrity: sha1-QrcnYxyXl44estGZp67IShgznvI=
  /babel-plugin-transform-remove-undefined/0.3.0:
    dependencies:
      babel-helper-evaluate-path: 0.3.0
    dev: false
    resolution:
      integrity: sha512-TYGQucc8iP3LJwN3kDZLEz5aa/2KuFrqpT+s8f8NnHsBU1sAgR3y8Opns0xhC+smyDYWscqFCKM1gbkWQOhhnw==
  /babel-plugin-transform-runtime/6.23.0:
    dependencies:
      babel-runtime: 6.26.0
    dev: false
    resolution:
      integrity: sha1-iEkNRGUC6puOfvsP4J7E2ZR5se4=
  /babel-plugin-transform-simplify-comparison-operators/6.9.4:
    dev: false
    resolution:
      integrity: sha1-9ir+CWyrDh9ootdT/fKDiIRxzrk=
  /babel-plugin-transform-strict-mode/6.24.1:
    dependencies:
      babel-runtime: 6.26.0
      babel-types: 6.26.0
    dev: false
    resolution:
      integrity: sha1-1fr3qleKZbvlkc9e2uBKDGcCB1g=
  /babel-plugin-transform-undefined-to-void/6.9.4:
    dev: false
    resolution:
      integrity: sha1-viQcqBQEAwZ4t0hxcyK4nQyP4oA=
  /babel-polyfill/6.23.0:
    dependencies:
      babel-runtime: 6.26.0
      core-js: 2.6.5
      regenerator-runtime: 0.10.5
    dev: false
    resolution:
      integrity: sha1-g2TKYt+Or7gwSZ9pkXdGbDsDSZ0=
  /babel-preset-env/1.7.0:
    dependencies:
      babel-plugin-check-es2015-constants: 6.22.0
      babel-plugin-syntax-trailing-function-commas: 6.22.0
      babel-plugin-transform-async-to-generator: 6.24.1
      babel-plugin-transform-es2015-arrow-functions: 6.22.0
      babel-plugin-transform-es2015-block-scoped-functions: 6.22.0
      babel-plugin-transform-es2015-block-scoping: 6.26.0
      babel-plugin-transform-es2015-classes: 6.24.1
      babel-plugin-transform-es2015-computed-properties: 6.24.1
      babel-plugin-transform-es2015-destructuring: 6.23.0
      babel-plugin-transform-es2015-duplicate-keys: 6.24.1
      babel-plugin-transform-es2015-for-of: 6.23.0
      babel-plugin-transform-es2015-function-name: 6.24.1
      babel-plugin-transform-es2015-literals: 6.22.0
      babel-plugin-transform-es2015-modules-amd: 6.24.1
      babel-plugin-transform-es2015-modules-commonjs: 6.26.2
      babel-plugin-transform-es2015-modules-systemjs: 6.24.1
      babel-plugin-transform-es2015-modules-umd: 6.24.1
      babel-plugin-transform-es2015-object-super: 6.24.1
      babel-plugin-transform-es2015-parameters: 6.24.1
      babel-plugin-transform-es2015-shorthand-properties: 6.24.1
      babel-plugin-transform-es2015-spread: 6.22.0
      babel-plugin-transform-es2015-sticky-regex: 6.24.1
      babel-plugin-transform-es2015-template-literals: 6.22.0
      babel-plugin-transform-es2015-typeof-symbol: 6.23.0
      babel-plugin-transform-es2015-unicode-regex: 6.24.1
      babel-plugin-transform-exponentiation-operator: 6.24.1
      babel-plugin-transform-regenerator: 6.26.0
      browserslist: 3.2.8
      invariant: 2.2.4
      semver: 5.6.0
    dev: false
    resolution:
      integrity: sha512-9OR2afuKDneX2/q2EurSftUYM0xGu4O2D9adAhVfADDhrYDaxXV0rBbevVYoY9n6nyX1PmQW/0jtpJvUNr9CHg==
  /babel-preset-es2015/6.24.1:
    dependencies:
      babel-plugin-check-es2015-constants: 6.22.0
      babel-plugin-transform-es2015-arrow-functions: 6.22.0
      babel-plugin-transform-es2015-block-scoped-functions: 6.22.0
      babel-plugin-transform-es2015-block-scoping: 6.26.0
      babel-plugin-transform-es2015-classes: 6.24.1
      babel-plugin-transform-es2015-computed-properties: 6.24.1
      babel-plugin-transform-es2015-destructuring: 6.23.0
      babel-plugin-transform-es2015-duplicate-keys: 6.24.1
      babel-plugin-transform-es2015-for-of: 6.23.0
      babel-plugin-transform-es2015-function-name: 6.24.1
      babel-plugin-transform-es2015-literals: 6.22.0
      babel-plugin-transform-es2015-modules-amd: 6.24.1
      babel-plugin-transform-es2015-modules-commonjs: 6.26.2
      babel-plugin-transform-es2015-modules-systemjs: 6.24.1
      babel-plugin-transform-es2015-modules-umd: 6.24.1
      babel-plugin-transform-es2015-object-super: 6.24.1
      babel-plugin-transform-es2015-parameters: 6.24.1
      babel-plugin-transform-es2015-shorthand-properties: 6.24.1
      babel-plugin-transform-es2015-spread: 6.22.0
      babel-plugin-transform-es2015-sticky-regex: 6.24.1
      babel-plugin-transform-es2015-template-literals: 6.22.0
      babel-plugin-transform-es2015-typeof-symbol: 6.23.0
      babel-plugin-transform-es2015-unicode-regex: 6.24.1
      babel-plugin-transform-regenerator: 6.26.0
    deprecated: "\U0001F64C  Thanks for using Babel: we recommend using babel-preset-env now: please read babeljs.io/env to update! "
    dev: false
    resolution:
      integrity: sha1-1EBQ1rwsn+6nAqrzjXJ6AhBTiTk=
  /babel-preset-flow/6.23.0:
    dependencies:
      babel-plugin-transform-flow-strip-types: 6.22.0
    dev: false
    resolution:
      integrity: sha1-5xIYiHCFrpoktb5Baa/7WZgWxJ0=
  /babel-preset-jest/23.2.0:
    dependencies:
      babel-plugin-jest-hoist: 23.2.0
      babel-plugin-syntax-object-rest-spread: 6.13.0
    dev: false
    resolution:
      integrity: sha1-jsegOhOPABoaj7HoETZSvxpV2kY=
  /babel-preset-jest/24.1.0/@babel!core@7.3.4:
    dependencies:
      '@babel/plugin-syntax-object-rest-spread': /@babel/plugin-syntax-object-rest-spread/7.2.0/@babel!core@7.3.4
      babel-plugin-jest-hoist: 24.1.0
    dev: false
    engines:
      node: '>= 6'
    id: registry.npmjs.org/babel-preset-jest/24.1.0
    resolution:
      integrity: sha512-FfNLDxFWsNX9lUmtwY7NheGlANnagvxq8LZdl5PKnVG3umP+S/g0XbVBfwtA4Ai3Ri/IMkWabBz3Tyk9wdspcw==
  /babel-preset-minify/0.3.0:
    dependencies:
      babel-plugin-minify-builtins: 0.3.0
      babel-plugin-minify-constant-folding: 0.3.0
      babel-plugin-minify-dead-code-elimination: 0.3.0
      babel-plugin-minify-flip-comparisons: 0.3.0
      babel-plugin-minify-guarded-expressions: 0.3.0
      babel-plugin-minify-infinity: 0.3.0
      babel-plugin-minify-mangle-names: 0.3.0
      babel-plugin-minify-numeric-literals: 0.3.0
      babel-plugin-minify-replace: 0.3.0
      babel-plugin-minify-simplify: 0.3.0
      babel-plugin-minify-type-constructors: 0.3.0
      babel-plugin-transform-inline-consecutive-adds: 0.3.0
      babel-plugin-transform-member-expression-literals: 6.9.4
      babel-plugin-transform-merge-sibling-variables: 6.9.4
      babel-plugin-transform-minify-booleans: 6.9.4
      babel-plugin-transform-property-literals: 6.9.4
      babel-plugin-transform-regexp-constructors: 0.3.0
      babel-plugin-transform-remove-console: 6.9.4
      babel-plugin-transform-remove-debugger: 6.9.4
      babel-plugin-transform-remove-undefined: 0.3.0
      babel-plugin-transform-simplify-comparison-operators: 6.9.4
      babel-plugin-transform-undefined-to-void: 6.9.4
      lodash.isplainobject: 4.0.6
    dev: false
    resolution:
      integrity: sha512-+VV2GWEyak3eDOmzT1DDMuqHrw3VbE9nBNkx2LLVs4pH/Me32ND8DRpVDd8IRvk1xX5p75nygyRPtkMh6GIAbQ==
  /babel-preset-react/6.24.1:
    dependencies:
      babel-plugin-syntax-jsx: 6.18.0
      babel-plugin-transform-react-display-name: 6.25.0
      babel-plugin-transform-react-jsx: 6.24.1
      babel-plugin-transform-react-jsx-self: 6.22.0
      babel-plugin-transform-react-jsx-source: 6.22.0
      babel-preset-flow: 6.23.0
    dev: false
    resolution:
      integrity: sha1-umnfrqRfw+xjm2pOzqbhdwLJE4A=
  /babel-preset-stage-0/6.24.1:
    dependencies:
      babel-plugin-transform-do-expressions: 6.22.0
      babel-plugin-transform-function-bind: 6.22.0
      babel-preset-stage-1: 6.24.1
    dev: false
    resolution:
      integrity: sha1-VkLRUEL5E4TX5a+LyIsduVsDnmo=
  /babel-preset-stage-1/6.24.1:
    dependencies:
      babel-plugin-transform-class-constructor-call: 6.24.1
      babel-plugin-transform-export-extensions: 6.22.0
      babel-preset-stage-2: 6.24.1
    dev: false
    resolution:
      integrity: sha1-dpLNfc1oSZB+auSgqFWJz7niv7A=
  /babel-preset-stage-2/6.24.1:
    dependencies:
      babel-plugin-syntax-dynamic-import: 6.18.0
      babel-plugin-transform-class-properties: 6.24.1
      babel-plugin-transform-decorators: 6.24.1
      babel-preset-stage-3: 6.24.1
    dev: false
    resolution:
      integrity: sha1-2eKWD7PXEYfw5k7sYrwHdnIZvcE=
  /babel-preset-stage-3/6.24.1:
    dependencies:
      babel-plugin-syntax-trailing-function-commas: 6.22.0
      babel-plugin-transform-async-generator-functions: 6.24.1
      babel-plugin-transform-async-to-generator: 6.24.1
      babel-plugin-transform-exponentiation-operator: 6.24.1
      babel-plugin-transform-object-rest-spread: 6.26.0
    dev: false
    resolution:
      integrity: sha1-g2raCp56f6N8sTj7kyb4eTSkg5U=
  /babel-register/6.26.0:
    dependencies:
      babel-core: 6.26.3
      babel-runtime: 6.26.0
      core-js: 2.6.5
      home-or-tmp: 2.0.0
      lodash: 4.17.11
      mkdirp: 0.5.1
      source-map-support: 0.4.18
    dev: false
    resolution:
      integrity: sha1-btAhFz4vy0htestFxgCahW9kcHE=
  /babel-runtime/6.26.0:
    dependencies:
      core-js: 2.6.5
      regenerator-runtime: 0.11.1
    dev: false
    resolution:
      integrity: sha1-llxwWGaOgrVde/4E/yM3vItWR/4=
  /babel-template/6.26.0:
    dependencies:
      babel-runtime: 6.26.0
      babel-traverse: 6.26.0
      babel-types: 6.26.0
      babylon: 6.18.0
      lodash: 4.17.11
    dev: false
    resolution:
      integrity: sha1-3gPi0WOWsGn0bdn/+FIfsaDjXgI=
  /babel-traverse/6.26.0:
    dependencies:
      babel-code-frame: 6.26.0
      babel-messages: 6.23.0
      babel-runtime: 6.26.0
      babel-types: 6.26.0
      babylon: 6.18.0
      debug: 2.6.9
      globals: 9.18.0
      invariant: 2.2.4
      lodash: 4.17.11
    dev: false
    resolution:
      integrity: sha1-RqnL1+3MYsjlwGTi0tjQ9ANXZu4=
  /babel-types/6.26.0:
    dependencies:
      babel-runtime: 6.26.0
      esutils: 2.0.2
      lodash: 4.17.11
      to-fast-properties: 1.0.3
    dev: false
    resolution:
      integrity: sha1-o7Bz+Uq0nrb6Vc1lInozQ4BjJJc=
  /babylon/6.18.0:
    dev: false
    hasBin: true
    resolution:
      integrity: sha512-q/UEjfGJ2Cm3oKV71DJz9d25TPnq5rhBVL2Q4fA5wcC3jcrdn7+SssEybFIxwAvvP+YCsCYNKughoF33GxgycQ==
  /babylon/7.0.0-beta.47:
    dev: false
    engines:
      node: '>=6.0.0'
    hasBin: true
    resolution:
      integrity: sha512-+rq2cr4GDhtToEzKFD6KZZMDBXhjFAr9JjPw9pAppZACeEWqNM294j+NdBzkSHYXwzzBmVjZ3nEVJlOhbR2gOQ==
  /bach/1.2.0:
    dependencies:
      arr-filter: 1.1.2
      arr-flatten: 1.1.0
      arr-map: 2.0.2
      array-each: 1.0.1
      array-initial: 1.1.0
      array-last: 1.3.0
      async-done: 1.3.1
      async-settle: 1.0.0
      now-and-later: 2.0.0
    dev: false
    engines:
      node: '>= 0.10'
    resolution:
      integrity: sha1-Szzpa/JxNPeaG0FKUcFONMO9mIA=
  /balanced-match/0.4.2:
    dev: false
    resolution:
      integrity: sha1-yz8+PHMtwPAe5wtAPzAuYddwmDg=
  /balanced-match/1.0.0:
    dev: false
    resolution:
      integrity: sha1-ibTRmasr7kneFk6gK4nORi1xt2c=
  /base/0.11.2:
    dependencies:
      cache-base: 1.0.1
      class-utils: 0.3.6
      component-emitter: 1.2.1
      define-property: 1.0.0
      isobject: 3.0.1
      mixin-deep: 1.3.1
      pascalcase: 0.1.1
    dev: false
    engines:
      node: '>=0.10.0'
    resolution:
      integrity: sha512-5T6P4xPgpp0YDFvSWwEZ4NoE3aM4QBQXDzmVbraCkFj8zHM+mba8SyqB5DbZWyR7mYHo6Y7BdQo3MoA4m0TeQg==
  /base64-js/1.3.0:
    dev: false
    resolution:
      integrity: sha512-ccav/yGvoa80BQDljCxsmmQ3Xvx60/UpBIij5QN21W3wBi/hhIC9OoO+KLpu9IJTS9j4DRVJ3aDDF9cMSoa2lw==
  /batch/0.6.1:
    dev: false
    resolution:
      integrity: sha1-3DQxT05nkxgJP8dgJyUl+UvyXBY=
  /bcrypt-pbkdf/1.0.2:
    dependencies:
      tweetnacl: 0.14.5
    dev: false
    resolution:
      integrity: sha1-pDAdOJtqQ/m2f/PKEaP2Y342Dp4=
  /bfj/6.1.1:
    dependencies:
      bluebird: 3.5.3
      check-types: 7.4.0
      hoopy: 0.1.4
      tryer: 1.0.1
    dev: false
    engines:
      node: '>= 6.0.0'
    resolution:
      integrity: sha512-+GUNvzHR4nRyGybQc2WpNJL4MJazMuvf92ueIyA0bIkPRwhhQu3IfZQ2PSoVPpCBJfmoSdOxu5rnotfFLlvYRQ==
  /big.js/3.2.0:
    dev: false
    resolution:
      integrity: sha512-+hN/Zh2D08Mx65pZ/4g5bsmNiZUuChDiQfTUQ7qJr4/kuopCr88xZsAXv6mBoZEsUI4OuGHlX59qE94K2mMW8Q==
  /big.js/5.2.2:
    dev: false
    resolution:
      integrity: sha512-vyL2OymJxmarO8gxMr0mhChsO9QGwhynfuu4+MHTAW6czfq9humCB7rKpUjDd9YUiDPU4mzpyupFSvOClAwbmQ==
  /binary-extensions/1.13.0:
    dev: false
    engines:
      node: '>=0.10.0'
    resolution:
      integrity: sha512-EgmjVLMn22z7eGGv3kcnHwSnJXmFHjISTY9E/S5lIcTD3Oxw05QTcBLNkJFzcb3cNueUdF/IN4U+d78V0zO8Hw==
  /binary/0.3.0:
    dependencies:
      buffers: 0.1.1
      chainsaw: 0.1.0
    dev: false
    resolution:
      integrity: sha1-n2BVO8XOjDOG87VTz/R0Yq3sqnk=
  /block-stream/0.0.9:
    dependencies:
      inherits: 2.0.3
    dev: false
    engines:
      node: 0.4 || >=0.5.8
    resolution:
      integrity: sha1-E+v+d4oDIFz+A3UUgeu0szAMEmo=
  /bluebird/3.4.7:
    dev: false
    resolution:
      integrity: sha1-9y12C+Cbf3bQjtj66Ysomo0F+rM=
  /bluebird/3.5.3:
    dev: false
    resolution:
      integrity: sha512-/qKPUQlaW1OyR51WeCPBvRnAlnZFUJkCSG5HzGnuIqhgyJtF+T94lFnn33eiazjRm2LAHVy2guNnaq48X9SJuw==
  /bn.js/4.11.8:
    dev: false
    resolution:
      integrity: sha512-ItfYfPLkWHUjckQCk8xC+LwxgK8NYcXywGigJgSwOP8Y2iyWT4f2vsZnoOXTTbo+o5yXmIUJ4gn5538SO5S3gA==
  /body-parser/1.18.3:
    dependencies:
      bytes: 3.0.0
      content-type: 1.0.4
      debug: 2.6.9
      depd: 1.1.2
      http-errors: 1.6.3
      iconv-lite: 0.4.23
      on-finished: 2.3.0
      qs: 6.5.2
      raw-body: 2.3.3
      type-is: 1.6.16
    dev: false
    engines:
      node: '>= 0.8'
    resolution:
      integrity: sha1-WykhmP/dVTs6DyDe0FkrlWlVyLQ=
  /bonjour/3.5.0:
    dependencies:
      array-flatten: 2.1.2
      deep-equal: 1.0.1
      dns-equal: 1.0.0
      dns-txt: 2.0.2
      multicast-dns: 6.2.3
      multicast-dns-service-types: 1.1.0
    dev: false
    resolution:
      integrity: sha1-jokKGD2O6aI5OzhExpGkK897yfU=
  /boolbase/1.0.0:
    dev: false
    resolution:
      integrity: sha1-aN/1++YMUes3cl6p4+0xDcwed24=
  /bowser/1.9.4:
    dev: false
    resolution:
      integrity: sha512-9IdMmj2KjigRq6oWhmwv1W36pDuA4STQZ8q6YO9um+x07xgYNCD3Oou+WP/3L1HNz7iqythGet3/p4wvc8AAwQ==
  /brace-expansion/1.1.11:
    dependencies:
      balanced-match: 1.0.0
      concat-map: 0.0.1
    dev: false
    resolution:
      integrity: sha512-iCuPHDFgrHX7H2vEI/5xpz07zSHB00TpugqhmYtVmMO6518mCuRMoOYFldEBl0g187ufozdaHgWKcYFb61qGiA==
  /braces/1.8.5:
    dependencies:
      expand-range: 1.8.2
      preserve: 0.2.0
      repeat-element: 1.1.3
    dev: false
    engines:
      node: '>=0.10.0'
    resolution:
      integrity: sha1-uneWLhLf+WnWt2cR6RS3N4V79qc=
  /braces/2.3.2:
    dependencies:
      arr-flatten: 1.1.0
      array-unique: 0.3.2
      extend-shallow: 2.0.1
      fill-range: 4.0.0
      isobject: 3.0.1
      repeat-element: 1.1.3
      snapdragon: 0.8.2
      snapdragon-node: 2.1.1
      split-string: 3.1.0
      to-regex: 3.0.2
    dev: false
    engines:
      node: '>=0.10.0'
    resolution:
      integrity: sha512-aNdbnj9P8PjdXU4ybaWLK2IF3jc/EoDYbC7AazW6to3TRsfXxscC9UXOB5iDiEQrkyIbWp2SLQda4+QAa7nc3w==
  /brcast/3.0.1:
    dev: false
    resolution:
      integrity: sha512-eI3yqf9YEqyGl9PCNTR46MGvDylGtaHjalcz6Q3fAPnP/PhpKkkve52vFdfGpwp4VUvK6LUr4TQN+2stCrEwTg==
  /brorand/1.1.0:
    dev: false
    resolution:
      integrity: sha1-EsJe/kCkXjwyPrhnWgoM5XsiNx8=
  /browser-process-hrtime/0.1.3:
    dev: false
    resolution:
      integrity: sha512-bRFnI4NnjO6cnyLmOV/7PVoDEMJChlcfN0z4s1YMBY989/SvlfMI1lgCnkFUs53e9gQF+w7qu7XdllSTiSl8Aw==
  /browser-resolve/1.11.3:
    dependencies:
      resolve: 1.1.7
    dev: false
    resolution:
      integrity: sha512-exDi1BYWB/6raKHmDTCicQfTkqwN5fioMFV4j8BsfMU4R2DK/QfZfK7kOVkmWCNANf0snkBzqGqAJBao9gZMdQ==
  /browser-stdout/1.3.0:
    dev: false
    resolution:
      integrity: sha1-81HTKWnTL6XXpVZxVCY9korjvR8=
  /browserify-aes/1.2.0:
    dependencies:
      buffer-xor: 1.0.3
      cipher-base: 1.0.4
      create-hash: 1.2.0
      evp_bytestokey: 1.0.3
      inherits: 2.0.3
      safe-buffer: 5.1.2
    dev: false
    resolution:
      integrity: sha512-+7CHXqGuspUn/Sl5aO7Ea0xWGAtETPXNSAjHo48JfLdPWcMng33Xe4znFvQweqc/uzk5zSOI3H52CYnjCfb5hA==
  /browserify-cipher/1.0.1:
    dependencies:
      browserify-aes: 1.2.0
      browserify-des: 1.0.2
      evp_bytestokey: 1.0.3
    dev: false
    resolution:
      integrity: sha512-sPhkz0ARKbf4rRQt2hTpAHqn47X3llLkUGn+xEJzLjwY8LRs2p0v7ljvI5EyoRO/mexrNunNECisZs+gw2zz1w==
  /browserify-des/1.0.2:
    dependencies:
      cipher-base: 1.0.4
      des.js: 1.0.0
      inherits: 2.0.3
      safe-buffer: 5.1.2
    dev: false
    resolution:
      integrity: sha512-BioO1xf3hFwz4kc6iBhI3ieDFompMhrMlnDFC4/0/vd5MokpuAc3R+LYbwTA9A5Yc9pq9UYPqffKpW2ObuwX5A==
  /browserify-rsa/4.0.1:
    dependencies:
      bn.js: 4.11.8
      randombytes: 2.0.6
    dev: false
    resolution:
      integrity: sha1-IeCr+vbyApzy+vsTNWenAdQTVSQ=
  /browserify-sign/4.0.4:
    dependencies:
      bn.js: 4.11.8
      browserify-rsa: 4.0.1
      create-hash: 1.2.0
      create-hmac: 1.1.7
      elliptic: 6.4.1
      inherits: 2.0.3
      parse-asn1: 5.1.4
    dev: false
    resolution:
      integrity: sha1-qk62jl17ZYuqa/alfmMMvXqT0pg=
  /browserify-zlib/0.2.0:
    dependencies:
      pako: 1.0.8
    dev: false
    resolution:
      integrity: sha512-Z942RysHXmJrhqk88FmKBVq/v5tqmSkDz7p54G/MGyjMnCFFnC79XWNbg+Vta8W6Wb2qtSZTSxIGkJrRpCFEiA==
  /browserslist/1.7.7:
    dependencies:
      caniuse-db: 1.0.30000938
      electron-to-chromium: 1.3.113
    deprecated: Browserslist 2 could fail on reading Browserslist >3.0 config used in other tools.
    dev: false
    hasBin: true
    resolution:
      integrity: sha1-C9dnBCWL6CmyOYu1Dkti0aFmsLk=
  /browserslist/2.11.3:
    dependencies:
      caniuse-lite: 1.0.30000938
      electron-to-chromium: 1.3.113
    deprecated: Browserslist 2 could fail on reading Browserslist >3.0 config used in other tools.
    dev: false
    hasBin: true
    resolution:
      integrity: sha512-yWu5cXT7Av6mVwzWc8lMsJMHWn4xyjSuGYi4IozbVTLUOEYPSagUB8kiMDUHA1fS3zjr8nkxkn9jdvug4BBRmA==
  /browserslist/3.2.8:
    dependencies:
      caniuse-lite: 1.0.30000938
      electron-to-chromium: 1.3.113
    dev: false
    hasBin: true
    resolution:
      integrity: sha512-WHVocJYavUwVgVViC0ORikPHQquXwVh939TaelZ4WDqpWgTX/FsGhl/+P4qBUAGcRvtOgDgC+xftNWWp2RUTAQ==
  /bs-logger/0.2.6:
    dependencies:
      fast-json-stable-stringify: 2.0.0
    dev: false
    engines:
      node: '>= 6'
    resolution:
      integrity: sha512-pd8DCoxmbgc7hyPKOvxtqNcjYoOsABPQdcCUjGp3d42VR2CX1ORhk2A87oqqu5R1kk+76nsxZupkmyd+MVtCog==
  /bser/2.0.0:
    dependencies:
      node-int64: 0.4.0
    dev: false
    resolution:
      integrity: sha1-mseNPtXZFYBP2HrLFYvHlxR6Fxk=
  /buffer-from/1.1.1:
    dev: false
    resolution:
      integrity: sha512-MQcXEUbCKtEo7bhqEs6560Hyd4XaovZlO/k9V3hjVUF/zwW7KBVdSK4gIt/bzwS9MbR5qob+F5jusZsb0YQK2A==
  /buffer-indexof/1.1.1:
    dev: false
    resolution:
      integrity: sha512-4/rOEg86jivtPTeOUUT61jJO1Ya1TrR/OkqCSZDyq84WJh3LuuiphBYJN+fm5xufIk4XAFcEwte/8WzC8If/1g==
  /buffer-xor/1.0.3:
    dev: false
    resolution:
      integrity: sha1-JuYe0UIvtw3ULm42cp7VHYVf6Nk=
  /buffer/4.9.1:
    dependencies:
      base64-js: 1.3.0
      ieee754: 1.1.12
      isarray: 1.0.0
    dev: false
    resolution:
      integrity: sha1-bRu2AbB6TvztlwlBMgkwJ8lbwpg=
  /buffers/0.1.1:
    dev: false
    engines:
      node: '>=0.2.0'
    resolution:
      integrity: sha1-skV5w77U1tOWru5tmorn9Ugqt7s=
  /builtin-modules/1.1.1:
    dev: false
    engines:
      node: '>=0.10.0'
    resolution:
      integrity: sha1-Jw8HbFpywC9bZaR9+Uxf46J4iS8=
  /builtin-status-codes/3.0.0:
    dev: false
    resolution:
      integrity: sha1-hZgoeOIbmOHGZCXgPQF0eI9Wnug=
  /bundlesize/0.15.3:
    dependencies:
      axios: 0.16.2
      bytes: 3.1.0
      ci-env: 1.7.0
      commander: 2.19.0
      github-build: 1.2.0
      glob: 7.1.3
      gzip-size: 4.1.0
      opencollective: 1.0.3
      prettycli: 1.4.3
      read-pkg-up: 2.0.0
    dev: false
    engines:
      npm: ^5.0.0
    hasBin: true
    resolution:
      integrity: sha512-CqLtaDKQFZVh9l53Py67lJOLOT//aNrmF9xT1v5cS080bbqyhOdTX5+LuoVI8LOKa351fUikGcxsQDYWQXfizg==
  /bytes/3.0.0:
    dev: false
    engines:
      node: '>= 0.8'
    resolution:
      integrity: sha1-0ygVQE1olpn4Wk6k+odV3ROpYEg=
  /bytes/3.1.0:
    dev: false
    engines:
      node: '>= 0.8'
    resolution:
      integrity: sha512-zauLjrfCG+xvoyaqLoV8bLVXXNGC4JqlxFCutSDWA6fJrTo2ZuvLYTqZ7aHBLZSMOopbzwv8f+wZcVzfVTI2Dg==
  /cacache/10.0.4:
    dependencies:
      bluebird: 3.5.3
      chownr: 1.1.1
      glob: 7.1.3
      graceful-fs: 4.1.15
      lru-cache: 4.1.5
      mississippi: 2.0.0
      mkdirp: 0.5.1
      move-concurrently: 1.0.1
      promise-inflight: 1.0.1
      rimraf: 2.6.3
      ssri: 5.3.0
      unique-filename: 1.1.1
      y18n: 4.0.0
    dev: false
    resolution:
      integrity: sha512-Dph0MzuH+rTQzGPNT9fAnrPmMmjKfST6trxJeK7NQuHRaVw24VzPRWTmg9MpcwOVQZO0E1FBICUlFeNaKPIfHA==
  /cacache/11.3.2:
    dependencies:
      bluebird: 3.5.3
      chownr: 1.1.1
      figgy-pudding: 3.5.1
      glob: 7.1.3
      graceful-fs: 4.1.15
      lru-cache: 5.1.1
      mississippi: 3.0.0
      mkdirp: 0.5.1
      move-concurrently: 1.0.1
      promise-inflight: 1.0.1
      rimraf: 2.6.3
      ssri: 6.0.1
      unique-filename: 1.1.1
      y18n: 4.0.0
    dev: false
    resolution:
      integrity: sha512-E0zP4EPGDOaT2chM08Als91eYnf8Z+eH1awwwVsngUmgppfM5jjJ8l3z5vO5p5w/I3LsiXawb1sW0VY65pQABg==
  /cache-base/1.0.1:
    dependencies:
      collection-visit: 1.0.0
      component-emitter: 1.2.1
      get-value: 2.0.6
      has-value: 1.0.0
      isobject: 3.0.1
      set-value: 2.0.0
      to-object-path: 0.3.0
      union-value: 1.0.0
      unset-value: 1.0.0
    dev: false
    engines:
      node: '>=0.10.0'
    resolution:
      integrity: sha512-AKcdTnFSWATd5/GCPRxr2ChwIJ85CeyrEyjRHlKxQ56d4XJMGym0uAiKn0xbLOGOl3+yRpOTi484dVCEc5AUzQ==
  /caller-callsite/2.0.0:
    dependencies:
      callsites: 2.0.0
    dev: false
    engines:
      node: '>=4'
    resolution:
      integrity: sha1-hH4PzgoiN1CpoCfFSzNzGtMVQTQ=
  /caller-path/2.0.0:
    dependencies:
      caller-callsite: 2.0.0
    dev: false
    engines:
      node: '>=4'
    resolution:
      integrity: sha1-Ro+DBE42mrIBD6xfBs7uFbsssfQ=
  /callsites/2.0.0:
    dev: false
    engines:
      node: '>=4'
    resolution:
      integrity: sha1-BuuE8A7qQT2oav/vrL/7Ngk7PFA=
  /callsites/3.0.0:
    dev: false
    engines:
      node: '>=6'
    resolution:
      integrity: sha512-tWnkwu9YEq2uzlBDI4RcLn8jrFvF9AOi8PxDNU3hZZjJcjkcRAq3vCI+vZcg1SuxISDYe86k9VZFwAxDiJGoAw==
  /camel-case/3.0.0:
    dependencies:
      no-case: 2.3.2
      upper-case: 1.1.3
    dev: false
    resolution:
      integrity: sha1-yjw2iKTpzzpM2nd9xNy8cTJJz3M=
  /camelcase-keys/2.1.0:
    dependencies:
      camelcase: 2.1.1
      map-obj: 1.0.1
    dev: false
    engines:
      node: '>=0.10.0'
    resolution:
      integrity: sha1-MIvur/3ygRkFHvodkyITyRuPkuc=
  /camelcase/1.2.1:
    dev: false
    engines:
      node: '>=0.10.0'
    resolution:
      integrity: sha1-m7UwTS4LVmmLLHWLCKPqqdqlijk=
  /camelcase/2.1.1:
    dev: false
    engines:
      node: '>=0.10.0'
    resolution:
      integrity: sha1-fB0W1nmhu+WcoCys7PsBHiAfWh8=
  /camelcase/3.0.0:
    dev: false
    engines:
      node: '>=0.10.0'
    resolution:
      integrity: sha1-MvxLn82vhF/N9+c7uXysImHwqwo=
  /camelcase/4.1.0:
    dev: false
    engines:
      node: '>=4'
    resolution:
      integrity: sha1-1UVjW+HjPFQmScaRc+Xeas+uNN0=
  /camelcase/5.0.0:
    dev: false
    engines:
      node: '>=6'
    resolution:
      integrity: sha512-faqwZqnWxbxn+F1d399ygeamQNy3lPp/H9H6rNrqYh4FSVCtcY+3cub1MxA8o9mDd55mM8Aghuu/kuyYA6VTsA==
  /caniuse-api/1.6.1:
    dependencies:
      browserslist: 1.7.7
      caniuse-db: 1.0.30000938
      lodash.memoize: 4.1.2
      lodash.uniq: 4.5.0
    dev: false
    resolution:
      integrity: sha1-tTTnxzTE+B7F++isoq0kNUuWLGw=
  /caniuse-db/1.0.30000938:
    dev: false
    resolution:
      integrity: sha512-1lbcoAGPQFUYOdY7sxpsl8ZDBfn5cyn80XuYnZwk7N4Qp7Behw7uxZCH5jjH2qWTV2WM6hgjvDVpP/uV3M/l9g==
  /caniuse-lite/1.0.30000938:
    dev: false
    resolution:
      integrity: sha512-ekW8NQ3/FvokviDxhdKLZZAx7PptXNwxKgXtnR5y+PR3hckwuP3yJ1Ir+4/c97dsHNqtAyfKUGdw8P4EYzBNgw==
  /capture-exit/1.2.0:
    dependencies:
      rsvp: 3.6.2
    dev: false
    resolution:
      integrity: sha1-HF/MSJ/QqwDU8ax64QcuMXP7q28=
  /case-sensitive-paths-webpack-plugin/2.2.0:
    dev: false
    engines:
      node: '>=4'
    resolution:
      integrity: sha512-u5ElzokS8A1pm9vM3/iDgTcI3xqHxuCao94Oz8etI3cf0Tio0p8izkDYbTIn09uP3yUUr6+veaE6IkjnTYS46g==
  /caseless/0.12.0:
    dev: false
    resolution:
      integrity: sha1-G2gcIf+EAzyCZUMJBolCDRhxUdw=
  /center-align/0.1.3:
    dependencies:
      align-text: 0.1.4
      lazy-cache: 1.0.4
    dev: false
    engines:
      node: '>=0.10.0'
    resolution:
      integrity: sha1-qg0yYptu6XIgBBHL1EYckHvCt60=
  /chainsaw/0.1.0:
    dependencies:
      traverse: 0.3.9
    dev: false
    resolution:
      integrity: sha1-XqtQsor+WAdNDVgpE4iCi15fvJg=
  /chalk/0.4.0:
    dependencies:
      ansi-styles: 1.0.0
      has-color: 0.1.7
      strip-ansi: 0.1.1
    dev: false
    engines:
      node: '>=0.8.0'
    resolution:
      integrity: sha1-UZmj3c0MHv4jvAjBsCewYXbgxk8=
  /chalk/1.1.3:
    dependencies:
      ansi-styles: 2.2.1
      escape-string-regexp: 1.0.5
      has-ansi: 2.0.0
      strip-ansi: 3.0.1
      supports-color: 2.0.0
    dev: false
    engines:
      node: '>=0.10.0'
    resolution:
      integrity: sha1-qBFcVeSnAv5NFQq9OHKCKn4J/Jg=
  /chalk/2.1.0:
    dependencies:
      ansi-styles: 3.2.1
      escape-string-regexp: 1.0.5
      supports-color: 4.5.0
    dev: false
    engines:
      node: '>=4'
    resolution:
      integrity: sha512-LUHGS/dge4ujbXMJrnihYMcL4AoOweGnw9Tp3kQuqy1Kx5c1qKjqvMJZ6nVJPMWJtKCTN72ZogH3oeSO9g9rXQ==
  /chalk/2.4.2:
    dependencies:
      ansi-styles: 3.2.1
      escape-string-regexp: 1.0.5
      supports-color: 5.5.0
    dev: false
    engines:
      node: '>=4'
    resolution:
      integrity: sha512-Mti+f9lpJNcwF4tWV8/OrTTtF1gZi+f8FqlyAdouralcFWFQWF2+NgCHShjkCb+IFBLq9buZwE1xckQU4peSuQ==
  /character-entities-legacy/1.1.2:
    dev: false
    resolution:
      integrity: sha512-9NB2VbXtXYWdXzqrvAHykE/f0QJxzaKIpZ5QzNZrrgQ7Iyxr2vnfS8fCBNVW9nUEZE0lo57nxKRqnzY/dKrwlA==
  /character-entities/1.2.2:
    dev: false
    resolution:
      integrity: sha512-sMoHX6/nBiy3KKfC78dnEalnpn0Az0oSNvqUWYTtYrhRI5iUIYsROU48G+E+kMFQzqXaJ8kHJZ85n7y6/PHgwQ==
  /character-reference-invalid/1.1.2:
    dev: false
    resolution:
      integrity: sha512-7I/xceXfKyUJmSAn/jw8ve/9DyOP7XxufNYLI9Px7CmsKgEUaZLUTax6nZxGQtaoiZCjpu6cHPj20xC/vqRReQ==
  /chardet/0.4.2:
    dev: false
    resolution:
      integrity: sha1-tUc7M9yXxCTl2Y3IfVXU2KKci/I=
  /check-types/7.4.0:
    dev: false
    resolution:
      integrity: sha512-YbulWHdfP99UfZ73NcUDlNJhEIDgm9Doq9GhpyXbF+7Aegi3CVV7qqMCKTTqJxlvEvnQBp9IA+dxsGN6xK/nSg==
  /cheerio/1.0.0-rc.2:
    dependencies:
      css-select: 1.2.0
      dom-serializer: 0.1.1
      entities: 1.1.2
      htmlparser2: 3.10.1
      lodash: 4.17.11
      parse5: 3.0.3
    dev: false
    engines:
      node: '>= 0.6'
    resolution:
      integrity: sha1-S59TqBsn5NXawxwP/Qz6A8xoMNs=
  /chokidar/1.7.0:
    dependencies:
      anymatch: 1.3.2
      async-each: 1.0.1
      glob-parent: 2.0.0
      inherits: 2.0.3
      is-binary-path: 1.0.1
      is-glob: 2.0.1
      path-is-absolute: 1.0.1
      readdirp: 2.2.1
    dev: false
    optionalDependencies:
      fsevents: 1.2.7
    resolution:
      integrity: sha1-eY5ol3gVHIB2tLNg5e3SjNortGg=
  /chokidar/2.1.1:
    dependencies:
      anymatch: 2.0.0
      async-each: 1.0.1
      braces: 2.3.2
      glob-parent: 3.1.0
      inherits: 2.0.3
      is-binary-path: 1.0.1
      is-glob: 4.0.0
      normalize-path: 3.0.0
      path-is-absolute: 1.0.1
      readdirp: 2.2.1
      upath: 1.1.0
    dev: false
    optionalDependencies:
      fsevents: 1.2.7
    resolution:
      integrity: sha512-gfw3p2oQV2wEt+8VuMlNsPjCxDxvvgnm/kz+uATu805mWVF8IJN7uz9DN7iBz+RMJISmiVbCOBFs9qBGMjtPfQ==
  /chownr/1.1.1:
    dev: false
    resolution:
      integrity: sha512-j38EvO5+LHX84jlo6h4UzmOwi0UgW61WRyPtJz4qaadK5eY3BTS5TY/S1Stc3Uk2lIM6TPevAlULiEJwie860g==
  /chrome-trace-event/0.1.3:
    dev: false
    engines:
      node: '>=6.0'
    resolution:
      integrity: sha512-sjndyZHrrWiu4RY7AkHgjn80GfAM2ZSzUkZLV/Js59Ldmh6JDThf0SUmOHU53rFu2rVxxfCzJ30Ukcfch3Gb/A==
  /chrome-trace-event/1.0.0:
    dependencies:
      tslib: 1.9.3
    dev: false
    engines:
      node: '>=6.0'
    resolution:
      integrity: sha512-xDbVgyfDTT2piup/h8dK/y4QZfJRSa73bw1WZ8b4XM1o7fsFubUVGYcE+1ANtOzJJELGpYoG2961z0Z6OAld9A==
  /ci-env/1.7.0:
    dev: false
    resolution:
      integrity: sha512-ifHfV5JmACoTnoPxwjKjUUAekL1UCKZ9EU27GaaSkLVopkV3H1w0eYIpY+aAiX31SVEtTrZFMS94EFETSj0vIA==
  /ci-info/2.0.0:
    dev: false
    resolution:
      integrity: sha512-5tK7EtrZ0N+OLFMthtqOj4fI2Jeb88C4CAZPu25LDVUgXJ0A3Js4PMGqrn0JU1W0Mh1/Z8wZzYPxqUrXeBboCQ==
  /cipher-base/1.0.4:
    dependencies:
      inherits: 2.0.3
      safe-buffer: 5.1.2
    dev: false
    resolution:
      integrity: sha512-Kkht5ye6ZGmwv40uUDZztayT2ThLQGfnj/T71N/XzeZeo3nf8foyW7zGTsPYkEya3m5f3cAypH+qe7YOrM1U2Q==
  /clap/1.2.3:
    dependencies:
      chalk: 1.1.3
    dev: false
    engines:
      node: '>=0.10.0'
    resolution:
      integrity: sha512-4CoL/A3hf90V3VIEjeuhSvlGFEHKzOz+Wfc2IVZc+FaUgU0ZQafJTP49fvnULipOPcAfqhyI2duwQyns6xqjYA==
  /class-utils/0.3.6:
    dependencies:
      arr-union: 3.1.0
      define-property: 0.2.5
      isobject: 3.0.1
      static-extend: 0.1.2
    dev: false
    engines:
      node: '>=0.10.0'
    resolution:
      integrity: sha512-qOhPa/Fj7s6TY8H8esGu5QNpMMQxz79h+urzrNYN6mn+9BnxlDGf5QZ+XeCDsxSjPqsSR56XOZOJmpeurnLMeg==
  /classnames/2.2.6:
    dev: false
    resolution:
      integrity: sha512-JR/iSQOSt+LQIWwrwEzJ9uk0xfN3mTVYMwt1Ir5mUcSN6pU+V4zQFFaJsclJbPuAUQH+yfWef6tm7l1quW3C8Q==
  /clean-css/4.2.1:
    dependencies:
      source-map: 0.6.1
    dev: false
    engines:
      node: '>= 4.0'
    resolution:
      integrity: sha512-4ZxI6dy4lrY6FHzfiy1aEOXgu4LIsW2MhwG0VBKdcoGoH/XLFgaHSdLTGr4O8Be6A8r3MOphEiI8Gc1n0ecf3g==
  /cli-cursor/2.1.0:
    dependencies:
      restore-cursor: 2.0.0
    dev: false
    engines:
      node: '>=4'
    resolution:
      integrity: sha1-s12sN2R5+sw+lHR9QdDQ9SOP/LU=
  /cli-truncate/0.2.1:
    dependencies:
      slice-ansi: 0.0.4
      string-width: 1.0.2
    dev: false
    engines:
      node: '>=0.10.0'
    resolution:
      integrity: sha1-nxXPuwcFAFNpIWxiasfQWrkN1XQ=
  /cli-width/2.2.0:
    dev: false
    resolution:
      integrity: sha1-/xnt6Kml5XkyQUewwR8PvLq+1jk=
  /clipboard/2.0.4:
    dependencies:
      good-listener: 1.2.2
      select: 1.1.2
      tiny-emitter: 2.1.0
    dev: false
    optional: true
    resolution:
      integrity: sha512-Vw26VSLRpJfBofiVaFb/I8PVfdI1OxKcYShe6fm0sP/DtmiWQNCjhM/okTvdCo0G+lMMm1rMYbk4IK4x1X+kgQ==
  /cliui/2.1.0:
    dependencies:
      center-align: 0.1.3
      right-align: 0.1.3
      wordwrap: 0.0.2
    dev: false
    resolution:
      integrity: sha1-S0dXYP+AJkx2LDoXGQMukcf+oNE=
  /cliui/3.2.0:
    dependencies:
      string-width: 1.0.2
      strip-ansi: 3.0.1
      wrap-ansi: 2.1.0
    dev: false
    resolution:
      integrity: sha1-EgYBU3qRbSmUD5NNo7SNWFo5IT0=
  /cliui/4.1.0:
    dependencies:
      string-width: 2.1.1
      strip-ansi: 4.0.0
      wrap-ansi: 2.1.0
    dev: false
    resolution:
      integrity: sha512-4FG+RSG9DL7uEwRUZXZn3SS34DiDPfzP0VOiEwtUWlE+AR2EIg+hSyvrIgUUfhdgR/UkAeW2QHgeP+hWrXs7jQ==
  /clone-deep/2.0.2:
    dependencies:
      for-own: 1.0.0
      is-plain-object: 2.0.4
      kind-of: 6.0.2
      shallow-clone: 1.0.0
    dev: false
    engines:
      node: '>=0.10.0'
    resolution:
      integrity: sha512-SZegPTKjCgpQH63E+eN6mVEEPdQBOUzjyJm5Pora4lrwWRFS8I0QAxV/KD6vV/i0WuijHZWQC1fMsPEdxfdVCQ==
  /clone/1.0.4:
    dev: false
    engines:
      node: '>=0.8'
    resolution:
      integrity: sha1-2jCcwmPfFZlMaIypAheco8fNfH4=
  /co/4.6.0:
    dev: false
    engines:
      iojs: '>= 1.0.0'
      node: '>= 0.12.0'
    resolution:
      integrity: sha1-bqa989hTrlTMuOR7+gvz+QMfsYQ=
  /coa/1.0.4:
    dependencies:
      q: 1.5.1
    dev: false
    engines:
      node: '>= 0.8.0'
    resolution:
      integrity: sha1-qe8VNmDWqGqL3sAomlxoTSF0Mv0=
  /code-point-at/1.1.0:
    dev: false
    engines:
      node: '>=0.10.0'
    resolution:
      integrity: sha1-DQcLTQQ6W+ozovGkDi7bPZpMz3c=
  /codecov/3.2.0:
    dependencies:
      argv: 0.0.2
      ignore-walk: 3.0.1
      js-yaml: 3.12.1
      teeny-request: 3.11.3
      urlgrey: 0.4.4
    dev: false
    engines:
      node: '>=4.0'
    hasBin: true
    resolution:
      integrity: sha512-3NJvNARXxilqnqVfgzDHyVrF4oeVgaYW1c1O6Oi5mn93exE7HTSSFNiYdwojWW6IwrCZABJ8crpNbKoo9aUHQw==
  /collection-map/1.0.0:
    dependencies:
      arr-map: 2.0.2
      for-own: 1.0.0
      make-iterator: 1.0.1
    dev: false
    engines:
      node: '>=0.10.0'
    resolution:
      integrity: sha1-rqDwb40mx4DCt1SUOFVEsiVa8Yw=
  /collection-visit/1.0.0:
    dependencies:
      map-visit: 1.0.0
      object-visit: 1.0.1
    dev: false
    engines:
      node: '>=0.10.0'
    resolution:
      integrity: sha1-S8A3PBZLwykbTTaMgpzxqApZ3KA=
  /color-convert/1.9.3:
    dependencies:
      color-name: 1.1.3
    dev: false
    resolution:
      integrity: sha512-QfAUtd+vFdAtFQcC8CCyYt1fYWxSqAiK2cSD6zDB8N3cpsEBAvRxp9zOGg6G/SHHJYAT88/az/IuDGALsNVbGg==
  /color-functions/1.1.0:
    dev: false
    resolution:
      integrity: sha1-TLgFR5Blo2WMMmn0j6xz7/APld4=
  /color-name/1.1.3:
    dev: false
    resolution:
      integrity: sha1-p9BVi9icQveV3UIyj3QIMcpTvCU=
  /color-name/1.1.4:
    dev: false
    resolution:
      integrity: sha512-dOy+3AuW3a2wNbZHIuMZpTcgjGuLU/uBL/ubcZF9OXbDo8ff4O8yVp5Bf0efS8uEoYo5q4Fx7dY9OgQGXgAsQA==
  /color-string/0.3.0:
    dependencies:
      color-name: 1.1.4
    dev: false
    resolution:
      integrity: sha1-J9RvtnAlxcL6JZk7+/V55HhBuZE=
  /color/0.11.4:
    dependencies:
      clone: 1.0.4
      color-convert: 1.9.3
      color-string: 0.3.0
    dev: false
    resolution:
      integrity: sha1-bXtcdPtl6EHNSHkq0e1eB7kE12Q=
  /colormin/1.1.2:
    dependencies:
      color: 0.11.4
      css-color-names: 0.0.4
      has: 1.0.3
    dev: false
    resolution:
      integrity: sha1-6i90IKcrlogaOKrlnsEkpvcpgTM=
  /colors/1.1.2:
    dev: false
    engines:
      node: '>=0.1.90'
    resolution:
      integrity: sha1-FopHAXVran9RoSzgyXv6KMCE7WM=
  /colors/1.2.5:
    dev: false
    engines:
      node: '>=0.1.90'
    resolution:
      integrity: sha512-erNRLao/Y3Fv54qUa0LBB+//Uf3YwMUmdJinN20yMXm9zdKKqH9wt7R9IIVZ+K7ShzfpLV/Zg8+VyrBJYB4lpg==
  /colors/1.3.3:
    dev: false
    engines:
      node: '>=0.1.90'
    resolution:
      integrity: sha512-mmGt/1pZqYRjMxB1axhTo16/snVZ5krrKkcmMeVKxzECMMXoCgnvTPp10QgHfcbQZw8Dq2jMNG6je4JlWU0gWg==
  /combined-stream/1.0.7:
    dependencies:
      delayed-stream: 1.0.0
    dev: false
    engines:
      node: '>= 0.8'
    resolution:
      integrity: sha512-brWl9y6vOB1xYPZcpZde3N9zDByXTosAeMDo4p1wzo6UMOX4vumB+TP1RZ76sfE6Md68Q0NJSrE/gbezd4Ul+w==
  /comma-separated-tokens/1.0.5:
    dependencies:
      trim: 0.0.1
    dev: false
    resolution:
      integrity: sha512-Cg90/fcK93n0ecgYTAz1jaA3zvnQ0ExlmKY1rdbyHqAx6BHxwoJc+J7HDu0iuQ7ixEs1qaa+WyQ6oeuBpYP1iA==
  /command-line-args/4.0.7:
    dependencies:
      array-back: 2.0.0
      find-replace: 1.0.3
      typical: 2.6.1
    dev: false
    hasBin: true
    resolution:
      integrity: sha512-aUdPvQRAyBvQd2n7jXcsMDz68ckBJELXNzBybCHOibUWEg0mWTnaYCSRU8h9R+aNRSvDihJtssSRCiDRpLaezA==
  /commander/2.13.0:
    dev: false
    resolution:
      integrity: sha512-MVuS359B+YzaWqjCL/c+22gfryv+mCBPHAv3zyVI2GN8EY6IRP8VwtasXn8jyyhvvq84R4ImN1OKRtcbIasjYA==
  /commander/2.17.1:
    dev: false
    resolution:
      integrity: sha512-wPMUt6FnH2yzG95SA6mzjQOEKUU3aLaDEmzs1ti+1E9h+CsrZghRlqEM/EJ4KscsQVG8uNN4uVreUeT8+drlgg==
  /commander/2.19.0:
    dev: false
    resolution:
      integrity: sha512-6tvAOO+D6OENvRAh524Dh9jcfKTYDQAqvqezbCW82xj5X0pSrcpxtvRKHLG0yBY6SD7PSDrJaj+0AiOcKVd1Xg==
  /commander/2.9.0:
    dependencies:
      graceful-readlink: 1.0.1
    dev: false
    engines:
      node: '>= 0.6.x'
    resolution:
      integrity: sha1-nJkJQXbhIkDLItbFFGCYQA/g99Q=
  /common-tags/1.8.0:
    dev: false
    engines:
      node: '>=4.0.0'
    resolution:
      integrity: sha512-6P6g0uetGpW/sdyUy/iQQCbFF0kWVMSIVSyYz7Zgjcgh8mgw8PQzDNZeyZ5DQ2gM7LBoZPHmnjz8rUthkBG5tw==
  /commondir/1.0.1:
    dev: false
    resolution:
      integrity: sha1-3dgA2gxmEnOTzKWVDqloo6rxJTs=
  /compare-versions/3.4.0:
    dev: false
    resolution:
      integrity: sha512-tK69D7oNXXqUW3ZNo/z7NXTEz22TCF0pTE+YF9cxvaAM9XnkLo1fV621xCLrRR6aevJlKxExkss0vWqUCUpqdg==
  /component-emitter/1.2.1:
    dev: false
    resolution:
      integrity: sha1-E3kY1teCg/ffemt8WmPhQOaUJeY=
  /compressible/2.0.15:
    dependencies:
      mime-db: 1.38.0
    dev: false
    engines:
      node: '>= 0.6'
    resolution:
      integrity: sha512-4aE67DL33dSW9gw4CI2H/yTxqHLNcxp0yS6jB+4h+wr3e43+1z7vm0HU9qXOH8j+qjKuL8+UtkOxYQSMq60Ylw==
  /compression/1.7.3:
    dependencies:
      accepts: 1.3.5
      bytes: 3.0.0
      compressible: 2.0.15
      debug: 2.6.9
      on-headers: 1.0.1
      safe-buffer: 5.1.2
      vary: 1.1.2
    dev: false
    engines:
      node: '>= 0.8.0'
    resolution:
      integrity: sha512-HSjyBG5N1Nnz7tF2+O7A9XUhyjru71/fwgNb7oIsEVHR0WShfs2tIS/EySLgiTe98aOK18YDlMXpzjCXY/n9mg==
  /computed-style/0.1.4:
    dev: false
    resolution:
      integrity: sha1-fzRP2FhLLkJb7cpKGvwOMAuwXXQ=
  /concat-map/0.0.1:
    dev: false
    resolution:
      integrity: sha1-2Klr13/Wjfd5OnMDajug1UBdR3s=
  /concat-stream/1.6.2:
    dependencies:
      buffer-from: 1.1.1
      inherits: 2.0.3
      readable-stream: 2.3.6
      typedarray: 0.0.6
    dev: false
    engines:
      '0': node >= 0.8
    resolution:
      integrity: sha512-27HBghJxjiZtIk3Ycvn/4kbJk/1uZuJFfuPEns6LaEvpvG1f0hTea8lilrouyo9mVc2GWdcEZ8OLoGmSADlrCw==
  /connect-history-api-fallback/1.6.0:
    dev: false
    engines:
      node: '>=0.8'
    resolution:
      integrity: sha512-e54B99q/OUoH64zYYRf3HBP5z24G38h5D3qXu23JGRoigpX5Ss4r9ZnDk3g0Z8uQC2x2lPaJ+UlWBc1ZWBWdLg==
  /connect/3.6.6:
    dependencies:
      debug: 2.6.9
      finalhandler: 1.1.0
      parseurl: 1.3.2
      utils-merge: 1.0.1
    dev: false
    engines:
      node: '>= 0.10.0'
    resolution:
      integrity: sha1-Ce/2xVr3I24TcTWnJXSFi2eG9SQ=
  /console-browserify/1.1.0:
    dependencies:
      date-now: 0.1.4
    dev: false
    resolution:
      integrity: sha1-8CQcRXMKn8YyOyBtvzjtx0HQuxA=
  /console-control-strings/1.1.0:
    dev: false
    resolution:
      integrity: sha1-PXz0Rk22RG6mRL9LOVB/mFEAjo4=
  /console-polyfill/0.1.2:
    dev: false
    resolution:
      integrity: sha1-ls/tUcr3gYn2mVcubxgnHcN8DjA=
  /constants-browserify/1.0.0:
    dev: false
    resolution:
      integrity: sha1-wguW2MYXdIqvHBYCF2DNJ/y4y3U=
  /content-disposition/0.5.2:
    dev: false
    engines:
      node: '>= 0.6'
    resolution:
      integrity: sha1-DPaLud318r55YcOoUXjLhdunjLQ=
  /content-type/1.0.4:
    dev: false
    engines:
      node: '>= 0.6'
    resolution:
      integrity: sha512-hIP3EEPs8tB9AT1L+NUqtwOAps4mk2Zob89MWXMHjHWg9milF/j4osnnQLXBCBFBk/tvIG/tUc9mOUJiPBhPXA==
  /convert-css-length/1.0.2:
    dependencies:
      console-polyfill: 0.1.2
      parse-unit: 1.0.1
    dev: false
    resolution:
      integrity: sha512-ecV7j3hXyXN1X2XfJBzhMR0o1Obv0v3nHmn0UiS3ACENrzbxE/EknkiunS/fCwQva0U62X1GChi8GaPh4oTlLg==
  /convert-source-map/1.6.0:
    dependencies:
      safe-buffer: 5.1.2
    dev: false
    resolution:
      integrity: sha512-eFu7XigvxdZ1ETfbgPBohgyQ/Z++C0eEhTor0qRwBw9unw+L0/6V8wkSuGgzdThkiS5lSpdptOQPD8Ak40a+7A==
  /cookie-signature/1.0.6:
    dev: false
    resolution:
      integrity: sha1-4wOogrNCzD7oylE6eZmXNNqzriw=
  /cookie/0.3.1:
    dev: false
    engines:
      node: '>= 0.6'
    resolution:
      integrity: sha1-5+Ch+e9DtMi6klxcWpboBtFoc7s=
  /copy-concurrently/1.0.5:
    dependencies:
      aproba: 1.2.0
      fs-write-stream-atomic: 1.0.10
      iferr: 0.1.5
      mkdirp: 0.5.1
      rimraf: 2.6.3
      run-queue: 1.0.3
    dev: false
    resolution:
      integrity: sha512-f2domd9fsVDFtaFcbaRZuYXwtdmnzqbADSwhSWYxYB/Q8zsdUUFMXVRwXGDMWmbEzAn1kdRrtI1T/KTFOL4X2A==
  /copy-descriptor/0.1.1:
    dev: false
    engines:
      node: '>=0.10.0'
    resolution:
      integrity: sha1-Z29us8OZl8LuGsOpJP1hJHSPV40=
  /core-js/1.2.7:
    dev: false
    resolution:
      integrity: sha1-ZSKUwUZR2yj6k70tX/KYOk8IxjY=
  /core-js/2.6.5:
    dev: false
    resolution:
      integrity: sha512-klh/kDpwX8hryYL14M9w/xei6vrv6sE8gTHDG7/T/+SEovB/G4ejwcfE/CBzO6Edsu+OETZMZ3wcX/EjUkrl5A==
  /core-util-is/1.0.2:
    dev: false
    resolution:
      integrity: sha1-tf1UIgqivFq1eqtxQMlAdUUDwac=
  /cosmiconfig/4.0.0:
    dependencies:
      is-directory: 0.3.1
      js-yaml: 3.12.1
      parse-json: 4.0.0
      require-from-string: 2.0.2
    dev: false
    engines:
      node: '>=4'
    resolution:
      integrity: sha512-6e5vDdrXZD+t5v0L8CrurPeybg4Fmf+FCSYxXKYVAqLUtyCSbuyqE059d0kDthTNRzKVjL7QMgNpEUlsoYH3iQ==
  /cosmiconfig/5.0.7:
    dependencies:
      import-fresh: 2.0.0
      is-directory: 0.3.1
      js-yaml: 3.12.1
      parse-json: 4.0.0
    dev: false
    engines:
      node: '>=4'
    resolution:
      integrity: sha512-PcLqxTKiDmNT6pSpy4N6KtuPwb53W+2tzNvwOZw0WH9N6O0vLIBq0x8aj8Oj75ere4YcGi48bDFCL+3fRJdlNA==
  /cpx/1.5.0:
    dependencies:
      babel-runtime: 6.26.0
      chokidar: 1.7.0
      duplexer: 0.1.1
      glob: 7.1.3
      glob2base: 0.0.12
      minimatch: 3.0.4
      mkdirp: 0.5.1
      resolve: 1.10.0
      safe-buffer: 5.1.2
      shell-quote: 1.6.1
      subarg: 1.0.0
    dev: false
    hasBin: true
    resolution:
      integrity: sha1-GFvgGFEdhycN7czCkxceN2VauI8=
  /create-ecdh/4.0.3:
    dependencies:
      bn.js: 4.11.8
      elliptic: 6.4.1
    dev: false
    resolution:
      integrity: sha512-GbEHQPMOswGpKXM9kCWVrremUcBmjteUaQ01T9rkKCPDXfUHX0IoP9LpHYo2NPFampa4e+/pFDc3jQdxrxQLaw==
  /create-hash/1.2.0:
    dependencies:
      cipher-base: 1.0.4
      inherits: 2.0.3
      md5.js: 1.3.5
      ripemd160: 2.0.2
      sha.js: 2.4.11
    dev: false
    resolution:
      integrity: sha512-z00bCGNHDG8mHAkP7CtT1qVu+bFQUPjYq/4Iv3C3kWjTFV10zIjfSoeqXo9Asws8gwSHDGj/hl2u4OGIjapeCg==
  /create-hmac/1.1.7:
    dependencies:
      cipher-base: 1.0.4
      create-hash: 1.2.0
      inherits: 2.0.3
      ripemd160: 2.0.2
      safe-buffer: 5.1.2
      sha.js: 2.4.11
    dev: false
    resolution:
      integrity: sha512-MJG9liiZ+ogc4TzUwuvbER1JRdgvUFSB5+VR/g5h82fGaIRWMWddtKBHi7/sVhfjQZ6SehlyhvQYrcYkaUIpLg==
  /create-react-class/15.6.3:
    dependencies:
      fbjs: 0.8.17
      loose-envify: 1.4.0
      object-assign: 4.1.1
    dev: false
    resolution:
      integrity: sha512-M+/3Q6E6DLO6Yx3OwrWjwHBnvfXXYA7W+dFjt/ZDBemHO1DDZhsalX/NUtnTYclN6GfnBDRh4qRHjcDHmlJBJg==
  /cross-spawn/3.0.1:
    dependencies:
      lru-cache: 4.1.5
      which: 1.3.1
    dev: false
    resolution:
      integrity: sha1-ElYDfsufDF9549bvE14wdwGEuYI=
  /cross-spawn/5.1.0:
    dependencies:
      lru-cache: 4.1.5
      shebang-command: 1.2.0
      which: 1.3.1
    dev: false
    resolution:
      integrity: sha1-6L0O/uWPz/b4+UUQoKVUu/ojVEk=
  /cross-spawn/6.0.5:
    dependencies:
      nice-try: 1.0.5
      path-key: 2.0.1
      semver: 5.6.0
      shebang-command: 1.2.0
      which: 1.3.1
    dev: false
    engines:
      node: '>=4.8'
    resolution:
      integrity: sha512-eTVLrBSt7fjbDygz805pMnstIs2VTBNkRm0qxZd+M7A5XDdxVRWO5MxGBXZhjY4cqLYLdtrGqRf8mBPmzwSpWQ==
  /crypto-browserify/3.12.0:
    dependencies:
      browserify-cipher: 1.0.1
      browserify-sign: 4.0.4
      create-ecdh: 4.0.3
      create-hash: 1.2.0
      create-hmac: 1.1.7
      diffie-hellman: 5.0.3
      inherits: 2.0.3
      pbkdf2: 3.0.17
      public-encrypt: 4.0.3
      randombytes: 2.0.6
      randomfill: 1.0.4
    dev: false
    resolution:
      integrity: sha512-fz4spIh+znjO2VjL+IdhEpRJ3YN6sMzITSBijk6FK2UvTqruSQW+/cCZTSNsMiZNvUeq0CqurF+dAbyiGOY6Wg==
  /css-color-names/0.0.4:
    dev: false
    resolution:
      integrity: sha1-gIrcLnnPhHOAabZGyyDsJ762KeA=
  /css-in-js-utils/2.0.1:
    dependencies:
      hyphenate-style-name: 1.0.3
      isobject: 3.0.1
    dev: false
    resolution:
      integrity: sha512-PJF0SpJT+WdbVVt0AOYp9C8GnuruRlL/UFW7932nLWmFLQTaWEzTBQEx7/hn4BuV+WON75iAViSUJLiU3PKbpA==
  /css-loader/0.28.11:
    dependencies:
      babel-code-frame: 6.26.0
      css-selector-tokenizer: 0.7.1
      cssnano: 3.10.0
      icss-utils: 2.1.0
      loader-utils: 1.2.3
      lodash.camelcase: 4.3.0
      object-assign: 4.1.1
      postcss: 5.2.18
      postcss-modules-extract-imports: 1.2.1
      postcss-modules-local-by-default: 1.2.0
      postcss-modules-scope: 1.1.0
      postcss-modules-values: 1.3.0
      postcss-value-parser: 3.3.1
      source-list-map: 2.0.1
    dev: false
    engines:
      node: '>=0.12.0 || >= 4.3.0 < 5.0.0 || >=5.10'
    resolution:
      integrity: sha512-wovHgjAx8ZIMGSL8pTys7edA1ClmzxHeY6n/d97gg5odgsxEgKjULPR0viqyC+FWMCL9sfqoC/QCUBo62tLvPg==
  /css-modules-loader-core/1.1.0:
    dependencies:
      icss-replace-symbols: 1.1.0
      postcss: 6.0.1
      postcss-modules-extract-imports: 1.1.0
      postcss-modules-local-by-default: 1.2.0
      postcss-modules-scope: 1.1.0
      postcss-modules-values: 1.3.0
    dev: false
    resolution:
      integrity: sha1-WQhmgpShvs0mGuCkziGwtVHyHRY=
  /css-select/1.2.0:
    dependencies:
      boolbase: 1.0.0
      css-what: 2.1.3
      domutils: 1.5.1
      nth-check: 1.0.2
    dev: false
    resolution:
      integrity: sha1-KzoRBTnFNV8c2NMUYj6HCxIeyFg=
  /css-selector-tokenizer/0.7.1:
    dependencies:
      cssesc: 0.1.0
      fastparse: 1.1.2
      regexpu-core: 1.0.0
    dev: false
    resolution:
      integrity: sha512-xYL0AMZJ4gFzJQsHUKa5jiWWi2vH77WVNg7JYRyewwj6oPh4yb/y6Y9ZCw9dsj/9UauMhtuxR+ogQd//EdEVNA==
  /css-what/2.1.3:
    dev: false
    resolution:
      integrity: sha512-a+EPoD+uZiNfh+5fxw2nO9QwFa6nJe2Or35fGY6Ipw1R3R4AGz1d1TEZrCegvw2YTmZ0jXirGYlzxxpYSHwpEg==
  /cssesc/0.1.0:
    dev: false
    hasBin: true
    resolution:
      integrity: sha1-yBSQPkViM3GgR3tAEJqq++6t27Q=
  /cssnano/3.10.0:
    dependencies:
      autoprefixer: 6.7.7
      decamelize: 1.2.0
      defined: 1.0.0
      has: 1.0.3
      object-assign: 4.1.1
      postcss: 5.2.18
      postcss-calc: 5.3.1
      postcss-colormin: 2.2.2
      postcss-convert-values: 2.6.1
      postcss-discard-comments: 2.0.4
      postcss-discard-duplicates: 2.1.0
      postcss-discard-empty: 2.1.0
      postcss-discard-overridden: 0.1.1
      postcss-discard-unused: 2.2.3
      postcss-filter-plugins: 2.0.3
      postcss-merge-idents: 2.1.7
      postcss-merge-longhand: 2.0.2
      postcss-merge-rules: 2.1.2
      postcss-minify-font-values: 1.0.5
      postcss-minify-gradients: 1.0.5
      postcss-minify-params: 1.2.2
      postcss-minify-selectors: 2.1.1
      postcss-normalize-charset: 1.1.1
      postcss-normalize-url: 3.0.8
      postcss-ordered-values: 2.2.3
      postcss-reduce-idents: 2.4.0
      postcss-reduce-initial: 1.0.1
      postcss-reduce-transforms: 1.0.4
      postcss-svgo: 2.1.6
      postcss-unique-selectors: 2.0.2
      postcss-value-parser: 3.3.1
      postcss-zindex: 2.2.0
    dev: false
    resolution:
      integrity: sha1-Tzj2zqK5sX+gFJDyPx3GjqZcHDg=
  /csso/2.3.2:
    dependencies:
      clap: 1.2.3
      source-map: 0.5.7
    dev: false
    engines:
      node: '>=0.10.0'
    hasBin: true
    resolution:
      integrity: sha1-3dUsWHAz9J6Utx/FVWnyUuj/X4U=
  /cssom/0.3.6:
    dev: false
    resolution:
      integrity: sha512-DtUeseGk9/GBW0hl0vVPpU22iHL6YB5BUX7ml1hB+GMpo0NX5G4voX3kdWiMSEguFtcW3Vh3djqNF4aIe6ne0A==
  /cssstyle/0.2.37:
    dependencies:
      cssom: 0.3.6
    dev: false
    resolution:
      integrity: sha1-VBCXI0yyUTyDzu06zdwn/yeYfVQ=
  /cssstyle/1.2.1:
    dependencies:
      cssom: 0.3.6
    dev: false
    resolution:
      integrity: sha512-7DYm8qe+gPx/h77QlCyFmX80+fGaE/6A/Ekl0zaszYOubvySO2saYFdQ78P29D0UsULxFKCetDGNaNRUdSF+2A==
  /csstype/2.6.2:
    dev: false
    resolution:
      integrity: sha512-Rl7PvTae0pflc1YtxtKbiSqq20Ts6vpIYOD5WBafl4y123DyHUeLrRdQP66sQW8/6gmX8jrYJLXwNeMqYVJcow==
  /currently-unhandled/0.4.1:
    dependencies:
      array-find-index: 1.0.2
    dev: false
    engines:
      node: '>=0.10.0'
    resolution:
      integrity: sha1-mI3zP+qxke95mmE2nddsF635V+o=
  /cyclist/0.2.2:
    dev: false
    resolution:
      integrity: sha1-GzN5LhHpFKL9bW7WRHRkRE5fpkA=
  /d/1.0.0:
    dependencies:
      es5-ext: 0.10.47
    dev: false
    resolution:
      integrity: sha1-dUu1v+VUUdpppYuU1F9MWwRi1Y8=
  /d3-array/1.2.1:
    dev: false
    resolution:
      integrity: sha512-CyINJQ0SOUHojDdFDH4JEM0552vCR1utGyLHegJHyYH0JyCpSeTPxi4OBqHMA2jJZq4NH782LtaJWBImqI/HBw==
  /d3-axis/1.0.8:
    dev: false
    resolution:
      integrity: sha1-MacFoLU15ldZ3hQXOjGTMTfxjvo=
  /d3-collection/1.0.7:
    dev: false
    resolution:
      integrity: sha512-ii0/r5f4sjKNTfh84Di+DpztYwqKhEyUlKoPrzUFfeSkWxjW49xU2QzO9qrPrNkpdI0XJkfzvmTu8V2Zylln6A==
  /d3-color/1.2.3:
    dev: false
    resolution:
      integrity: sha512-x37qq3ChOTLd26hnps36lexMRhNXEtVxZ4B25rL0DVdDsGQIJGB18S7y9XDwlDD6MD/ZBzITCf4JjGMM10TZkw==
  /d3-format/1.3.2:
    dev: false
    resolution:
      integrity: sha512-Z18Dprj96ExragQ0DeGi+SYPQ7pPfRMtUXtsg/ChVIKNBCzjO8XYJvRTC1usblx52lqge56V5ect+frYTQc8WQ==
  /d3-interpolate/1.3.2:
    dependencies:
      d3-color: 1.2.3
    dev: false
    resolution:
      integrity: sha512-NlNKGopqaz9qM1PXh9gBF1KSCVh+jSFErrSlD/4hybwoNX/gt1d8CDbDW+3i+5UOHhjC6s6nMvRxcuoMVNgL2w==
  /d3-path/1.0.7:
    dev: false
    resolution:
      integrity: sha512-q0cW1RpvA5c5ma2rch62mX8AYaiLX0+bdaSM2wxSU9tXjU4DNvkx9qiUvjkuWCj3p22UO/hlPivujqMiR9PDzA==
  /d3-scale/2.0.0:
    dependencies:
      d3-array: 1.2.1
      d3-collection: 1.0.7
      d3-format: 1.3.2
      d3-interpolate: 1.3.2
      d3-time: 1.0.11
      d3-time-format: 2.1.3
    dev: false
    resolution:
      integrity: sha512-Sa2Ny6CoJT7x6dozxPnvUQT61epGWsgppFvnNl8eJEzfJBG0iDBBTJAtz2JKem7Mb+NevnaZiDiIDHsuWkv6vg==
  /d3-selection/1.3.0:
    dev: false
    resolution:
      integrity: sha512-qgpUOg9tl5CirdqESUAu0t9MU/t3O9klYfGfyKsXEmhyxyzLpzpeh08gaxBUTQw1uXIOkr/30Ut2YRjSSxlmHA==
  /d3-shape/1.3.4:
    dependencies:
      d3-path: 1.0.7
    dev: false
    resolution:
      integrity: sha512-izaz4fOpOnY3CD17hkZWNxbaN70sIGagLR/5jb6RS96Y+6VqX+q1BQf1av6QSBRdfULi3Gb8Js4CzG4+KAPjMg==
  /d3-time-format/2.1.3:
    dependencies:
      d3-time: 1.0.11
    dev: false
    resolution:
      integrity: sha512-6k0a2rZryzGm5Ihx+aFMuO1GgelgIz+7HhB4PH4OEndD5q2zGn1mDfRdNrulspOfR6JXkb2sThhDK41CSK85QA==
  /d3-time/1.0.11:
    dev: false
    resolution:
      integrity: sha512-Z3wpvhPLW4vEScGeIMUckDW7+3hWKOQfAWg/U7PlWBnQmeKQ00gCUsTtWSYulrKNA7ta8hJ+xXc6MHrMuITwEw==
  /dashdash/1.14.1:
    dependencies:
      assert-plus: 1.0.0
    dev: false
    engines:
      node: '>=0.10'
    resolution:
      integrity: sha1-hTz6D3y+L+1d4gMmuN1YEDX24vA=
  /data-urls/1.1.0:
    dependencies:
      abab: 2.0.0
      whatwg-mimetype: 2.3.0
      whatwg-url: 7.0.0
    dev: false
    resolution:
      integrity: sha512-YTWYI9se1P55u58gL5GkQHW4P6VJBJ5iBT+B5a7i2Tjadhv52paJG0qHX4A0OR6/t52odI64KP2YvFpkDOi3eQ==
  /date-fns/1.30.1:
    dev: false
    resolution:
      integrity: sha512-hBSVCvSmWC+QypYObzwGOd9wqdDpOt+0wl0KbU+R+uuZBS1jN8VsD1ss3irQDknRj5NvxiTF6oj/nDRnN/UQNw==
  /date-now/0.1.4:
    dev: false
    resolution:
      integrity: sha1-6vQ5/U1ISK105cx9vvIAZyueNFs=
  /debug/2.6.8:
    dependencies:
      ms: 2.0.0
    dev: false
    resolution:
      integrity: sha1-5zFTHKLt4n0YgiJCfaF4IdaP9Pw=
  /debug/2.6.9:
    dependencies:
      ms: 2.0.0
    dev: false
    resolution:
      integrity: sha512-bC7ElrdJaJnPbAP+1EotYvqZsb3ecl5wi6Bfi6BJTUcNowp6cvspg0jXznRTKDjm/E7AdgFBVeAPVMNcKGsHMA==
  /debug/3.2.6:
    dependencies:
      ms: 2.1.1
    dev: false
    resolution:
      integrity: sha512-mel+jf7nrtEl5Pn1Qx46zARXKDpBbvzezse7p7LqINmdoIk8PYP5SySaxEmYv6TZ0JyEKA1hsCId6DIhgITtWQ==
  /debug/4.1.1:
    dependencies:
      ms: 2.1.1
    dev: false
    resolution:
      integrity: sha512-pYAIzeRo8J6KPEaJ0VWOh5Pzkbw/RetuzehGM7QRRX5he4fPHx2rdKMB256ehJCkX+XRQm16eZLqLNS8RSZXZw==
  /decamelize/1.2.0:
    dev: false
    engines:
      node: '>=0.10.0'
    resolution:
      integrity: sha1-9lNNFRSCabIDUue+4m9QH5oZEpA=
  /decamelize/2.0.0:
    dependencies:
      xregexp: 4.0.0
    dev: false
    engines:
      node: '>=4'
    resolution:
      integrity: sha512-Ikpp5scV3MSYxY39ymh45ZLEecsTdv/Xj2CaQfI8RLMuwi7XvjX9H/fhraiSuU+C5w5NTDu4ZU72xNiZnurBPg==
  /decode-uri-component/0.2.0:
    dev: false
    engines:
      node: '>=0.10'
    resolution:
      integrity: sha1-6zkTMzRYd1y4TNGh+uBiEGu4dUU=
  /decompress-zip/0.3.2:
    dependencies:
      binary: 0.3.0
      graceful-fs: 4.1.15
      mkpath: 0.1.0
      nopt: 3.0.6
      q: 1.5.1
      readable-stream: 1.1.14
      touch: 0.0.3
    dev: false
    engines:
      node: '>=0.10.0'
    hasBin: true
    resolution:
      integrity: sha512-Ab1QY4LrWMrUuo53lLnmGOby7v8ryqxJ+bKibKSiPisx+25mhut1dScVBXAYx14i/PqSrFZvR2FRRazhLbvL+g==
  /dedent/0.7.0:
    dev: false
    resolution:
      integrity: sha1-JJXduvbrh0q7Dhvp3yLS5aVEMmw=
  /deep-assign/2.0.0:
    dependencies:
      is-obj: 1.0.1
    dev: false
    engines:
      node: '>=0.10.0'
    resolution:
      integrity: sha1-6+BrHwfwja5ZdiDj3RYi83GhxXI=
  /deep-equal/1.0.1:
    dev: false
    resolution:
      integrity: sha1-9dJgKStmDghO/0zbyfCK0yR0SLU=
  /deep-is/0.1.3:
    dev: false
    resolution:
      integrity: sha1-s2nW+128E+7PUk+RsHD+7cNXzzQ=
  /default-gateway/2.7.2:
    dependencies:
      execa: 0.10.0
      ip-regex: 2.1.0
    dev: false
    engines:
      node: '>=4'
    resolution:
      integrity: sha512-lAc4i9QJR0YHSDFdzeBQKfZ1SRDG3hsJNEkrpcZa8QhBfidLAilT60BDEIVUUGqosFp425KOgB3uYqcnQrWafQ==
  /default-require-extensions/2.0.0:
    dependencies:
      strip-bom: 3.0.0
    dev: false
    engines:
      node: '>=4'
    resolution:
      integrity: sha1-9fj7sYp9bVCyH2QfZJ67Uiz+JPc=
  /default-resolution/2.0.0:
    dev: false
    engines:
      node: '>= 0.10'
    resolution:
      integrity: sha1-vLgrqnKtebQmp2cy8aga1t8m1oQ=
  /define-properties/1.1.3:
    dependencies:
      object-keys: 1.1.0
    dev: false
    engines:
      node: '>= 0.4'
    resolution:
      integrity: sha512-3MqfYKj2lLzdMSf8ZIZE/V+Zuy+BgD6f164e8K2w7dgnpKArBDerGYpM46IYYcjnkdPNMjPk9A6VFB8+3SKlXQ==
  /define-property/0.2.5:
    dependencies:
      is-descriptor: 0.1.6
    dev: false
    engines:
      node: '>=0.10.0'
    resolution:
      integrity: sha1-w1se+RjsPJkPmlvFe+BKrOxcgRY=
  /define-property/1.0.0:
    dependencies:
      is-descriptor: 1.0.2
    dev: false
    engines:
      node: '>=0.10.0'
    resolution:
      integrity: sha1-dp66rz9KY6rTr56NMEybvnm/sOY=
  /define-property/2.0.2:
    dependencies:
      is-descriptor: 1.0.2
      isobject: 3.0.1
    dev: false
    engines:
      node: '>=0.10.0'
    resolution:
      integrity: sha512-jwK2UV4cnPpbcG7+VRARKTZPUWowwXA8bzH5NP6ud0oeAxyYPuGZUAC7hMugpCdz4BeSZl2Dl9k66CHJ/46ZYQ==
  /defined/1.0.0:
    dev: false
    resolution:
      integrity: sha1-yY2bzvdWdBiOEQlpFRGZ45sfppM=
  /del/3.0.0:
    dependencies:
      globby: 6.1.0
      is-path-cwd: 1.0.0
      is-path-in-cwd: 1.0.1
      p-map: 1.2.0
      pify: 3.0.0
      rimraf: 2.6.3
    dev: false
    engines:
      node: '>=4'
    resolution:
      integrity: sha1-U+z2mf/LyzljdpGrE7rxYIGXZuU=
  /delayed-stream/1.0.0:
    dev: false
    engines:
      node: '>=0.4.0'
    resolution:
      integrity: sha1-3zrhmayt+31ECqrgsp4icrJOxhk=
  /delegate/3.2.0:
    dev: false
    optional: true
    resolution:
      integrity: sha512-IofjkYBZaZivn0V8nnsMJGBr4jVLxHDheKSW88PyxS5QC4Vo9ZbZVvhzlSxY87fVq3STR6r+4cGepyHkcWOQSw==
  /delegates/1.0.0:
    dev: false
    resolution:
      integrity: sha1-hMbhWbgZBP3KWaDvRM2HDTElD5o=
  /depd/1.1.2:
    dev: false
    engines:
      node: '>= 0.6'
    resolution:
      integrity: sha1-m81S4UwJd2PnSbJ0xDRu0uVgtak=
  /des.js/1.0.0:
    dependencies:
      inherits: 2.0.3
      minimalistic-assert: 1.0.1
    dev: false
    resolution:
      integrity: sha1-wHTS4qpqipoH29YfmhXCzYPsjsw=
  /destroy/1.0.4:
    dev: false
    resolution:
      integrity: sha1-l4hXRCxEdJ5CBmE+N5RiBYJqvYA=
  /detect-file/1.0.0:
    dev: false
    engines:
      node: '>=0.10.0'
    resolution:
      integrity: sha1-8NZtA2cqglyxtzvbP+YjEMjlUrc=
  /detect-indent/4.0.0:
    dependencies:
      repeating: 2.0.1
    dev: false
    engines:
      node: '>=0.10.0'
    resolution:
      integrity: sha1-920GQ1LN9Docts5hnE7jqUdd4gg=
  /detect-newline/2.1.0:
    dev: false
    engines:
      node: '>=0.10.0'
    resolution:
      integrity: sha1-9B8cEL5LAOh7XxPaaAdZ8sW/0+I=
  /detect-node/2.0.4:
    dev: false
    resolution:
      integrity: sha512-ZIzRpLJrOj7jjP2miAtgqIfmzbxa4ZOr5jJc601zklsfEx9oTzmmj2nVpIPRpNlRTIh8lc1kyViIY7BWSGNmKw==
  /detect-port-alt/1.1.6:
    dependencies:
      address: 1.0.3
      debug: 2.6.9
    dev: false
    engines:
      node: '>= 4.2.1'
    hasBin: true
    resolution:
      integrity: sha512-5tQykt+LqfJFBEYaDITx7S7cR7mJ/zQmLXZ2qt5w04ainYZw6tBf9dBunMjVeVOdYVRUzUOE4HkY5J7+uttb5Q==
  /diff-sequences/24.0.0:
    dev: false
    engines:
      node: '>= 6'
    resolution:
      integrity: sha512-46OkIuVGBBnrC0soO/4LHu5LHGHx0uhP65OVz8XOrAJpqiCB2aVIuESvjI1F9oqebuvY8lekS1pt6TN7vt7qsw==
  /diff/3.2.0:
    dev: false
    engines:
      node: '>=0.3.1'
    resolution:
      integrity: sha1-yc45Okt8vQsFinJck98pkCeGj/k=
  /diff/3.5.0:
    dev: false
    engines:
      node: '>=0.3.1'
    resolution:
      integrity: sha512-A46qtFgd+g7pDZinpnwiRJtxbC1hpgf0uzP3iG89scHk0AUC7A1TGxf5OiiOUv/JMZR8GOt8hL900hV0bOy5xA==
  /diffie-hellman/5.0.3:
    dependencies:
      bn.js: 4.11.8
      miller-rabin: 4.0.1
      randombytes: 2.0.6
    dev: false
    resolution:
      integrity: sha512-kqag/Nl+f3GwyK25fhUMYj81BUOrZ9IuJsjIcDE5icNM9FJHAVm3VcUDxdLPoQtTuUylWm6ZIknYJwwaPxsUzg==
  /discontinuous-range/1.0.0:
    dev: false
    resolution:
      integrity: sha1-44Mx8IRLukm5qctxx3FYWqsbxlo=
  /dns-equal/1.0.0:
    dev: false
    resolution:
      integrity: sha1-s55/HabrCnW6nBcySzR1PEfgZU0=
  /dns-packet/1.3.1:
    dependencies:
      ip: 1.1.5
      safe-buffer: 5.1.2
    dev: false
    resolution:
      integrity: sha512-0UxfQkMhYAUaZI+xrNZOz/as5KgDU0M/fQ9b6SpkyLbk3GEswDi6PADJVaYJradtRVsRIlF1zLyOodbcTCDzUg==
  /dns-txt/2.0.2:
    dependencies:
      buffer-indexof: 1.1.1
    dev: false
    resolution:
      integrity: sha1-uR2Ab10nGI5Ks+fRB9iBocxGQrY=
  /doctrine/2.1.0:
    dependencies:
      esutils: 2.0.2
    dev: false
    engines:
      node: '>=0.10.0'
    resolution:
      integrity: sha512-35mSku4ZXK0vfCuHEDAwt55dg2jNajHZ1odvF+8SSr82EsZY4QmXfuWso8oEd8zRhVObSN18aM0CjSdoBX7zIw==
  /dom-converter/0.2.0:
    dependencies:
      utila: 0.4.0
    dev: false
    resolution:
      integrity: sha512-gd3ypIPfOMr9h5jIKq8E3sHOTCjeirnl0WK5ZdS1AW0Odt0b1PaWaHdJ4Qk4klv+YB9aJBS7mESXjFoDQPu6DA==
  /dom-helpers/3.4.0:
    dependencies:
      '@babel/runtime': 7.3.1
    dev: false
    resolution:
      integrity: sha512-LnuPJ+dwqKDIyotW1VzmOZ5TONUN7CwkCR5hrgawTUbkBGYdeoNLZo6nNfGkCrjtE1nXXaj7iMMpDa8/d9WoIA==
  /dom-serializer/0.1.1:
    dependencies:
      domelementtype: 1.3.1
      entities: 1.1.2
    dev: false
    resolution:
      integrity: sha512-l0IU0pPzLWSHBcieZbpOKgkIn3ts3vAh7ZuFyXNwJxJXk/c4Gwj9xaTJwIDVQCXawWD0qb3IzMGH5rglQaO0XA==
  /dom-walk/0.1.1:
    dev: false
    resolution:
      integrity: sha1-ZyIm3HTI95mtNTB9+TaroRrNYBg=
  /domain-browser/1.2.0:
    dev: false
    engines:
      node: '>=0.4'
      npm: '>=1.2'
    resolution:
      integrity: sha512-jnjyiM6eRyZl2H+W8Q/zLMA481hzi0eszAaBUzIVnmYVDBbnLxVNnfu1HgEBvCbL+71FrxMl3E6lpKH7Ge3OXA==
  /domelementtype/1.3.1:
    dev: false
    resolution:
      integrity: sha512-BSKB+TSpMpFI/HOxCNr1O8aMOTZ8hT3pM3GQ0w/mWRmkhEDSFJkkyzz4XQsBV44BChwGkrDfMyjVD0eA2aFV3w==
  /domexception/1.0.1:
    dependencies:
      webidl-conversions: 4.0.2
    dev: false
    resolution:
      integrity: sha512-raigMkn7CJNNo6Ihro1fzG7wr3fHuYVytzquZKX5n0yizGsTcYgzdIUwj1X9pK0VvjeihV+XiclP+DjwbsSKug==
  /domhandler/2.1.0:
    dependencies:
      domelementtype: 1.3.1
    dev: false
    resolution:
      integrity: sha1-0mRvXlf2w7qxHPbLBdPArPdBJZQ=
  /domhandler/2.4.2:
    dependencies:
      domelementtype: 1.3.1
    dev: false
    resolution:
      integrity: sha512-JiK04h0Ht5u/80fdLMCEmV4zkNh2BcoMFBmZ/91WtYZ8qVXSKjiw7fXMgFPnHcSZgOo3XdinHvmnDUeMf5R4wA==
  /domutils/1.1.6:
    dependencies:
      domelementtype: 1.3.1
    dev: false
    resolution:
      integrity: sha1-vdw94Jm5ou+sxRxiPyj0FuzFdIU=
  /domutils/1.5.1:
    dependencies:
      dom-serializer: 0.1.1
      domelementtype: 1.3.1
    dev: false
    resolution:
      integrity: sha1-3NhIiib1Y9YQeeSMn3t+Mjc2gs8=
  /domutils/1.7.0:
    dependencies:
      dom-serializer: 0.1.1
      domelementtype: 1.3.1
    dev: false
    resolution:
      integrity: sha512-Lgd2XcJ/NjEw+7tFvfKxOzCYKZsdct5lczQ2ZaQY8Djz7pfAD3Gbp8ySJWtreII/vDlMVmxwa6pHmdxIYgttDg==
  /dotenv-defaults/1.0.2:
    dependencies:
      dotenv: 6.2.0
    dev: false
    resolution:
      integrity: sha512-iXFvHtXl/hZPiFj++1hBg4lbKwGM+t/GlvELDnRtOFdjXyWP7mubkVr+eZGWG62kdsbulXAef6v/j6kiWc/xGA==
  /dotenv-webpack/1.7.0/webpack@3.12.0:
    dependencies:
      dotenv-defaults: 1.0.2
      webpack: /webpack/3.12.0/webpack@3.12.0
    dev: false
    id: registry.npmjs.org/dotenv-webpack/1.7.0
    peerDependencies:
      webpack: ^1 || ^2 || ^3 || ^4
    resolution:
      integrity: sha512-wwNtOBW/6gLQSkb8p43y0Wts970A3xtNiG/mpwj9MLUhtPCQG6i+/DSXXoNN7fbPCU/vQ7JjwGmgOeGZSSZnsw==
  /dotenv/5.0.1:
    dev: false
    engines:
      node: '>=4.6.0'
    resolution:
      integrity: sha512-4As8uPrjfwb7VXC+WnLCbXK7y+Ueb2B3zgNCePYfhxS1PYeaO1YTeplffTEcbfLhvFNGLAz90VvJs9yomG7bow==
  /dotenv/6.2.0:
    dev: false
    engines:
      node: '>=6'
    resolution:
      integrity: sha512-HygQCKUBSFl8wKQZBSemMywRWcEDNidvNbjGVyZu3nbZ8qq9ubiPoGLMdRDpfSrpkkm9BXYFkpKxxFX38o/76w==
  /duplexer/0.1.1:
    dev: false
    resolution:
      integrity: sha1-rOb/gIwc5mtX0ev5eXessCM0z8E=
  /duplexify/3.7.1:
    dependencies:
      end-of-stream: 1.4.1
      inherits: 2.0.3
      readable-stream: 2.3.6
      stream-shift: 1.0.0
    dev: false
    resolution:
      integrity: sha512-07z8uv2wMyS51kKhD1KsdXJg5WQ6t93RneqRxUHnskXVtlYYkLqM0gqStQZ3pj073g687jPCHrqNfCzawLYh5g==
  /ecc-jsbn/0.1.2:
    dependencies:
      jsbn: 0.1.1
      safer-buffer: 2.1.2
    dev: false
    resolution:
      integrity: sha1-OoOpBOVDUyh4dMVkt1SThoSamMk=
  /ee-first/1.1.1:
    dev: false
    resolution:
      integrity: sha1-WQxhFWsK4vTwJVcyoViyZrxWsh0=
  /ejs/2.6.1:
    dev: false
    engines:
      node: '>=0.10.0'
    resolution:
      integrity: sha512-0xy4A/twfrRCnkhfk8ErDi5DqdAsAqeGxht4xkCUrsvhhbQNs7E+4jV0CN7+NKIY0aHE72+XvqtBIXzD31ZbXQ==
  /electron-to-chromium/1.3.113:
    dev: false
    resolution:
      integrity: sha512-De+lPAxEcpxvqPTyZAXELNpRZXABRxf+uL/rSykstQhzj/B0l1150G/ExIIxKc16lI89Hgz81J0BHAcbTqK49g==
  /elegant-spinner/1.0.1:
    dev: false
    engines:
      node: '>=0.10.0'
    resolution:
      integrity: sha1-2wQ1IcldfjA/2PNFvtwzSc+wcp4=
  /elliptic/6.4.1:
    dependencies:
      bn.js: 4.11.8
      brorand: 1.1.0
      hash.js: 1.1.7
      hmac-drbg: 1.0.1
      inherits: 2.0.3
      minimalistic-assert: 1.0.1
      minimalistic-crypto-utils: 1.0.1
    dev: false
    resolution:
      integrity: sha512-BsXLz5sqX8OHcsh7CqBMztyXARmGQ3LWPtGjJi6DiJHq5C/qvi9P3OqgswKSDftbu8+IoI/QDTAm2fFnQ9SZSQ==
  /emojis-list/2.1.0:
    dev: false
    engines:
      node: '>= 0.10'
    resolution:
      integrity: sha1-TapNnbAPmBmIDHn6RXrlsJof04k=
  /encodeurl/1.0.2:
    dev: false
    engines:
      node: '>= 0.8'
    resolution:
      integrity: sha1-rT/0yG7C0CkyL1oCw6mmBslbP1k=
  /encoding/0.1.12:
    dependencies:
      iconv-lite: 0.4.24
    dev: false
    resolution:
      integrity: sha1-U4tm8+5izRq1HsMjgp0flIDHS+s=
  /end-of-stream/1.4.1:
    dependencies:
      once: 1.4.0
    dev: false
    resolution:
      integrity: sha512-1MkrZNvWTKCaigbn+W15elq2BB/L22nqrSY5DKlo3X6+vclJm8Bb5djXJBmEX6fS3+zCh/F4VBK5Z2KxJt4s2Q==
  /enhanced-resolve/3.4.1:
    dependencies:
      graceful-fs: 4.1.15
      memory-fs: 0.4.1
      object-assign: 4.1.1
      tapable: 0.2.9
    dev: false
    engines:
      node: '>=4.3.0 <5.0.0 || >=5.10'
    resolution:
      integrity: sha1-BCHjOf1xQZs9oT0Smzl5BAIwR24=
  /enhanced-resolve/4.1.0:
    dependencies:
      graceful-fs: 4.1.15
      memory-fs: 0.4.1
      tapable: 1.1.1
    dev: false
    engines:
      node: '>=6.9.0'
    resolution:
      integrity: sha512-F/7vkyTtyc/llOIn8oWclcB25KdRaiPBpZYDgJHgh/UHtpgT2p2eldQgtQnLtUvfMKPKxbRaQM/hHkvLHt1Vng==
  /entities/1.1.2:
    dev: false
    resolution:
      integrity: sha512-f2LZMYl1Fzu7YSBKg+RoROelpOaNrcGmE9AZubeDfrCEia483oW4MI4VyFd5VNHIgQ/7qm1I0wUHK1eJnn2y2w==
<<<<<<< HEAD
  /enzyme-adapter-react-16/1.9.1:
=======
  /enzyme-adapter-react-16/1.10.0/ca330bebd2626bd9cb8e393ae8a11715:
    dependencies:
      enzyme: 3.9.0
      enzyme-adapter-utils: /enzyme-adapter-utils/1.10.0/react@16.8.3
      object.assign: 4.1.0
      object.values: 1.1.0
      prop-types: 15.7.2
      react: 16.8.3
      react-dom: /react-dom/16.8.3/react@16.8.3
      react-is: 16.8.3
      react-test-renderer: /react-test-renderer/16.8.3/react@16.8.3
    dev: false
    id: registry.npmjs.org/enzyme-adapter-react-16/1.10.0
    peerDependencies:
      enzyme: ^3.0.0
      react: ^16.0.0-0
      react-dom: ^16.0.0-0
    resolution:
      integrity: sha512-0QqwEZcBv1xEEla+a3H7FMci+y4ybLia9cZzsdIrId7qcig4MK0kqqf6iiCILH1lsKS6c6AVqL3wGPhCevv5aQ==
  /enzyme-adapter-react-16/1.7.0:
>>>>>>> 69a0b2bb
    dependencies:
      enzyme-adapter-utils: 1.10.0
      function.prototype.name: 1.1.0
      object.assign: 4.1.0
      object.values: 1.1.0
      prop-types: 15.7.2
      react-is: 16.8.2
      react-test-renderer: 16.8.2
    dev: false
    peerDependencies:
      enzyme: ^3.0.0
      react: ^16.0.0-0
      react-dom: ^16.0.0-0
    resolution:
      integrity: sha512-Egzogv1y77DUxdnq/CyHxLHaNxmSSKDDSDNNB/EiAXCZVFXdFibaNy2uUuRQ1n24T2m6KH/1Rw16XDRq+1yVEg==
  /enzyme-adapter-react-16/1.9.1/018e8dea249935692f342b068a7b414a:
    dependencies:
      enzyme: 3.8.0
      enzyme-adapter-utils: /enzyme-adapter-utils/1.10.0/react@16.8.2
      function.prototype.name: 1.1.0
      object.assign: 4.1.0
      object.values: 1.1.0
      prop-types: 15.7.2
      react: 16.8.2
      react-dom: /react-dom/16.8.2/react@16.8.2
      react-is: 16.8.2
      react-test-renderer: /react-test-renderer/16.8.2/react@16.8.2
    dev: false
    id: registry.npmjs.org/enzyme-adapter-react-16/1.9.1
    peerDependencies:
      enzyme: ^3.0.0
      react: ^16.0.0-0
      react-dom: ^16.0.0-0
    resolution:
<<<<<<< HEAD
      integrity: sha512-Egzogv1y77DUxdnq/CyHxLHaNxmSSKDDSDNNB/EiAXCZVFXdFibaNy2uUuRQ1n24T2m6KH/1Rw16XDRq+1yVEg==
  /enzyme-adapter-utils/1.10.0:
=======
      integrity: sha512-rDr0xlnnFPffAPYrvG97QYJaRl9unVDslKee33wTStsBEwZTkESX1H7VHGT5eUc6ifNzPgOJGvSh2zpHT4gXjA==
  /enzyme-adapter-utils/1.10.0/react@16.8.3:
    dependencies:
      function.prototype.name: 1.1.0
      object.assign: 4.1.0
      object.fromentries: 2.0.0
      prop-types: 15.7.2
      react: 16.8.3
      semver: 5.6.0
    dev: false
    id: registry.npmjs.org/enzyme-adapter-utils/1.10.0
    peerDependencies:
      react: 0.13.x || 0.14.x || ^15.0.0-0 || ^16.0.0-0
    resolution:
      integrity: sha512-VnIXJDYVTzKGbdW+lgK8MQmYHJquTQZiGzu/AseCZ7eHtOMAj4Rtvk8ZRopodkfPves0EXaHkXBDkVhPa3t0jA==
  /enzyme-adapter-utils/1.9.0:
>>>>>>> 69a0b2bb
    dependencies:
      function.prototype.name: 1.1.0
      object.assign: 4.1.0
      object.fromentries: 2.0.0
      prop-types: 15.7.2
      semver: 5.6.0
    dev: false
    peerDependencies:
      react: 0.13.x || 0.14.x || ^15.0.0-0 || ^16.0.0-0
    resolution:
      integrity: sha512-VnIXJDYVTzKGbdW+lgK8MQmYHJquTQZiGzu/AseCZ7eHtOMAj4Rtvk8ZRopodkfPves0EXaHkXBDkVhPa3t0jA==
  /enzyme-adapter-utils/1.10.0/react@16.8.2:
    dependencies:
      function.prototype.name: 1.1.0
      object.assign: 4.1.0
      object.fromentries: 2.0.0
      prop-types: 15.7.2
      react: 16.8.2
      semver: 5.6.0
    dev: false
    id: registry.npmjs.org/enzyme-adapter-utils/1.10.0
    peerDependencies:
      react: 0.13.x || 0.14.x || ^15.0.0-0 || ^16.0.0-0
    resolution:
      integrity: sha512-VnIXJDYVTzKGbdW+lgK8MQmYHJquTQZiGzu/AseCZ7eHtOMAj4Rtvk8ZRopodkfPves0EXaHkXBDkVhPa3t0jA==
  /enzyme-to-json/3.3.5:
    dependencies:
      lodash: 4.17.11
    dev: false
    engines:
      node: '>=4.0.0'
    peerDependencies:
      enzyme: ^3.0.0
    resolution:
      integrity: sha512-DmH1wJ68HyPqKSYXdQqB33ZotwfUhwQZW3IGXaNXgR69Iodaoj8TF/D9RjLdz4pEhGq2Tx2zwNUIjBuqoZeTgA==
  /enzyme-to-json/3.3.5/enzyme@3.8.0:
    dependencies:
      enzyme: 3.8.0
      lodash: 4.17.11
    dev: false
    engines:
      node: '>=4.0.0'
    id: registry.npmjs.org/enzyme-to-json/3.3.5
    peerDependencies:
      enzyme: ^3.0.0
    resolution:
      integrity: sha512-DmH1wJ68HyPqKSYXdQqB33ZotwfUhwQZW3IGXaNXgR69Iodaoj8TF/D9RjLdz4pEhGq2Tx2zwNUIjBuqoZeTgA==
  /enzyme/3.8.0:
    dependencies:
      array.prototype.flat: 1.2.1
      cheerio: 1.0.0-rc.2
      function.prototype.name: 1.1.0
      has: 1.0.3
      is-boolean-object: 1.0.0
      is-callable: 1.1.4
      is-number-object: 1.0.3
      is-string: 1.0.4
      is-subset: 0.1.1
      lodash.escape: 4.0.1
      lodash.isequal: 4.5.0
      object-inspect: 1.6.0
      object-is: 1.0.1
      object.assign: 4.1.0
      object.entries: 1.1.0
      object.values: 1.1.0
      raf: 3.4.1
      rst-selector-parser: 2.2.3
      string.prototype.trim: 1.1.2
    dev: false
    resolution:
<<<<<<< HEAD
      integrity: sha512-bfsWo5nHyZm1O1vnIsbwdfhU989jk+squU9NKvB+Puwo5j6/Wg9pN5CO0YJelm98Dao3NPjkDZk+vvgwpMwYxw==
=======
      integrity: sha512-QLWx+krGK6iDNyR1KlH5YPZqxZCQaVF6ike1eDJAOg0HvSkSCVImPsdWaNw6v+VrnK92Kg8jIOYhuOSS9sBpyg==
  /enzyme/3.9.0:
    dependencies:
      array.prototype.flat: 1.2.1
      cheerio: 1.0.0-rc.2
      function.prototype.name: 1.1.0
      has: 1.0.3
      html-element-map: 1.0.0
      is-boolean-object: 1.0.0
      is-callable: 1.1.4
      is-number-object: 1.0.3
      is-regex: 1.0.4
      is-string: 1.0.4
      is-subset: 0.1.1
      lodash.escape: 4.0.1
      lodash.isequal: 4.5.0
      object-inspect: 1.6.0
      object-is: 1.0.1
      object.assign: 4.1.0
      object.entries: 1.1.0
      object.values: 1.1.0
      raf: 3.4.1
      rst-selector-parser: 2.2.3
      string.prototype.trim: 1.1.2
    dev: false
    resolution:
      integrity: sha512-JqxI2BRFHbmiP7/UFqvsjxTirWoM1HfeaJrmVSZ9a1EADKkZgdPcAuISPMpoUiHlac9J4dYt81MC5BBIrbJGMg==
>>>>>>> 69a0b2bb
  /errno/0.1.7:
    dependencies:
      prr: 1.0.1
    dev: false
    hasBin: true
    resolution:
      integrity: sha512-MfrRBDWzIWifgq6tJj60gkAwtLNb6sQPlcFrSOflcP1aFmmruKQ2wRnze/8V6kgyz7H3FF8Npzv78mZ7XLLflg==
  /error-ex/1.3.2:
    dependencies:
      is-arrayish: 0.2.1
    dev: false
    resolution:
      integrity: sha512-7dFHNmqeFSEt2ZBsCriorKnn3Z2pj+fd9kmI6QoWw4//DL+icEBfc0U7qJCisqrTsKTjw4fNFy2pW9OqStD84g==
  /es-abstract/1.13.0:
    dependencies:
      es-to-primitive: 1.2.0
      function-bind: 1.1.1
      has: 1.0.3
      is-callable: 1.1.4
      is-regex: 1.0.4
      object-keys: 1.1.0
    dev: false
    engines:
      node: '>= 0.4'
    resolution:
<<<<<<< HEAD
=======
      integrity: sha512-C8Fx/0jFmV5IPoMOFPA9P9G5NtqW+4cOPit3MIuvR2t7Ag2K15EJTpxnHAYTzL+aYQJIESYeXZmDBfOBE1HcpA==
  /es-abstract/1.13.0:
    dependencies:
      es-to-primitive: 1.2.0
      function-bind: 1.1.1
      has: 1.0.3
      is-callable: 1.1.4
      is-regex: 1.0.4
      object-keys: 1.1.0
    dev: false
    engines:
      node: '>= 0.4'
    resolution:
>>>>>>> 69a0b2bb
      integrity: sha512-vDZfg/ykNxQVwup/8E1BZhVzFfBxs9NqMzGcvIJrqg5k2/5Za2bWo40dK2J1pgLngZ7c+Shh8lwYtLGyrwPutg==
  /es-to-primitive/1.2.0:
    dependencies:
      is-callable: 1.1.4
      is-date-object: 1.0.1
      is-symbol: 1.0.2
    dev: false
    engines:
      node: '>= 0.4'
    resolution:
      integrity: sha512-qZryBOJjV//LaxLTV6UC//WewneB3LcXOL9NP++ozKVXsIIIpm/2c13UDiD9Jp2eThsecw9m3jPqDwTyobcdbg==
  /es5-ext/0.10.47:
    dependencies:
      es6-iterator: 2.0.3
      es6-symbol: 3.1.1
      next-tick: 1.0.0
    dev: false
    resolution:
      integrity: sha512-/1TItLfj+TTfWoeRcDn/0FbGV6SNo4R+On2GGVucPU/j3BWnXE2Co8h8CTo4Tu34gFJtnmwS9xiScKs4EjZhdw==
  /es5-shim/4.5.12:
    dev: false
    engines:
      node: '>=0.4.0'
    resolution:
      integrity: sha512-MjoCAHE6P2Dirme70Cxd9i2Ng8rhXiaVSsxDWdSwimfLERJL/ypR2ed2rTYkeeYrMk8gq281dzKLiGcdrmc8qg==
  /es6-iterator/2.0.3:
    dependencies:
      d: 1.0.0
      es5-ext: 0.10.47
      es6-symbol: 3.1.1
    dev: false
    resolution:
      integrity: sha1-p96IkUGgWpSwhUQDstCg+/qY87c=
  /es6-map/0.1.5:
    dependencies:
      d: 1.0.0
      es5-ext: 0.10.47
      es6-iterator: 2.0.3
      es6-set: 0.1.5
      es6-symbol: 3.1.1
      event-emitter: 0.3.5
    dev: false
    resolution:
      integrity: sha1-kTbgUD3MBqMBaQ8LsU/042TpSfA=
  /es6-promise/4.2.5:
    dev: false
    resolution:
      integrity: sha512-n6wvpdE43VFtJq+lUDYDBFUwV8TZbuGXLV4D6wKafg13ldznKsyEvatubnmUe31zcvelSzOHF+XbaT+Bl9ObDg==
  /es6-promisify/5.0.0:
    dependencies:
      es6-promise: 4.2.5
    dev: false
    resolution:
      integrity: sha1-UQnWLz5W6pZ8S2NQWu8IKRyKUgM=
  /es6-set/0.1.5:
    dependencies:
      d: 1.0.0
      es5-ext: 0.10.47
      es6-iterator: 2.0.3
      es6-symbol: 3.1.1
      event-emitter: 0.3.5
    dev: false
    resolution:
      integrity: sha1-0rPsXU2ADO2BjbU40ol02wpzzLE=
  /es6-shim/0.35.4:
    dev: false
    resolution:
      integrity: sha512-oJidbXjN/VWXZJs41E9JEqWzcFbjt43JupimIoVX82Thzt5qy1CiYezdhRmWkj3KOuwJ106IG/ZZrcFC6fgIUQ==
  /es6-symbol/3.1.1:
    dependencies:
      d: 1.0.0
      es5-ext: 0.10.47
    dev: false
    resolution:
      integrity: sha1-vwDvT9q2uhtG7Le2KbTH7VcVzHc=
  /es6-templates/0.2.3:
    dependencies:
      recast: 0.11.23
      through: 2.3.8
    dev: false
    resolution:
      integrity: sha1-XLmsn7He1usSOTQrgdeSu7QHjuQ=
  /es6-weak-map/2.0.2:
    dependencies:
      d: 1.0.0
      es5-ext: 0.10.47
      es6-iterator: 2.0.3
      es6-symbol: 3.1.1
    dev: false
    resolution:
      integrity: sha1-XjqzIlH/0VOKH45f+hNXdy+S2W8=
  /escape-html/1.0.3:
    dev: false
    resolution:
      integrity: sha1-Aljq5NPQwJdN4cFpGI7wBR0dGYg=
  /escape-string-regexp/1.0.5:
    dev: false
    engines:
      node: '>=0.8.0'
    resolution:
      integrity: sha1-G2HAViGQqN/2rjuyzwIAyhMLhtQ=
  /escodegen/1.11.0:
    dependencies:
      esprima: 3.1.3
      estraverse: 4.2.0
      esutils: 2.0.2
      optionator: 0.8.2
    dev: false
    engines:
      node: '>=4.0'
    hasBin: true
    optionalDependencies:
      source-map: 0.6.1
    resolution:
      integrity: sha512-IeMV45ReixHS53K/OmfKAIztN/igDHzTJUhZM3k1jMhIZWjk45SMwAtBsEXiJp3vSPmTcu6CXn7mDvFHRN66fw==
  /escodegen/1.11.1:
    dependencies:
      esprima: 3.1.3
      estraverse: 4.2.0
      esutils: 2.0.2
      optionator: 0.8.2
    dev: false
    engines:
      node: '>=4.0'
    hasBin: true
    optionalDependencies:
      source-map: 0.6.1
    resolution:
      integrity: sha512-JwiqFD9KdGVVpeuRa68yU3zZnBEOcPs0nKW7wZzXky8Z7tffdYUHbe11bPCV5jYlK6DVdKLWLm0f5I/QlL0Kmw==
  /escope/3.6.0:
    dependencies:
      es6-map: 0.1.5
      es6-weak-map: 2.0.2
      esrecurse: 4.2.1
      estraverse: 4.2.0
    dev: false
    engines:
      node: '>=0.4.0'
    resolution:
      integrity: sha1-4Bl16BJ4GhY6ba392AOY3GTIicM=
  /eslint-scope/3.7.3:
    dependencies:
      esrecurse: 4.2.1
      estraverse: 4.2.0
    dev: false
    engines:
      node: '>=4.0.0'
    resolution:
      integrity: sha512-W+B0SvF4gamyCTmUc+uITPY0989iXVfKvhwtmJocTaYoc/3khEHmEmvfY/Gn9HA9VV75jrQECsHizkNw1b68FA==
  /eslint-scope/4.0.0:
    dependencies:
      esrecurse: 4.2.1
      estraverse: 4.2.0
    dev: false
    engines:
      node: '>=4.0.0'
    resolution:
      integrity: sha512-1G6UTDi7Jc1ELFwnR58HV4fK9OQK4S6N985f166xqXxpjU6plxFISJa2Ba9KCQuFa8RCnj/lSFJbHo7UFDBnUA==
  /esprima/2.7.3:
    dev: false
    engines:
      node: '>=0.10.0'
    hasBin: true
    resolution:
      integrity: sha1-luO3DVd59q1JzQMmc9HDEnZ7pYE=
  /esprima/3.1.3:
    dev: false
    engines:
      node: '>=4'
    hasBin: true
    resolution:
      integrity: sha1-/cpRzuYTOJXjyI1TXOSdv/YqRjM=
  /esprima/4.0.1:
    dev: false
    engines:
      node: '>=4'
    hasBin: true
    resolution:
      integrity: sha512-eGuFFw7Upda+g4p+QHvnW0RyTX/SVeJBDM/gCtMARO0cLuT2HcEKnTPvhjV6aGeqrCB/sbNop0Kszm0jsaWU4A==
  /esrecurse/4.2.1:
    dependencies:
      estraverse: 4.2.0
    dev: false
    engines:
      node: '>=4.0'
    resolution:
      integrity: sha512-64RBB++fIOAXPw3P9cy89qfMlvZEXZkqqJkjqqXIvzP5ezRZjW+lPWjw35UX/3EhUPFYbg5ER4JYgDw4007/DQ==
  /estraverse/4.2.0:
    dev: false
    engines:
      node: '>=0.10.0'
    resolution:
      integrity: sha1-De4/7TH81GlhjOc0IJn8GvoL2xM=
  /esutils/2.0.2:
    dev: false
    engines:
      node: '>=0.10.0'
    resolution:
      integrity: sha1-Cr9PHKpbyx96nYrMbepPqqBLrJs=
  /etag/1.8.1:
    dev: false
    engines:
      node: '>= 0.6'
    resolution:
      integrity: sha1-Qa4u62XvpiJorr/qg6x9eSmbCIc=
  /event-emitter/0.3.5:
    dependencies:
      d: 1.0.0
      es5-ext: 0.10.47
    dev: false
    resolution:
      integrity: sha1-34xp7vFkeSPHFXuc6DhAYQsCzDk=
  /eventemitter3/1.2.0:
    dev: false
    resolution:
      integrity: sha1-HIaZHYFq0eUEdQ5zh0Ik7PO+xQg=
  /eventemitter3/3.1.0:
    dev: false
    resolution:
      integrity: sha512-ivIvhpq/Y0uSjcHDcOIccjmYjGLcP09MFGE7ysAwkAvkXfpZlC985pH2/ui64DKazbTW/4kN3yqozUxlXzI6cA==
  /events/2.1.0:
    dev: false
    engines:
      node: '>=0.4.x'
    resolution:
      integrity: sha512-3Zmiobend8P9DjmKAty0Era4jV8oJ0yGYe2nJJAxgymF9+N8F2m0hhZiMoWtcfepExzNKZumFU3ksdQbInGWCg==
  /events/3.0.0:
    dev: false
    engines:
      node: '>=0.8.x'
    resolution:
      integrity: sha512-Dc381HFWJzEOhQ+d8pkNon++bk9h6cdAoAj4iE6Q4y6xgTzySWXlKn05/TVNpjnfRqi/X0EpJEJohPjNI3zpVA==
  /eventsource/0.1.6:
    dependencies:
      original: 1.0.2
    dev: false
    engines:
      node: '>=0.8.0'
    resolution:
      integrity: sha1-Cs7ehJ7X3RzMMsgRuxG5RNTykjI=
  /eventsource/1.0.7:
    dependencies:
      original: 1.0.2
    dev: false
    engines:
      node: '>=0.12.0'
    resolution:
      integrity: sha512-4Ln17+vVT0k8aWq+t/bF5arcS3EpT9gYtW66EPacdj/mAFevznsnyoHLPy2BA8gbIQeIHoPsvwmfBftfcG//BQ==
  /evp_bytestokey/1.0.3:
    dependencies:
      md5.js: 1.3.5
      safe-buffer: 5.1.2
    dev: false
    resolution:
      integrity: sha512-/f2Go4TognH/KvCISP7OUsHn85hT9nUkxxA9BEWxFn+Oj9o8ZNLm/40hdlgSLyuOimsrTKLUMEorQexp/aPQeA==
  /exec-sh/0.2.2:
    dependencies:
      merge: 1.2.1
    dev: false
    resolution:
      integrity: sha512-FIUCJz1RbuS0FKTdaAafAByGS0CPvU3R0MeHxgtl+djzCc//F8HakL8GzmVNZanasTbTAY/3DRFA0KpVqj/eAw==
  /execa/0.10.0:
    dependencies:
      cross-spawn: 6.0.5
      get-stream: 3.0.0
      is-stream: 1.1.0
      npm-run-path: 2.0.2
      p-finally: 1.0.0
      signal-exit: 3.0.2
      strip-eof: 1.0.0
    dev: false
    engines:
      node: '>=4'
    resolution:
      integrity: sha512-7XOMnz8Ynx1gGo/3hyV9loYNPWM94jG3+3T3Y8tsfSstFmETmENCMU/A/zj8Lyaj1lkgEepKepvd6240tBRvlw==
  /execa/0.7.0:
    dependencies:
      cross-spawn: 5.1.0
      get-stream: 3.0.0
      is-stream: 1.1.0
      npm-run-path: 2.0.2
      p-finally: 1.0.0
      signal-exit: 3.0.2
      strip-eof: 1.0.0
    dev: false
    engines:
      node: '>=4'
    resolution:
      integrity: sha1-lEvs00zEHuMqY6n68nrVpl/Fl3c=
  /execa/0.9.0:
    dependencies:
      cross-spawn: 5.1.0
      get-stream: 3.0.0
      is-stream: 1.1.0
      npm-run-path: 2.0.2
      p-finally: 1.0.0
      signal-exit: 3.0.2
      strip-eof: 1.0.0
    dev: false
    engines:
      node: '>=4'
    resolution:
      integrity: sha512-BbUMBiX4hqiHZUA5+JujIjNb6TyAlp2D5KLheMjMluwOuzcnylDL4AxZYLLn1n2AGB49eSWwyKvvEQoRpnAtmA==
  /execa/1.0.0:
    dependencies:
      cross-spawn: 6.0.5
      get-stream: 4.1.0
      is-stream: 1.1.0
      npm-run-path: 2.0.2
      p-finally: 1.0.0
      signal-exit: 3.0.2
      strip-eof: 1.0.0
    dev: false
    engines:
      node: '>=6'
    resolution:
      integrity: sha512-adbxcyWV46qiHyvSp50TKt05tB4tK3HcmF7/nxfAdhnox83seTDbwnaqKO4sXRy7roHAIFqJP/Rw/AuEbX61LA==
  /exenv/1.2.2:
    dev: false
    resolution:
      integrity: sha1-KueOhdmJQVhnCwPUe+wfA72Ru50=
  /exit/0.1.2:
    dev: false
    engines:
      node: '>= 0.8.0'
    resolution:
      integrity: sha1-BjJjj42HfMghB9MKD/8aF8uhzQw=
  /expand-brackets/0.1.5:
    dependencies:
      is-posix-bracket: 0.1.1
    dev: false
    engines:
      node: '>=0.10.0'
    resolution:
      integrity: sha1-3wcoTjQqgHzXM6xa9yQR5YHRF3s=
  /expand-brackets/2.1.4:
    dependencies:
      debug: 2.6.9
      define-property: 0.2.5
      extend-shallow: 2.0.1
      posix-character-classes: 0.1.1
      regex-not: 1.0.2
      snapdragon: 0.8.2
      to-regex: 3.0.2
    dev: false
    engines:
      node: '>=0.10.0'
    resolution:
      integrity: sha1-t3c14xXOMPa27/D4OwQVGiJEliI=
  /expand-range/1.8.2:
    dependencies:
      fill-range: 2.2.4
    dev: false
    engines:
      node: '>=0.10.0'
    resolution:
      integrity: sha1-opnv/TNf4nIeuujiV+x5ZE/IUzc=
  /expand-tilde/2.0.2:
    dependencies:
      homedir-polyfill: 1.0.1
    dev: false
    engines:
      node: '>=0.10.0'
    resolution:
      integrity: sha1-l+gBqgUt8CRU3kawK/YhZCzchQI=
  /expect/24.1.0:
    dependencies:
      ansi-styles: 3.2.1
      jest-get-type: 24.0.0
      jest-matcher-utils: 24.0.0
      jest-message-util: 24.0.0
      jest-regex-util: 24.0.0
    dev: false
    engines:
      node: '>= 6'
    resolution:
      integrity: sha512-lVcAPhaYkQcIyMS+F8RVwzbm1jro20IG8OkvxQ6f1JfqhVZyyudCwYogQ7wnktlf14iF3ii7ArIUO/mqvrW9Gw==
  /express/4.16.4:
    dependencies:
      accepts: 1.3.5
      array-flatten: 1.1.1
      body-parser: 1.18.3
      content-disposition: 0.5.2
      content-type: 1.0.4
      cookie: 0.3.1
      cookie-signature: 1.0.6
      debug: 2.6.9
      depd: 1.1.2
      encodeurl: 1.0.2
      escape-html: 1.0.3
      etag: 1.8.1
      finalhandler: 1.1.1
      fresh: 0.5.2
      merge-descriptors: 1.0.1
      methods: 1.1.2
      on-finished: 2.3.0
      parseurl: 1.3.2
      path-to-regexp: 0.1.7
      proxy-addr: 2.0.4
      qs: 6.5.2
      range-parser: 1.2.0
      safe-buffer: 5.1.2
      send: 0.16.2
      serve-static: 1.13.2
      setprototypeof: 1.1.0
      statuses: 1.4.0
      type-is: 1.6.16
      utils-merge: 1.0.1
      vary: 1.1.2
    dev: false
    engines:
      node: '>= 0.10.0'
    resolution:
      integrity: sha512-j12Uuyb4FMrd/qQAm6uCHAkPtO8FDTRJZBDd5D2KOL2eLaz1yUNdUB/NOIyq0iU4q4cFarsUCrnFDPBcnksuOg==
  /extend-shallow/2.0.1:
    dependencies:
      is-extendable: 0.1.1
    dev: false
    engines:
      node: '>=0.10.0'
    resolution:
      integrity: sha1-Ua99YUrZqfYQ6huvu5idaxxWiQ8=
  /extend-shallow/3.0.2:
    dependencies:
      assign-symbols: 1.0.0
      is-extendable: 1.0.1
    dev: false
    engines:
      node: '>=0.10.0'
    resolution:
      integrity: sha1-Jqcarwc7OfshJxcnRhMcJwQCjbg=
  /extend/3.0.2:
    dev: false
    resolution:
      integrity: sha512-fjquC59cD7CyW6urNXK0FBufkZcoiGG80wTuPujX590cB5Ttln20E2UB4S/WARVqhXffZl2LNgS+gQdPIIim/g==
  /external-editor/2.2.0:
    dependencies:
      chardet: 0.4.2
      iconv-lite: 0.4.24
      tmp: 0.0.33
    dev: false
    engines:
      node: '>=0.12'
    resolution:
      integrity: sha512-bSn6gvGxKt+b7+6TKEv1ZycHleA7aHhRHyAqJyp5pbUFuYYNIzpZnQDk7AsYckyWdEnTeAnay0aCy2aV6iTk9A==
  /extglob/0.3.2:
    dependencies:
      is-extglob: 1.0.0
    dev: false
    engines:
      node: '>=0.10.0'
    resolution:
      integrity: sha1-Lhj/PS9JqydlzskCPwEdqo2DSaE=
  /extglob/2.0.4:
    dependencies:
      array-unique: 0.3.2
      define-property: 1.0.0
      expand-brackets: 2.1.4
      extend-shallow: 2.0.1
      fragment-cache: 0.2.1
      regex-not: 1.0.2
      snapdragon: 0.8.2
      to-regex: 3.0.2
    dev: false
    engines:
      node: '>=0.10.0'
    resolution:
      integrity: sha512-Nmb6QXkELsuBr24CJSkilo6UHHgbekK5UiZgfE6UHD3Eb27YC6oD+bhcT+tJ6cl8dmsgdQxnWlcry8ksBIBLpw==
  /extsprintf/1.3.0:
    dev: false
    engines:
      '0': node >=0.6.0
    resolution:
      integrity: sha1-lpGEQOMEGnpBT4xS48V06zw+HgU=
  /extsprintf/1.4.0:
    dev: false
    engines:
      '0': node >=0.6.0
    resolution:
      integrity: sha1-4mifjzVvrWLMplo6kcXfX5VRaS8=
  /fast-deep-equal/1.1.0:
    dev: false
    resolution:
      integrity: sha1-wFNHeBfIa1HaqFPIHgWbcz0CNhQ=
  /fast-deep-equal/2.0.1:
    dev: false
    resolution:
      integrity: sha1-ewUhjd+WZ79/Nwv3/bLLFf3Qqkk=
  /fast-json-stable-stringify/2.0.0:
    dev: false
    resolution:
      integrity: sha1-1RQsDK7msRifh9OnYREGT4bIu/I=
  /fast-levenshtein/2.0.6:
    dev: false
    resolution:
      integrity: sha1-PYpcZog6FqMMqGQ+hR8Zuqd5eRc=
  /fast-memoize/2.5.1:
    dev: false
    resolution:
      integrity: sha512-xdmw296PCL01tMOXx9mdJSmWY29jQgxyuZdq0rEHMu+Tpe1eOEtCycoG6chzlcrWsNgpZP7oL8RiQr7+G6Bl6g==
  /fastparse/1.1.2:
    dev: false
    resolution:
      integrity: sha512-483XLLxTVIwWK3QTrMGRqUfUpoOs/0hbQrl2oz4J0pAcm3A3bu84wxTFqGqkJzewCLdME38xJLJAxBABfQT8sQ==
  /fault/1.0.2:
    dependencies:
      format: 0.2.2
    dev: false
    resolution:
      integrity: sha512-o2eo/X2syzzERAtN5LcGbiVQ0WwZSlN3qLtadwAz3X8Bu+XWD16dja/KMsjZLiQr+BLGPDnHGkc4yUJf1Xpkpw==
  /faye-websocket/0.10.0:
    dependencies:
      websocket-driver: 0.7.0
    dev: false
    engines:
      node: '>=0.4.0'
    resolution:
      integrity: sha1-TkkvjQTftviQA1B/btvy1QHnxvQ=
  /faye-websocket/0.11.1:
    dependencies:
      websocket-driver: 0.7.0
    dev: false
    engines:
      node: '>=0.8.0'
    resolution:
      integrity: sha1-8O/hjE9W5PQK/H4Gxxn9XuYYjzg=
  /fb-watchman/2.0.0:
    dependencies:
      bser: 2.0.0
    dev: false
    resolution:
      integrity: sha1-VOmr99+i8mzZsWNsWIwa/AXeXVg=
  /fbjs/0.8.17:
    dependencies:
      core-js: 1.2.7
      isomorphic-fetch: 2.2.1
      loose-envify: 1.4.0
      object-assign: 4.1.1
      promise: 7.3.1
      setimmediate: 1.0.5
      ua-parser-js: 0.7.19
    dev: false
    resolution:
      integrity: sha1-xNWY6taUkRJlPWWIsBpc3Nn5D90=
  /figgy-pudding/3.5.1:
    dev: false
    resolution:
      integrity: sha512-vNKxJHTEKNThjfrdJwHc7brvM6eVevuO5nTj6ez8ZQ1qbXTvGthucRF7S4vf2cr71QVnT70V34v0S1DyQsti0w==
  /figures/1.7.0:
    dependencies:
      escape-string-regexp: 1.0.5
      object-assign: 4.1.1
    dev: false
    engines:
      node: '>=0.10.0'
    resolution:
      integrity: sha1-y+Hjr/zxzUS4DK3+0o3Hk6lwHS4=
  /figures/2.0.0:
    dependencies:
      escape-string-regexp: 1.0.5
    dev: false
    engines:
      node: '>=4'
    resolution:
      integrity: sha1-OrGi0qYsi/tDGgyUy3l6L84nyWI=
  /file-loader/0.11.2:
    dependencies:
      loader-utils: 1.2.3
    dev: false
    resolution:
      integrity: sha512-N+uhF3mswIFeziHQjGScJ/yHXYt3DiLBeC+9vWW+WjUBiClMSOlV1YrXQi+7KM2aA3Rn4Bybgv+uXFQbfkzpvg==
  /file-loader/1.1.11/webpack@3.12.0:
    dependencies:
      loader-utils: 1.2.3
      schema-utils: 0.4.7
      webpack: /webpack/3.12.0/webpack@3.12.0
    dev: false
    engines:
      node: '>= 4.3 < 5.0.0 || >= 5.10'
    id: registry.npmjs.org/file-loader/1.1.11
    peerDependencies:
      webpack: ^2.0.0 || ^3.0.0 || ^4.0.0
    resolution:
      integrity: sha512-TGR4HU7HUsGg6GCOPJnFk06RhWgEWFLAGWiT6rcD+GRC2keU3s9RGJ+b3Z6/U73jwwNb2gKLJ7YCrp+jvU4ALg==
  /filename-regex/2.0.1:
    dev: false
    engines:
      node: '>=0.10.0'
    resolution:
      integrity: sha1-wcS5vuPglyXdsQa3XB4wH+LxiyY=
  /fileset/2.0.3:
    dependencies:
      glob: 7.1.3
      minimatch: 3.0.4
    dev: false
    resolution:
      integrity: sha1-jnVIqW08wjJ+5eZ0FocjozO7oqA=
  /filesize/3.5.11:
    dev: false
    engines:
      node: '>= 0.4.0'
    resolution:
      integrity: sha512-ZH7loueKBoDb7yG9esn1U+fgq7BzlzW6NRi5/rMdxIZ05dj7GFD/Xc5rq2CDt5Yq86CyfSYVyx4242QQNZbx1g==
  /filesize/3.6.1:
    dev: false
    engines:
      node: '>= 0.4.0'
    resolution:
      integrity: sha512-7KjR1vv6qnicaPMi1iiTcI85CyYwRO/PSFCu6SvqL8jN2Wjt/NIYQTFtFs7fSDCYOstUkEWIQGFUg5YZQfjlcg==
  /fill-range/2.2.4:
    dependencies:
      is-number: 2.1.0
      isobject: 2.1.0
      randomatic: 3.1.1
      repeat-element: 1.1.3
      repeat-string: 1.6.1
    dev: false
    engines:
      node: '>=0.10.0'
    resolution:
      integrity: sha512-cnrcCbj01+j2gTG921VZPnHbjmdAf8oQV/iGeV2kZxGSyfYjjTyY79ErsK1WJWMpw6DaApEX72binqJE+/d+5Q==
  /fill-range/4.0.0:
    dependencies:
      extend-shallow: 2.0.1
      is-number: 3.0.0
      repeat-string: 1.6.1
      to-regex-range: 2.1.1
    dev: false
    engines:
      node: '>=0.10.0'
    resolution:
      integrity: sha1-1USBHUKPmOsGpj3EAtJAPDKMOPc=
  /finalhandler/1.1.0:
    dependencies:
      debug: 2.6.9
      encodeurl: 1.0.2
      escape-html: 1.0.3
      on-finished: 2.3.0
      parseurl: 1.3.2
      statuses: 1.3.1
      unpipe: 1.0.0
    dev: false
    engines:
      node: '>= 0.8'
    resolution:
      integrity: sha1-zgtoVbRYU+eRsvzGgARtiCU91/U=
  /finalhandler/1.1.1:
    dependencies:
      debug: 2.6.9
      encodeurl: 1.0.2
      escape-html: 1.0.3
      on-finished: 2.3.0
      parseurl: 1.3.2
      statuses: 1.4.0
      unpipe: 1.0.0
    dev: false
    engines:
      node: '>= 0.8'
    resolution:
      integrity: sha512-Y1GUDo39ez4aHAw7MysnUD5JzYX+WaIj8I57kO3aEPT1fFRL4sr7mjei97FgnwhAyyzRYmQZaTHb2+9uZ1dPtg==
  /find-cache-dir/1.0.0:
    dependencies:
      commondir: 1.0.1
      make-dir: 1.3.0
      pkg-dir: 2.0.0
    dev: false
    engines:
      node: '>=4'
    resolution:
      integrity: sha1-kojj6ePMN0hxfTnq3hfPcfww7m8=
  /find-cache-dir/2.0.0:
    dependencies:
      commondir: 1.0.1
      make-dir: 1.3.0
      pkg-dir: 3.0.0
    dev: false
    engines:
      node: '>=6'
    resolution:
      integrity: sha512-LDUY6V1Xs5eFskUVYtIwatojt6+9xC9Chnlk/jYOOvn3FAFfSaWddxahDGyNHh0b2dMXa6YW2m0tk8TdVaXHlA==
  /find-free-port/2.0.0:
    dev: false
    resolution:
      integrity: sha1-SyLl9leesaOMQaxryz7+0bbamxs=
  /find-index/0.1.1:
    dev: false
    resolution:
      integrity: sha1-Z101iyyjiS15Whq0cjL4tuLg3eQ=
  /find-parent-dir/0.3.0:
    dev: false
    resolution:
      integrity: sha1-M8RLQpqysvBkYpnF+fcY83b/jVQ=
  /find-replace/1.0.3:
    dependencies:
      array-back: 1.0.4
      test-value: 2.1.0
    dev: false
    engines:
      node: '>=4.0.0'
    resolution:
      integrity: sha1-uI5zZNLZyVlVnziMZmcNYTBEH6A=
  /find-up/1.1.2:
    dependencies:
      path-exists: 2.1.0
      pinkie-promise: 2.0.1
    dev: false
    engines:
      node: '>=0.10.0'
    resolution:
      integrity: sha1-ay6YIrGizgpgq2TWEOzK1TyyTQ8=
  /find-up/2.1.0:
    dependencies:
      locate-path: 2.0.0
    dev: false
    engines:
      node: '>=4'
    resolution:
      integrity: sha1-RdG35QbHF93UgndaK3eSCjwMV6c=
  /find-up/3.0.0:
    dependencies:
      locate-path: 3.0.0
    dev: false
    engines:
      node: '>=6'
    resolution:
      integrity: sha512-1yD6RmLI1XBfxugvORwlck6f75tYL+iR0jqwsOrOxMZyGYqUuDhJ0l4AXdO1iX/FTs9cBAMEk1gWSEx1kSbylg==
  /findup-sync/2.0.0:
    dependencies:
      detect-file: 1.0.0
      is-glob: 3.1.0
      micromatch: 3.1.10
      resolve-dir: 1.0.1
    dev: false
    engines:
      node: '>= 0.10'
    resolution:
      integrity: sha1-kyaxSIwi0aYIhlCoaQGy2akKLLw=
  /flatten/1.0.2:
    dev: false
    resolution:
      integrity: sha1-2uRqnXj74lKSJYzB54CkHZXAN4I=
  /flow-parser/0.93.0:
    dev: false
    engines:
      node: '>=0.4.0'
    resolution:
      integrity: sha512-gJzVXpCWSYRFG6d1iH4RqUneX1vlcCYWwLCs8iU95fqaM1mAHLOn/ur+gsOTmBF9w+v/rX8u55MLpSvts4ZWzw==
  /flush-write-stream/1.1.1:
    dependencies:
      inherits: 2.0.3
      readable-stream: 2.3.6
    dev: false
    resolution:
      integrity: sha512-3Z4XhFZ3992uIq0XOqb9AreonueSYphE6oYbpt5+3u06JWklbsPkNv3ZKkP9Bz/r+1MWCaMoSQ28P85+1Yc77w==
  /follow-redirects/0.0.7:
    dependencies:
      debug: 2.6.9
      stream-consume: 0.1.1
    dev: false
    resolution:
      integrity: sha1-NLkLqyqRGqNHVx2pDyK9NuzYqRk=
  /follow-redirects/1.0.0:
    dependencies:
      debug: 2.6.9
    dev: false
    resolution:
      integrity: sha1-jjQpjL0uF28lTv/sdaHHjMhJ/Tc=
  /follow-redirects/1.7.0:
    dependencies:
      debug: 3.2.6
    dev: false
    engines:
      node: '>=4.0'
    resolution:
      integrity: sha512-m/pZQy4Gj287eNy94nivy5wchN3Kp+Q5WgUPNy5lJSZ3sgkVKSYV/ZChMAQVIgx1SqfZ2zBZtPA2YlXIWxxJOQ==
  /for-in/0.1.8:
    dev: false
    engines:
      node: '>=0.10.0'
    resolution:
      integrity: sha1-2Hc5COMSVhCZUrH9ubP6hn0ndeE=
  /for-in/1.0.2:
    dev: false
    engines:
      node: '>=0.10.0'
    resolution:
      integrity: sha1-gQaNKVqBQuwKxybG4iAMMPttXoA=
  /for-own/0.1.5:
    dependencies:
      for-in: 1.0.2
    dev: false
    engines:
      node: '>=0.10.0'
    resolution:
      integrity: sha1-UmXGgaTylNq78XyVCbZ2OqhFEM4=
  /for-own/1.0.0:
    dependencies:
      for-in: 1.0.2
    dev: false
    engines:
      node: '>=0.10.0'
    resolution:
      integrity: sha1-xjMy9BXO3EsE2/5wz4NklMU8tEs=
  /forever-agent/0.6.1:
    dev: false
    resolution:
      integrity: sha1-+8cfDEGt6zf5bFd60e1C2P2sypE=
  /fork-ts-checker-webpack-plugin/0.4.15:
    dependencies:
      babel-code-frame: 6.26.0
      chalk: 2.4.2
      chokidar: 2.1.1
      lodash: 4.17.11
      micromatch: 3.1.10
      minimatch: 3.0.4
      resolve: 1.10.0
      tapable: 1.1.1
    dev: false
    engines:
      node: '>=6.11.5'
    peerDependencies:
      tslint: ^4.0.0 || ^5.0.0
      typescript: ^2.1.0 || ^3.0.0
      webpack: ^2.3.0 || ^3.0.0 || ^4.0.0
    resolution:
      integrity: sha512-qNYuygh2GxXehBvQZ5rI5YlQFn+7ZV6kmkyD9Sgs33dWl73NZdUOB5aCp8v0EXJn176AhPrZP8YCMT3h01fs+g==
  /fork-ts-checker-webpack-plugin/0.4.15/20a31d359e66449251a75e11109b2b68:
    dependencies:
      babel-code-frame: 6.26.0
      chalk: 2.4.2
      chokidar: 2.1.1
      lodash: 4.17.11
      micromatch: 3.1.10
      minimatch: 3.0.4
      resolve: 1.10.0
      tapable: 1.1.1
      tslint: /tslint/5.12.1/typescript@3.3.3
      typescript: 3.3.3
      webpack: 4.29.5
    dev: false
    engines:
      node: '>=6.11.5'
    id: registry.npmjs.org/fork-ts-checker-webpack-plugin/0.4.15
    peerDependencies:
      tslint: ^4.0.0 || ^5.0.0
      typescript: ^2.1.0 || ^3.0.0
      webpack: ^2.3.0 || ^3.0.0 || ^4.0.0
    resolution:
      integrity: sha512-qNYuygh2GxXehBvQZ5rI5YlQFn+7ZV6kmkyD9Sgs33dWl73NZdUOB5aCp8v0EXJn176AhPrZP8YCMT3h01fs+g==
  /form-data/2.3.3:
    dependencies:
      asynckit: 0.4.0
      combined-stream: 1.0.7
      mime-types: 2.1.22
    dev: false
    engines:
      node: '>= 0.12'
    resolution:
      integrity: sha512-1lLKB2Mu3aGP1Q/2eCOx0fNbRMe7XdwktwOruhfqqd0rIJWwN4Dh+E3hrPSlDCXnSR7UtZ1N38rVXm+6+MEhJQ==
  /format/0.2.2:
    dev: false
    engines:
      node: '>=0.4.x'
    resolution:
      integrity: sha1-1hcBB+nv3E7TDJ3DkBbflCtctYs=
  /forwarded/0.1.2:
    dev: false
    engines:
      node: '>= 0.6'
    resolution:
      integrity: sha1-mMI9qxF1ZXuMBXPozszZGw/xjIQ=
  /fragment-cache/0.2.1:
    dependencies:
      map-cache: 0.2.2
    dev: false
    engines:
      node: '>=0.10.0'
    resolution:
      integrity: sha1-QpD60n8T6Jvn8zeZxrxaCr//DRk=
  /fresh/0.5.2:
    dev: false
    engines:
      node: '>= 0.6'
    resolution:
      integrity: sha1-PYyt2Q2XZWn6g1qx+OSyOhBWBac=
  /from2/2.3.0:
    dependencies:
      inherits: 2.0.3
      readable-stream: 2.3.6
    dev: false
    resolution:
      integrity: sha1-i/tVAr3kpNNs/e6gB/zKIdfjgq8=
  /fs-extra/7.0.1:
    dependencies:
      graceful-fs: 4.1.15
      jsonfile: 4.0.0
      universalify: 0.1.2
    dev: false
    engines:
      node: '>=6 <7 || >=8'
    resolution:
      integrity: sha512-YJDaCJZEnBmcbw13fvdAM9AwNOJwOzrE4pqMqBq5nFiEqXUqHwlK4B+3pUw6JNvfSPtX05xFHtYy/1ni01eGCw==
  /fs-write-stream-atomic/1.0.10:
    dependencies:
      graceful-fs: 4.1.15
      iferr: 0.1.5
      imurmurhash: 0.1.4
      readable-stream: 2.3.6
    dev: false
    resolution:
      integrity: sha1-tH31NJPvkR33VzHnCp3tAYnbQMk=
  /fs.realpath/1.0.0:
    dev: false
    resolution:
      integrity: sha1-FQStJSMVjKpA20onh8sBQRmU6k8=
  /fsevents/1.2.7:
    bundledDependencies:
      - node-pre-gyp
    dependencies:
      nan: 2.12.1
    dev: false
    engines:
      node: '>=4.0'
    optional: true
    requiresBuild: true
    resolution:
      integrity: sha512-Pxm6sI2MeBD7RdD12RYsqaP0nMiwx8eZBXCa6z2L+mRHm2DYrOYwihmhjpkdjUHwQhslWQjRpEgNq4XvBmaAuw==
  /fstream/1.0.11:
    dependencies:
      graceful-fs: 4.1.15
      inherits: 2.0.3
      mkdirp: 0.5.1
      rimraf: 2.6.3
    dev: false
    engines:
      node: '>=0.6'
    resolution:
      integrity: sha1-XB+x8RdHcRTwYyoOtLcbPLD9MXE=
  /function-bind/1.1.1:
    dev: false
    resolution:
      integrity: sha512-yIovAzMX49sF8Yl58fSCWJ5svSLuaibPxXQJFLmBObTuCr0Mf1KiPopGM9NiFjiYBCbfaa2Fh6breQ6ANVTI0A==
  /function.prototype.name/1.1.0:
    dependencies:
      define-properties: 1.1.3
      function-bind: 1.1.1
      is-callable: 1.1.4
    dev: false
    engines:
      node: '>= 0.4'
    resolution:
      integrity: sha512-Bs0VRrTz4ghD8pTmbJQD1mZ8A/mN0ur/jGz+A6FBxPDUPkm1tNfF6bhTYPA7i7aF4lZJVr+OXTNNrnnIl58Wfg==
  /fuse.js/3.4.2:
    dev: false
    resolution:
      integrity: sha512-WVbrm+cAxPtyMqdtL7cYhR7aZJPhtOfjNClPya8GKMVukKDYs7pEnPINeRVX1C9WmWgU8MdYGYbUPAP2AJXdoQ==
  /gauge/2.7.4:
    dependencies:
      aproba: 1.2.0
      console-control-strings: 1.1.0
      has-unicode: 2.0.1
      object-assign: 4.1.1
      signal-exit: 3.0.2
      string-width: 1.0.2
      strip-ansi: 3.0.1
      wide-align: 1.1.3
    dev: false
    resolution:
      integrity: sha1-LANAXHU4w51+s3sxcCLjJfsBi/c=
  /gaze/1.1.3:
    dependencies:
      globule: 1.2.1
    dev: false
    engines:
      node: '>= 4.0.0'
    resolution:
      integrity: sha512-BRdNm8hbWzFzWHERTrejLqwHDfS4GibPoq5wjTPIoJHoBtKGPg3xAFfxmM+9ztbXelxcf2hwQcaz1PtmFeue8g==
  /generic-names/1.0.3:
    dependencies:
      loader-utils: 0.2.17
    dev: false
    resolution:
      integrity: sha1-LXhqEhruUIh2eWk56OO/+DbCCRc=
  /get-caller-file/1.0.3:
    dev: false
    resolution:
      integrity: sha512-3t6rVToeoZfYSGd8YoLFR2DJkiQrIiUrGcjvFX2mDw3bn6k2OtwHN0TNCLbBO+w8qTvimhDkv+LSscbJY1vE6w==
  /get-own-enumerable-property-symbols/3.0.0:
    dev: false
    resolution:
      integrity: sha512-CIJYJC4GGF06TakLg8z4GQKvDsx9EMspVxOYih7LerEL/WosUnFIww45CGfxfeKHqlg3twgUrYRT1O3WQqjGCg==
  /get-port/3.2.0:
    dev: false
    engines:
      node: '>=4'
    resolution:
      integrity: sha1-3Xzn3hh8Bsi/NTeWrHHgmfCYDrw=
  /get-stdin/4.0.1:
    dev: false
    engines:
      node: '>=0.10.0'
    resolution:
      integrity: sha1-uWjGsKBDhDJJAui/Gl3zJXmkUP4=
  /get-stream/3.0.0:
    dev: false
    engines:
      node: '>=4'
    resolution:
      integrity: sha1-jpQ9E1jcN1VQVOy+LtsFqhdO3hQ=
  /get-stream/4.1.0:
    dependencies:
      pump: 3.0.0
    dev: false
    engines:
      node: '>=6'
    resolution:
      integrity: sha512-GMat4EJ5161kIy2HevLlr4luNjBgvmj413KaQA7jt4V8B4RDsfpHk7WQ9GVqfYyyx8OS/L66Kox+rJRNklLK7w==
  /get-value/2.0.6:
    dev: false
    engines:
      node: '>=0.10.0'
    resolution:
      integrity: sha1-3BXKHGcjh8p2vTesCjlbogQqLCg=
  /getpass/0.1.7:
    dependencies:
      assert-plus: 1.0.0
    dev: false
    resolution:
      integrity: sha1-Xv+OPmhNVprkyysSgmBOi6YhSfo=
  /github-build/1.2.0:
    dependencies:
      axios: 0.15.3
    dev: false
    resolution:
      integrity: sha512-Iq7NialLYz5yRZDkiX8zaOWd+N3BssJJfUvG7wd8r4MeLCN88SdxEYo2esseMLpLtP4vNXhgamg1eRm7hw59qw==
  /github/7.3.2:
    dependencies:
      follow-redirects: 0.0.7
      https-proxy-agent: 1.0.0
      mime: 1.6.0
      netrc: 0.1.4
    deprecated: '''github'' has been renamed to ''@octokit/rest'' (https://git.io/vNB11)'
    dev: false
    resolution:
      integrity: sha1-/hDN5pZDUsXZHhGnYW0m1f+2+Hs=
  /glamor/2.20.40:
    dependencies:
      fbjs: 0.8.17
      inline-style-prefixer: 3.0.8
      object-assign: 4.1.1
      prop-types: 15.7.2
      through: 2.3.8
    dev: false
    resolution:
      integrity: sha512-DNXCd+c14N9QF8aAKrfl4xakPk5FdcFwmH7sD0qnC0Pr7xoZ5W9yovhUrY/dJc3psfGGXC58vqQyRtuskyUJxA==
  /glamorous/4.13.1/glamor@2.20.40:
    dependencies:
      brcast: 3.0.1
      csstype: 2.6.2
      fast-memoize: 2.5.1
      glamor: 2.20.40
      html-tag-names: 1.1.3
      is-function: 1.0.1
      is-plain-object: 2.0.4
      react-html-attributes: 1.4.3
      svg-tag-names: 1.1.1
    dev: false
    id: registry.npmjs.org/glamorous/4.13.1
    peerDependencies:
      glamor: '>=2'
    resolution:
      integrity: sha512-x9yCGlRrPEkHF63m+WoZXHnpSet5ipS/fxczx5ic0ZKPPd2mMDyCZ0iEhse49OFlag0yxbJTc7k/L0g1GCmCYQ==
  /glob-base/0.3.0:
    dependencies:
      glob-parent: 2.0.0
      is-glob: 2.0.1
    dev: false
    engines:
      node: '>=0.10.0'
    resolution:
      integrity: sha1-27Fk9iIbHAscz4Kuoyi0l98Oo8Q=
  /glob-parent/2.0.0:
    dependencies:
      is-glob: 2.0.1
    dev: false
    resolution:
      integrity: sha1-gTg9ctsFT8zPUzbaqQLxgvbtuyg=
  /glob-parent/3.1.0:
    dependencies:
      is-glob: 3.1.0
      path-dirname: 1.0.2
    dev: false
    resolution:
      integrity: sha1-nmr2KZ2NO9K9QEMIMr0RPfkGxa4=
  /glob/7.1.1:
    dependencies:
      fs.realpath: 1.0.0
      inflight: 1.0.6
      inherits: 2.0.3
      minimatch: 3.0.4
      once: 1.4.0
      path-is-absolute: 1.0.1
    dev: false
    resolution:
      integrity: sha1-gFIR3wT6rxxjo2ADBs31reULLsg=
  /glob/7.1.3:
    dependencies:
      fs.realpath: 1.0.0
      inflight: 1.0.6
      inherits: 2.0.3
      minimatch: 3.0.4
      once: 1.4.0
      path-is-absolute: 1.0.1
    dev: false
    resolution:
      integrity: sha512-vcfuiIxogLV4DlGBHIUOwI0IbrJ8HWPc4MU7HzviGeNho/UJDfi6B5p3sHeWIQ0KGIU0Jpxi5ZHxemQfLkkAwQ==
  /glob2base/0.0.12:
    dependencies:
      find-index: 0.1.1
    dev: false
    engines:
      node: '>= 0.10'
    resolution:
      integrity: sha1-nUGbPijxLoOjYhZKJ3BVkiycDVY=
  /global-modules/1.0.0:
    dependencies:
      global-prefix: 1.0.2
      is-windows: 1.0.2
      resolve-dir: 1.0.1
    dev: false
    engines:
      node: '>=0.10.0'
    resolution:
      integrity: sha512-sKzpEkf11GpOFuw0Zzjzmt4B4UZwjOcG757PPvrfhxcLFbq0wpsgpOqxpxtxFiCG4DtG93M6XRVbF2oGdev7bg==
  /global-prefix/1.0.2:
    dependencies:
      expand-tilde: 2.0.2
      homedir-polyfill: 1.0.1
      ini: 1.3.5
      is-windows: 1.0.2
      which: 1.3.1
    dev: false
    engines:
      node: '>=0.10.0'
    resolution:
      integrity: sha1-2/dDxsFJklk8ZVVoy2btMsASLr4=
  /global/4.3.2:
    dependencies:
      min-document: 2.19.0
      process: 0.5.2
    dev: false
    resolution:
      integrity: sha1-52mJJopsdMOJCLEwWxD8DjlOnQ8=
  /globals/11.11.0:
    dev: false
    engines:
      node: '>=4'
    resolution:
      integrity: sha512-WHq43gS+6ufNOEqlrDBxVEbb8ntfXrfAUU2ZOpCxrBdGKW3gyv8mCxAfIBD0DroPKGrJ2eSsXsLtY9MPntsyTw==
  /globals/9.18.0:
    dev: false
    engines:
      node: '>=0.10.0'
    resolution:
      integrity: sha512-S0nG3CLEQiY/ILxqtztTWH/3iRRdyBLw6KMDxnKMchrtbj2OFmehVh0WUCfW3DUrIgx/qFrJPICrq4Z4sTR9UQ==
  /globby/6.1.0:
    dependencies:
      array-union: 1.0.2
      glob: 7.1.3
      object-assign: 4.1.1
      pify: 2.3.0
      pinkie-promise: 2.0.1
    dev: false
    engines:
      node: '>=0.10.0'
    resolution:
      integrity: sha1-9abXDoOV4hyFj7BInWTfAkJNUGw=
  /globule/1.2.1:
    dependencies:
      glob: 7.1.3
      lodash: 4.17.11
      minimatch: 3.0.4
    dev: false
    engines:
      node: '>= 0.10'
    resolution:
      integrity: sha512-g7QtgWF4uYSL5/dn71WxubOrS7JVGCnFPEnoeChJmBnyR9Mw8nGoEwOgJL/RC2Te0WhbsEUCejfH8SZNJ+adYQ==
  /good-listener/1.2.2:
    dependencies:
      delegate: 3.2.0
    dev: false
    optional: true
    resolution:
      integrity: sha1-1TswzfkxPf+33JoNR3CWqm0UXFA=
  /graceful-fs/4.1.15:
    dev: false
    resolution:
      integrity: sha512-6uHUhOPEBgQ24HM+r6b/QwWfZq+yiFcipKFrOFiBEnWdy5sdzYoi+pJeQaPI5qOLRFqWmAXUPQNsielzdLoecA==
  /graceful-readlink/1.0.1:
    dev: false
    resolution:
      integrity: sha1-TK+tdrxi8C+gObL5Tpo906ORpyU=
  /growl/1.9.2:
    dev: false
    resolution:
      integrity: sha1-Dqd0NxXbjY3ixe3hd14bRayFwC8=
  /growly/1.3.0:
    dev: false
    resolution:
      integrity: sha1-8QdIy+dq+WS3yWyTxrzCivEgwIE=
  /gzip-size/3.0.0:
    dependencies:
      duplexer: 0.1.1
    dev: false
    engines:
      node: '>=0.12.0'
    resolution:
      integrity: sha1-VGGI6b3DN/Zzdy+BZgRks4nc5SA=
  /gzip-size/4.1.0:
    dependencies:
      duplexer: 0.1.1
      pify: 3.0.0
    dev: false
    engines:
      node: '>=4'
    resolution:
      integrity: sha1-iuCWJX6r59acRb4rZ8RIEk/7UXw=
  /gzip-size/5.0.0:
    dependencies:
      duplexer: 0.1.1
      pify: 3.0.0
    dev: false
    engines:
      node: '>=6'
    resolution:
      integrity: sha512-5iI7omclyqrnWw4XbXAmGhPsABkSIDQonv2K0h61lybgofWa6iZyvrI3r2zsJH4P8Nb64fFVzlvfhs0g7BBxAA==
  /handle-thing/2.0.0:
    dev: false
    resolution:
      integrity: sha512-d4sze1JNC454Wdo2fkuyzCr6aHcbL6PGGuFAz0Li/NcOm1tCHGnWDRmJP85dh9IhQErTc2svWFEX5xHIOo//kQ==
  /handlebars/4.1.0:
    dependencies:
      async: 2.6.2
      optimist: 0.6.1
      source-map: 0.6.1
    dev: false
    engines:
      node: '>=0.4.7'
    hasBin: true
    optionalDependencies:
      uglify-js: 3.4.9
    resolution:
      integrity: sha512-l2jRuU1NAWK6AW5qqcTATWQJvNPEwkM7NEKSiv/gqOsoSQbVoWyqVEY5GS+XPQ88zLNmqASRpzfdm8d79hJS+w==
  /har-schema/2.0.0:
    dev: false
    engines:
      node: '>=4'
    resolution:
      integrity: sha1-qUwiJOvKwEeCoNkDVSHyRzW37JI=
  /har-validator/5.0.3:
    dependencies:
      ajv: 5.5.2
      har-schema: 2.0.0
    dev: false
    engines:
      node: '>=4'
    resolution:
      integrity: sha1-ukAsJmGU8VlW7xXg/PJCmT9qff0=
  /har-validator/5.1.3:
    dependencies:
      ajv: 6.9.1
      har-schema: 2.0.0
    dev: false
    engines:
      node: '>=6'
    resolution:
      integrity: sha512-sNvOCzEQNr/qrvJgc3UG/kD4QtlHycrzwS+6mfTrrSq97BvaYcPZZI1ZSqGSPR73Cxn4LKTD4PttRwfU7jWq5g==
  /has-ansi/2.0.0:
    dependencies:
      ansi-regex: 2.1.1
    dev: false
    engines:
      node: '>=0.10.0'
    resolution:
      integrity: sha1-NPUEnOHs3ysGSa8+8k5F7TVBbZE=
  /has-color/0.1.7:
    dev: false
    engines:
      node: '>=0.10.0'
    resolution:
      integrity: sha1-ZxRKUmDDT8PMpnfQQdr1L+e3iy8=
  /has-flag/1.0.0:
    dev: false
    engines:
      node: '>=0.10.0'
    resolution:
      integrity: sha1-nZ55MWXOAXoA8AQYxD+UKnsdEfo=
  /has-flag/2.0.0:
    dev: false
    engines:
      node: '>=0.10.0'
    resolution:
      integrity: sha1-6CB68cx7MNRGzHC3NLXovhj4jVE=
  /has-flag/3.0.0:
    dev: false
    engines:
      node: '>=4'
    resolution:
      integrity: sha1-tdRU3CGZriJWmfNGfloH87lVuv0=
  /has-symbols/1.0.0:
    dev: false
    engines:
      node: '>= 0.4'
    resolution:
      integrity: sha1-uhqPGvKg/DllD1yFA2dwQSIGO0Q=
  /has-unicode/2.0.1:
    dev: false
    resolution:
      integrity: sha1-4Ob+aijPUROIVeCG0Wkedx3iqLk=
  /has-value/0.3.1:
    dependencies:
      get-value: 2.0.6
      has-values: 0.1.4
      isobject: 2.1.0
    dev: false
    engines:
      node: '>=0.10.0'
    resolution:
      integrity: sha1-ex9YutpiyoJ+wKIHgCVlSEWZXh8=
  /has-value/1.0.0:
    dependencies:
      get-value: 2.0.6
      has-values: 1.0.0
      isobject: 3.0.1
    dev: false
    engines:
      node: '>=0.10.0'
    resolution:
      integrity: sha1-GLKB2lhbHFxR3vJMkw7SmgvmsXc=
  /has-values/0.1.4:
    dev: false
    engines:
      node: '>=0.10.0'
    resolution:
      integrity: sha1-bWHeldkd/Km5oCCJrThL/49it3E=
  /has-values/1.0.0:
    dependencies:
      is-number: 3.0.0
      kind-of: 4.0.0
    dev: false
    engines:
      node: '>=0.10.0'
    resolution:
      integrity: sha1-lbC2P+whRmGab+V/51Yo1aOe/k8=
  /has/1.0.3:
    dependencies:
      function-bind: 1.1.1
    dev: false
    engines:
      node: '>= 0.4.0'
    resolution:
      integrity: sha512-f2dvO0VU6Oej7RkWJGrehjbzMAjFp5/VKPp5tTpWIV4JHHZK1/BxbFRtf/siA2SWTe09caDmVtYYzWEIbBS4zw==
  /hash-base/3.0.4:
    dependencies:
      inherits: 2.0.3
      safe-buffer: 5.1.2
    dev: false
    engines:
      node: '>=4'
    resolution:
      integrity: sha1-X8hoaEfs1zSZQDMZprCj8/auSRg=
  /hash.js/1.1.7:
    dependencies:
      inherits: 2.0.3
      minimalistic-assert: 1.0.1
    dev: false
    resolution:
      integrity: sha512-taOaskGt4z4SOANNseOviYDvjEJinIkRgmp7LbKP2YTTmVxWBl87s/uzK9r+44BclBSp2X7K1hqeNfz9JbBeXA==
  /hast-util-parse-selector/2.2.1:
    dev: false
    resolution:
      integrity: sha512-Xyh0v+nHmQvrOqop2Jqd8gOdyQtE8sIP9IQf7mlVDqp924W4w/8Liuguk2L2qei9hARnQSG2m+wAOCxM7npJVw==
  /hastscript/5.0.0:
    dependencies:
      comma-separated-tokens: 1.0.5
      hast-util-parse-selector: 2.2.1
      property-information: 5.0.1
      space-separated-tokens: 1.1.2
    dev: false
    resolution:
      integrity: sha512-xJtuJ8D42Xtq5yJrnDg/KAIxl2cXBXKoiIJwmWX9XMf8113qHTGl/Bf7jEsxmENJ4w6q4Tfl8s/Y6mEZo8x8qw==
  /he/1.1.1:
    dev: false
    hasBin: true
    resolution:
      integrity: sha1-k0EP0hsAlzUVH4howvJx80J+I/0=
  /he/1.2.0:
    dev: false
    hasBin: true
    resolution:
      integrity: sha512-F/1DnUGPopORZi0ni+CvrCgHQ5FyEAHRLSApuYWMmrbSwoN2Mn/7k+Gl38gJnR7yyDZk6WLXwiGod1JOWNDKGw==
  /highlight.js/9.12.0:
    dev: false
    resolution:
      integrity: sha1-5tnb5Xy+/mB1HwKvM2GVhwyQwB4=
  /highlight.js/9.14.2:
    dev: false
    resolution:
      integrity: sha512-Nc6YNECYpxyJABGYJAyw7dBAYbXEuIzwzkqoJnwbc1nIpCiN+3ioYf0XrBnLiyyG0JLuJhpPtt2iTSbXiKLoyA==
  /hmac-drbg/1.0.1:
    dependencies:
      hash.js: 1.1.7
      minimalistic-assert: 1.0.1
      minimalistic-crypto-utils: 1.0.1
    dev: false
    resolution:
      integrity: sha1-0nRXAQJabHdabFRXk+1QL8DGSaE=
  /hoek/4.2.1:
    dev: false
    engines:
      node: '>=4.0.0'
    resolution:
      integrity: sha512-QLg82fGkfnJ/4iy1xZ81/9SIJiq1NGFUMGs6ParyjBZr6jW2Ufj/snDqTHixNlHdPNwN2RLVD0Pi3igeK9+JfA==
  /hoist-non-react-statics/1.2.0:
    dev: false
    resolution:
      integrity: sha1-qkSM8JhtVcxAdzsXF0t90GbLfPs=
  /home-or-tmp/2.0.0:
    dependencies:
      os-homedir: 1.0.2
      os-tmpdir: 1.0.2
    dev: false
    engines:
      node: '>=0.10.0'
    resolution:
      integrity: sha1-42w/LSyufXRqhX440Y1fMqeILbg=
  /homedir-polyfill/1.0.1:
    dependencies:
      parse-passwd: 1.0.0
    dev: false
    engines:
      node: '>=0.10.0'
    resolution:
      integrity: sha1-TCu8inWJmP7r9e1oWA921GdotLw=
  /hoopy/0.1.4:
    dev: false
    engines:
      node: '>= 6.0.0'
    resolution:
      integrity: sha512-HRcs+2mr52W0K+x8RzcLzuPPmVIKMSv97RGHy0Ea9y/mpcaK+xTrjICA04KAHi4GRzxliNqNJEFYWHghy3rSfQ==
  /hosted-git-info/2.7.1:
    dev: false
    resolution:
      integrity: sha512-7T/BxH19zbcCTa8XkMlbK5lTo1WtgkFi3GvdWEyNuc4Vex7/9Dqbnpsf4JMydcfj9HCg4zUWFTL3Za6lapg5/w==
  /hpack.js/2.1.6:
    dependencies:
      inherits: 2.0.3
      obuf: 1.1.2
      readable-stream: 2.3.6
      wbuf: 1.7.3
    dev: false
    resolution:
      integrity: sha1-h3dMCUnlE/QuhFdbPEVoH63ioLI=
  /html-comment-regex/1.1.2:
    dev: false
    resolution:
      integrity: sha512-P+M65QY2JQ5Y0G9KKdlDpo0zK+/OHptU5AaBwUfAIDJZk1MYf32Frm84EcOytfJE0t5JvkAnKlmjsXDnWzCJmQ==
  /html-element-attributes/1.3.1:
    dev: false
    resolution:
      integrity: sha512-UrRKgp5sQmRnDy4TEwAUsu14XBUlzKB8U3hjIYDjcZ3Hbp86Jtftzxfgrv6E/ii/h78tsaZwAnAE8HwnHr0dPA==
  /html-element-map/1.0.0:
    dependencies:
      array-filter: 1.0.0
    dev: false
    resolution:
      integrity: sha512-/SP6aOiM5Ai9zALvCxDubIeez0LvG3qP7R9GcRDnJEP/HBmv0A8A9K0o8+HFudcFt46+i921ANjzKsjPjb7Enw==
  /html-encoding-sniffer/1.0.2:
    dependencies:
      whatwg-encoding: 1.0.5
    dev: false
    resolution:
      integrity: sha512-71lZziiDnsuabfdYiUeWdCVyKuqwWi23L8YeIgV9jSSZHCtb6wB1BKWooH7L3tn4/FuZJMVWyNaIDr4RGmaSYw==
  /html-entities/1.2.1:
    dev: false
    engines:
      '0': node >= 0.4.0
    resolution:
      integrity: sha1-DfKTUfByEWNRXfueVUPl9u7VFi8=
  /html-loader/0.5.5:
    dependencies:
      es6-templates: 0.2.3
      fastparse: 1.1.2
      html-minifier: 3.5.21
      loader-utils: 1.2.3
      object-assign: 4.1.1
    dev: false
    resolution:
      integrity: sha512-7hIW7YinOYUpo//kSYcPB6dCKoceKLmOwjEMmhIobHuWGDVl0Nwe4l68mdG/Ru0wcUxQjVMEoZpkalZ/SE7zog==
  /html-minifier/3.5.21:
    dependencies:
      camel-case: 3.0.0
      clean-css: 4.2.1
      commander: 2.17.1
      he: 1.2.0
      param-case: 2.1.1
      relateurl: 0.2.7
      uglify-js: 3.4.9
    dev: false
    engines:
      node: '>=4'
    hasBin: true
    resolution:
      integrity: sha512-LKUKwuJDhxNa3uf/LPR/KVjm/l3rBqtYeCOAekvG8F1vItxMUpueGd94i/asDDr8/1u7InxzFA5EeGjhhG5mMA==
  /html-tag-names/1.1.3:
    dev: false
    resolution:
      integrity: sha512-kY/ck6Q0lGLxGocn86BM8Q4vCTUCY78VN43h0uMGeZ8p9LU3XdSNQR4Rs3JEjrKZSS5iXI1YgzY0g8U1AFDQzA==
  /html-webpack-plugin/2.30.1/webpack@3.12.0:
    dependencies:
      bluebird: 3.5.3
      html-minifier: 3.5.21
      loader-utils: 0.2.17
      lodash: 4.17.11
      pretty-error: 2.1.1
      toposort: 1.0.7
      webpack: /webpack/3.12.0/webpack@3.12.0
    dev: false
    id: registry.npmjs.org/html-webpack-plugin/2.30.1
    peerDependencies:
      webpack: 1 || ^2 || ^2.1.0-beta || ^2.2.0-rc || ^3
    resolution:
      integrity: sha1-f5xCG36pHsRg9WUn1430hO51N9U=
  /htmlparser2/3.10.1:
    dependencies:
      domelementtype: 1.3.1
      domhandler: 2.4.2
      domutils: 1.7.0
      entities: 1.1.2
      inherits: 2.0.3
      readable-stream: 3.1.1
    dev: false
    resolution:
      integrity: sha512-IgieNijUMbkDovyoKObU1DUhm1iwNYE/fuifEoEHfd1oZKZDaONBSkal7Y01shxsM49R4XaMdGez3WnF9UfiCQ==
  /htmlparser2/3.3.0:
    dependencies:
      domelementtype: 1.3.1
      domhandler: 2.1.0
      domutils: 1.1.6
      readable-stream: 1.0.34
    dev: false
    resolution:
      integrity: sha1-zHDQWln2VC5D8OaFyYLhTJJKnv4=
  /http-deceiver/1.2.7:
    dev: false
    resolution:
      integrity: sha1-+nFolEq5pRnTN8sL7HKE3D5yPYc=
  /http-errors/1.6.3:
    dependencies:
      depd: 1.1.2
      inherits: 2.0.3
      setprototypeof: 1.1.0
      statuses: 1.5.0
    dev: false
    engines:
      node: '>= 0.6'
    resolution:
      integrity: sha1-i1VoC7S+KDoLW/TqLjhYC+HZMg0=
  /http-parser-js/0.5.0:
    dev: false
    resolution:
      integrity: sha512-cZdEF7r4gfRIq7ezX9J0T+kQmJNOub71dWbgAXVHDct80TKP4MCETtZQ31xyv38UwgzkWPYF/Xc0ge55dW9Z9w==
  /http-proxy-middleware/0.18.0:
    dependencies:
      http-proxy: 1.17.0
      is-glob: 4.0.0
      lodash: 4.17.11
      micromatch: 3.1.10
    dev: false
    engines:
      node: '>=4.0.0'
    resolution:
      integrity: sha512-Fs25KVMPAIIcgjMZkVHJoKg9VcXcC1C8yb9JUgeDvVXY0S/zgVIhMb+qVswDIgtJe2DfckMSY2d6TuTEutlk6Q==
  /http-proxy/1.16.2:
    dependencies:
      eventemitter3: 1.2.0
      requires-port: 1.0.0
    dev: false
    engines:
      node: '>=0.10.0'
    resolution:
      integrity: sha1-Bt/ykpUr9k2+hHH6nfcwZtTzd0I=
  /http-proxy/1.17.0:
    dependencies:
      eventemitter3: 3.1.0
      follow-redirects: 1.7.0
      requires-port: 1.0.0
    dev: false
    engines:
      node: '>=4.0.0'
    resolution:
      integrity: sha512-Taqn+3nNvYRfJ3bGvKfBSRwy1v6eePlm3oc/aWVxZp57DQr5Eq3xhKJi7Z4hZpS8PC3H4qI+Yly5EmFacGuA/g==
  /http-signature/1.2.0:
    dependencies:
      assert-plus: 1.0.0
      jsprim: 1.4.1
      sshpk: 1.16.1
    dev: false
    engines:
      node: '>=0.8'
      npm: '>=1.3.7'
    resolution:
      integrity: sha1-muzZJRFHcvPZW2WmCruPfBj7rOE=
  /https-browserify/1.0.0:
    dev: false
    resolution:
      integrity: sha1-7AbBDgo0wPL68Zn3/X/Hj//QPHM=
  /https-proxy-agent/1.0.0:
    dependencies:
      agent-base: 2.1.1
      debug: 2.6.9
      extend: 3.0.2
    dev: false
    resolution:
      integrity: sha1-NffabEjOTdv6JkiRrFk+5f+GceY=
  /https-proxy-agent/2.2.1:
    dependencies:
      agent-base: 4.2.1
      debug: 3.2.6
    dev: false
    engines:
      node: '>= 4.5.0'
    resolution:
      integrity: sha512-HPCTS1LW51bcyMYbxUIOO4HEOlQ1/1qRaFWcyxvwaqUS9TY88aoEuHUY33kuAh1YhVVaDQhLZsnPd+XNARWZlQ==
  /hyphenate-style-name/1.0.3:
    dev: false
    resolution:
      integrity: sha512-EcuixamT82oplpoJ2XU4pDtKGWQ7b00CD9f1ug9IaQ3p1bkHMiKCZ9ut9QDI6qsa6cpUuB+A/I+zLtdNK4n2DQ==
  /iconv-lite/0.4.23:
    dependencies:
      safer-buffer: 2.1.2
    dev: false
    engines:
      node: '>=0.10.0'
    resolution:
      integrity: sha512-neyTUVFtahjf0mB3dZT77u+8O0QB89jFdnBkd5P1JgYPbPaia3gXXOVL2fq8VyU2gMMD7SaN7QukTB/pmXYvDA==
  /iconv-lite/0.4.24:
    dependencies:
      safer-buffer: 2.1.2
    dev: false
    engines:
      node: '>=0.10.0'
    resolution:
      integrity: sha512-v3MXnZAcvnywkTUEZomIActle7RXXeedOR31wwl7VlyoXO4Qi9arvSenNQWne1TcRwhCL1HwLI21bEqdpj8/rA==
  /icss-replace-symbols/1.1.0:
    dev: false
    resolution:
      integrity: sha1-Bupvg2ead0njhs/h/oEq5dsiPe0=
  /icss-utils/2.1.0:
    dependencies:
      postcss: 6.0.23
    dev: false
    resolution:
      integrity: sha1-g/Cg7DeL8yRheLbCrZE28TWxyWI=
  /ieee754/1.1.12:
    dev: false
    resolution:
      integrity: sha512-GguP+DRY+pJ3soyIiGPTvdiVXjZ+DbXOxGpXn3eMvNW4x4irjqXm4wHKscC+TfxSJ0yw/S1F24tqdMNsMZTiLA==
  /iferr/0.1.5:
    dev: false
    resolution:
      integrity: sha1-xg7taebY/bazEEofy8ocGS3FtQE=
  /ignore-walk/3.0.1:
    dependencies:
      minimatch: 3.0.4
    dev: false
    resolution:
      integrity: sha512-DTVlMx3IYPe0/JJcYP7Gxg7ttZZu3IInhuEhbchuqneY9wWe5Ojy2mXLBaQFUQmo0AW2r3qG7m1mg86js+gnlQ==
  /immutability-helper/2.8.1:
    dependencies:
      invariant: 2.2.4
    dev: false
    resolution:
      integrity: sha512-8AVB5EUpRBUdXqfe4cFsFECsOIZ9hX/Arl8B8S9/tmwpYv3UWvOsXUPOjkuZIMaVxfSWkxCzkng1rjmEoSWrxQ==
  /immutable/3.8.2:
    dev: false
    engines:
      node: '>=0.10.0'
    resolution:
      integrity: sha1-wkOZUUVbs5kT2vKBN28VMOEErfM=
  /import-cwd/2.1.0:
    dependencies:
      import-from: 2.1.0
    dev: false
    engines:
      node: '>=4'
    resolution:
      integrity: sha1-qmzzbnInYShcs3HsZRn1PiQ1sKk=
  /import-fresh/2.0.0:
    dependencies:
      caller-path: 2.0.0
      resolve-from: 3.0.0
    dev: false
    engines:
      node: '>=4'
    resolution:
      integrity: sha1-2BNVwVYS04bGH53dOSLUMEgipUY=
  /import-from/2.1.0:
    dependencies:
      resolve-from: 3.0.0
    dev: false
    engines:
      node: '>=4'
    resolution:
      integrity: sha1-M1238qev/VOqpHHUuAId7ja387E=
  /import-local/2.0.0:
    dependencies:
      pkg-dir: 3.0.0
      resolve-cwd: 2.0.0
    dev: false
    engines:
      node: '>=6'
    hasBin: true
    resolution:
      integrity: sha512-b6s04m3O+s3CGSbqDIyP4R6aAwAeYlVq9+WUWep6iHa8ETRf9yei1U48C5MmfJmV9AiLYYBKPMq/W+/WRpQmCQ==
  /imurmurhash/0.1.4:
    dev: false
    engines:
      node: '>=0.8.19'
    resolution:
      integrity: sha1-khi5srkoojixPcT7a21XbyMUU+o=
  /in-publish/2.0.0:
    dev: false
    hasBin: true
    resolution:
      integrity: sha1-4g/146KvwmkDILbcVSaCqcf631E=
  /indent-string/2.1.0:
    dependencies:
      repeating: 2.0.1
    dev: false
    engines:
      node: '>=0.10.0'
    resolution:
      integrity: sha1-ji1INIdCEhtKghi3oTfppSBJ3IA=
  /indent-string/3.2.0:
    dev: false
    engines:
      node: '>=4'
    resolution:
      integrity: sha1-Sl/W0nzDMvN+VBmlBNu4NxBckok=
  /indexes-of/1.0.1:
    dev: false
    resolution:
      integrity: sha1-8w9xbI4r00bHtn0985FVZqfAVgc=
  /indexof/0.0.1:
    dev: false
    resolution:
      integrity: sha1-gtwzbSMrkGIXnQWrMpOmYFn9Q10=
  /inflight/1.0.6:
    dependencies:
      once: 1.4.0
      wrappy: 1.0.2
    dev: false
    resolution:
      integrity: sha1-Sb1jMdfQLQwJvJEKEHW6gWW1bfk=
  /inherits/2.0.1:
    dev: false
    resolution:
      integrity: sha1-sX0I0ya0Qj5Wjv9xn5GwscvfafE=
  /inherits/2.0.3:
    dev: false
    resolution:
      integrity: sha1-Yzwsg+PaQqUC9SRmAiSA9CCCYd4=
  /ini/1.3.5:
    dev: false
    resolution:
      integrity: sha512-RZY5huIKCMRWDUqZlEi72f/lmXKMvuszcMBduliQ3nnWbx9X/ZBQO7DijMEYS9EhHBb2qacRUMtC7svLwe0lcw==
  /inline-style-prefixer/2.0.5:
    dependencies:
      bowser: 1.9.4
      hyphenate-style-name: 1.0.3
    dev: false
    engines:
      node: '>=0.12'
    resolution:
      integrity: sha1-wVPH6I/YT+9cYC6VqBaLJ3BnH+c=
  /inline-style-prefixer/3.0.8:
    dependencies:
      bowser: 1.9.4
      css-in-js-utils: 2.0.1
    dev: false
    resolution:
      integrity: sha1-hVG45bTVcyROZqNLBPfTIHaitTQ=
  /inquirer/3.0.6:
    dependencies:
      ansi-escapes: 1.4.0
      chalk: 1.1.3
      cli-cursor: 2.1.0
      cli-width: 2.2.0
      external-editor: 2.2.0
      figures: 2.0.0
      lodash: 4.17.11
      mute-stream: 0.0.7
      run-async: 2.3.0
      rx: 4.1.0
      string-width: 2.1.1
      strip-ansi: 3.0.1
      through: 2.3.8
    dev: false
    resolution:
      integrity: sha1-4EqqnQW3o8ubD0B9BDdfBEcZA0c=
  /inquirer/3.3.0:
    dependencies:
      ansi-escapes: 3.2.0
      chalk: 2.4.2
      cli-cursor: 2.1.0
      cli-width: 2.2.0
      external-editor: 2.2.0
      figures: 2.0.0
      lodash: 4.17.11
      mute-stream: 0.0.7
      run-async: 2.3.0
      rx-lite: 4.0.8
      rx-lite-aggregates: 4.0.8
      string-width: 2.1.1
      strip-ansi: 4.0.0
      through: 2.3.8
    dev: false
    resolution:
      integrity: sha512-h+xtnyk4EwKvFWHrUYsWErEVR+igKtLdchu+o0Z1RL7VU/jVMFbYir2bp6bAj8efFNxWqHX0dIss6fJQ+/+qeQ==
  /internal-ip/3.0.1:
    dependencies:
      default-gateway: 2.7.2
      ipaddr.js: 1.9.0
    dev: false
    engines:
      node: '>=4'
    resolution:
      integrity: sha512-NXXgESC2nNVtU+pqmC9e6R8B1GpKxzsAQhffvh5AL79qKnodd+L7tnEQmTiUAVngqLalPbSqRA7XGIEL5nCd0Q==
  /interpret/1.2.0:
    dev: false
    engines:
      node: '>= 0.10'
    resolution:
      integrity: sha512-mT34yGKMNceBQUoVn7iCDKDntA7SC6gycMAWzGx1z/CMCTV7b2AAtXlo3nRyHZ1FelRkQbQjprHSYGwzLtkVbw==
  /invariant/2.2.4:
    dependencies:
      loose-envify: 1.4.0
    dev: false
    resolution:
      integrity: sha512-phJfQVBuaJM5raOpJjSfkiD6BpbCE4Ns//LaXl6wGYtUBY83nWS6Rf9tXm2e8VaK60JEjYldbPif/A2B1C2gNA==
  /invert-kv/1.0.0:
    dev: false
    engines:
      node: '>=0.10.0'
    resolution:
      integrity: sha1-EEqOSqym09jNFXqO+L+rLXo//bY=
  /invert-kv/2.0.0:
    dev: false
    engines:
      node: '>=4'
    resolution:
      integrity: sha512-wPVv/y/QQ/Uiirj/vh3oP+1Ww+AWehmi1g5fFWGPF6IpCBCDVrhgHRMvrLfdYcwDh3QJbGXDW4JAuzxElLSqKA==
  /ip-regex/2.1.0:
    dev: false
    engines:
      node: '>=4'
    resolution:
      integrity: sha1-+ni/XS5pE8kRzp+BnuUUa7bYROk=
  /ip/1.1.5:
    dev: false
    resolution:
      integrity: sha1-vd7XARQpCCjAoDnnLvJfWq7ENUo=
  /ipaddr.js/1.8.0:
    dev: false
    engines:
      node: '>= 0.10'
    resolution:
      integrity: sha1-6qM9bd16zo9/b+DJygRA5wZzix4=
  /ipaddr.js/1.9.0:
    dev: false
    engines:
      node: '>= 0.10'
    resolution:
      integrity: sha512-M4Sjn6N/+O6/IXSJseKqHoFc+5FdGJ22sXqnjTpdZweHK64MzEPAyQZyEU3R/KRv2GLoa7nNtg/C2Ev6m7z+eA==
  /is-absolute-url/2.1.0:
    dev: false
    engines:
      node: '>=0.10.0'
    resolution:
      integrity: sha1-UFMN+4T8yap9vnhS6Do3uTufKqY=
  /is-accessor-descriptor/0.1.6:
    dependencies:
      kind-of: 3.2.2
    dev: false
    engines:
      node: '>=0.10.0'
    resolution:
      integrity: sha1-qeEss66Nh2cn7u84Q/igiXtcmNY=
  /is-accessor-descriptor/1.0.0:
    dependencies:
      kind-of: 6.0.2
    dev: false
    engines:
      node: '>=0.10.0'
    resolution:
      integrity: sha512-m5hnHTkcVsPfqx3AKlyttIPb7J+XykHvJP2B9bZDjlhLIoEq4XoK64Vg7boZlVWYK6LUY94dYPEE7Lh0ZkZKcQ==
  /is-alphabetical/1.0.2:
    dev: false
    resolution:
      integrity: sha512-V0xN4BYezDHcBSKb1QHUFMlR4as/XEuCZBzMJUU4n7+Cbt33SmUnSol+pnXFvLxSHNq2CemUXNdaXV6Flg7+xg==
  /is-alphanumerical/1.0.2:
    dependencies:
      is-alphabetical: 1.0.2
      is-decimal: 1.0.2
    dev: false
    resolution:
      integrity: sha512-pyfU/0kHdISIgslFfZN9nfY1Gk3MquQgUm1mJTjdkEPpkAKNWuBTSqFwewOpR7N351VkErCiyV71zX7mlQQqsg==
  /is-arrayish/0.2.1:
    dev: false
    resolution:
      integrity: sha1-d8mYQFJ6qOyxqLppe4BkWnqSap0=
  /is-binary-path/1.0.1:
    dependencies:
      binary-extensions: 1.13.0
    dev: false
    engines:
      node: '>=0.10.0'
    resolution:
      integrity: sha1-dfFmQrSA8YenEcgUFh/TpKdlWJg=
  /is-boolean-object/1.0.0:
    dev: false
    engines:
      node: '>= 0.4'
    resolution:
      integrity: sha1-mPiygDBoQhmpXzdc+9iM40Bd/5M=
  /is-buffer/1.1.6:
    dev: false
    resolution:
      integrity: sha512-NcdALwpXkTm5Zvvbk7owOUSvVvBKDgKP5/ewfXEznmQFfs4ZRmanOeKBTjRVjka3QFoN6XJ+9F3USqfHqTaU5w==
  /is-callable/1.1.4:
    dev: false
    engines:
      node: '>= 0.4'
    resolution:
      integrity: sha512-r5p9sxJjYnArLjObpjA4xu5EKI3CuKHkJXMhT7kwbpUyIFD1n5PMAsoPvWnvtZiNz7LjkYDRZhd7FlI0eMijEA==
  /is-ci/2.0.0:
    dependencies:
      ci-info: 2.0.0
    dev: false
    hasBin: true
    resolution:
      integrity: sha512-YfJT7rkpQB0updsdHLGWrvhBJfcfzNNawYDNIyQXJz0IViGf75O8EBPKSdvw2rF+LGCsX4FZ8tcr3b19LcZq4w==
  /is-data-descriptor/0.1.4:
    dependencies:
      kind-of: 3.2.2
    dev: false
    engines:
      node: '>=0.10.0'
    resolution:
      integrity: sha1-C17mSDiOLIYCgueT8YVv7D8wG1Y=
  /is-data-descriptor/1.0.0:
    dependencies:
      kind-of: 6.0.2
    dev: false
    engines:
      node: '>=0.10.0'
    resolution:
      integrity: sha512-jbRXy1FmtAoCjQkVmIVYwuuqDFUbaOeDjmed1tOGPrsMhtJA4rD9tkgA0F1qJ3gRFRXcHYVkdeaP50Q5rE/jLQ==
  /is-date-object/1.0.1:
    dev: false
    engines:
      node: '>= 0.4'
    resolution:
      integrity: sha1-mqIOtq7rv/d/vTPnTKAbM1gdOhY=
  /is-decimal/1.0.2:
    dev: false
    resolution:
      integrity: sha512-TRzl7mOCchnhchN+f3ICUCzYvL9ul7R+TYOsZ8xia++knyZAJfv/uA1FvQXsAnYIl1T3B2X5E/J7Wb1QXiIBXg==
  /is-descriptor/0.1.6:
    dependencies:
      is-accessor-descriptor: 0.1.6
      is-data-descriptor: 0.1.4
      kind-of: 5.1.0
    dev: false
    engines:
      node: '>=0.10.0'
    resolution:
      integrity: sha512-avDYr0SB3DwO9zsMov0gKCESFYqCnE4hq/4z3TdUlukEy5t9C0YRq7HLrsN52NAcqXKaepeCD0n+B0arnVG3Hg==
  /is-descriptor/1.0.2:
    dependencies:
      is-accessor-descriptor: 1.0.0
      is-data-descriptor: 1.0.0
      kind-of: 6.0.2
    dev: false
    engines:
      node: '>=0.10.0'
    resolution:
      integrity: sha512-2eis5WqQGV7peooDyLmNEPUrps9+SXX5c9pL3xEB+4e9HnGuDa7mB7kHxHw4CbqS9k1T2hOH3miL8n8WtiYVtg==
  /is-directory/0.3.1:
    dev: false
    engines:
      node: '>=0.10.0'
    resolution:
      integrity: sha1-YTObbyR1/Hcv2cnYP1yFddwVSuE=
  /is-dom/1.0.9:
    dev: false
    resolution:
      integrity: sha1-SDgy1SlyBz3hK5/j9gMghw2oNw0=
  /is-dotfile/1.0.3:
    dev: false
    engines:
      node: '>=0.10.0'
    resolution:
      integrity: sha1-pqLzL/0t+wT1yiXs0Pa4PPeYoeE=
  /is-equal-shallow/0.1.3:
    dependencies:
      is-primitive: 2.0.0
    dev: false
    engines:
      node: '>=0.10.0'
    resolution:
      integrity: sha1-IjgJj8Ih3gvPpdnqxMRdY4qhxTQ=
  /is-extendable/0.1.1:
    dev: false
    engines:
      node: '>=0.10.0'
    resolution:
      integrity: sha1-YrEQ4omkcUGOPsNqYX1HLjAd/Ik=
  /is-extendable/1.0.1:
    dependencies:
      is-plain-object: 2.0.4
    dev: false
    engines:
      node: '>=0.10.0'
    resolution:
      integrity: sha512-arnXMxT1hhoKo9k1LZdmlNyJdDDfy2v0fXjFlmok4+i8ul/6WlbVge9bhM74OpNPQPMGUToDtz+KXa1PneJxOA==
  /is-extglob/1.0.0:
    dev: false
    engines:
      node: '>=0.10.0'
    resolution:
      integrity: sha1-rEaBd8SUNAWgkvyPKXYMb/xiBsA=
  /is-extglob/2.1.1:
    dev: false
    engines:
      node: '>=0.10.0'
    resolution:
      integrity: sha1-qIwCU1eR8C7TfHahueqXc8gz+MI=
  /is-finite/1.0.2:
    dependencies:
      number-is-nan: 1.0.1
    dev: false
    engines:
      node: '>=0.10.0'
    resolution:
      integrity: sha1-zGZ3aVYCvlUO8R6LSqYwU0K20Ko=
  /is-fullwidth-code-point/1.0.0:
    dependencies:
      number-is-nan: 1.0.1
    dev: false
    engines:
      node: '>=0.10.0'
    resolution:
      integrity: sha1-754xOG8DGn8NZDr4L95QxFfvAMs=
  /is-fullwidth-code-point/2.0.0:
    dev: false
    engines:
      node: '>=4'
    resolution:
      integrity: sha1-o7MKXE8ZkYMWeqq5O+764937ZU8=
  /is-function/1.0.1:
    dev: false
    resolution:
      integrity: sha1-Es+5i2W1fdPRk6MSH19uL0N2ArU=
  /is-generator-fn/2.0.0:
    dev: false
    engines:
      node: '>=6'
    resolution:
      integrity: sha512-elzyIdM7iKoFHzcrndIqjYomImhxrFRnGP3galODoII4TB9gI7mZ+FnlLQmmjf27SxHS2gKEeyhX5/+YRS6H9g==
  /is-glob/2.0.1:
    dependencies:
      is-extglob: 1.0.0
    dev: false
    engines:
      node: '>=0.10.0'
    resolution:
      integrity: sha1-0Jb5JqPe1WAPP9/ZEZjLCIjC2GM=
  /is-glob/3.1.0:
    dependencies:
      is-extglob: 2.1.1
    dev: false
    engines:
      node: '>=0.10.0'
    resolution:
      integrity: sha1-e6WuJCF4BKxwcHuWkiVnSGzD6Eo=
  /is-glob/4.0.0:
    dependencies:
      is-extglob: 2.1.1
    dev: false
    engines:
      node: '>=0.10.0'
    resolution:
      integrity: sha1-lSHHaEXMJhCoUgPd8ICpWML/q8A=
  /is-hexadecimal/1.0.2:
    dev: false
    resolution:
      integrity: sha512-but/G3sapV3MNyqiDBLrOi4x8uCIw0RY3o/Vb5GT0sMFHrVV7731wFSVy41T5FO1og7G0gXLJh0MkgPRouko/A==
  /is-number-object/1.0.3:
    dev: false
    engines:
      node: '>= 0.4'
    resolution:
      integrity: sha1-8mWrian0RQNO9q/xWo8AsA9VF5k=
  /is-number/2.1.0:
    dependencies:
      kind-of: 3.2.2
    dev: false
    engines:
      node: '>=0.10.0'
    resolution:
      integrity: sha1-Afy7s5NGOlSPL0ZszhbezknbkI8=
  /is-number/3.0.0:
    dependencies:
      kind-of: 3.2.2
    dev: false
    engines:
      node: '>=0.10.0'
    resolution:
      integrity: sha1-JP1iAaR4LPUFYcgQJ2r8fRLXEZU=
  /is-number/4.0.0:
    dev: false
    engines:
      node: '>=0.10.0'
    resolution:
      integrity: sha512-rSklcAIlf1OmFdyAqbnWTLVelsQ58uvZ66S/ZyawjWqIviTWCjg2PzVGw8WUA+nNuPTqb4wgA+NszrJ+08LlgQ==
  /is-obj/1.0.1:
    dev: false
    engines:
      node: '>=0.10.0'
    resolution:
      integrity: sha1-PkcprB9f3gJc19g6iW2rn09n2w8=
  /is-observable/1.1.0:
    dependencies:
      symbol-observable: 1.2.0
    dev: false
    engines:
      node: '>=4'
    resolution:
      integrity: sha512-NqCa4Sa2d+u7BWc6CukaObG3Fh+CU9bvixbpcXYhy2VvYS7vVGIdAgnIS5Ks3A/cqk4rebLJ9s8zBstT2aKnIA==
  /is-path-cwd/1.0.0:
    dev: false
    engines:
      node: '>=0.10.0'
    resolution:
      integrity: sha1-0iXsIxMuie3Tj9p2dHLmLmXxEG0=
  /is-path-in-cwd/1.0.1:
    dependencies:
      is-path-inside: 1.0.1
    dev: false
    engines:
      node: '>=0.10.0'
    resolution:
      integrity: sha512-FjV1RTW48E7CWM7eE/J2NJvAEEVektecDBVBE5Hh3nM1Jd0kvhHtX68Pr3xsDf857xt3Y4AkwVULK1Vku62aaQ==
  /is-path-inside/1.0.1:
    dependencies:
      path-is-inside: 1.0.2
    dev: false
    engines:
      node: '>=0.10.0'
    resolution:
      integrity: sha1-jvW33lBDej/cprToZe96pVy0gDY=
  /is-plain-obj/1.1.0:
    dev: false
    engines:
      node: '>=0.10.0'
    resolution:
      integrity: sha1-caUMhCnfync8kqOQpKA7OfzVHT4=
  /is-plain-object/2.0.4:
    dependencies:
      isobject: 3.0.1
    dev: false
    engines:
      node: '>=0.10.0'
    resolution:
      integrity: sha512-h5PpgXkWitc38BBMYawTYMWJHFZJVnBquFE57xFpjB8pJFiF6gZ+bU+WyI/yqXiFR5mdLsgYNaPe8uao6Uv9Og==
  /is-posix-bracket/0.1.1:
    dev: false
    engines:
      node: '>=0.10.0'
    resolution:
      integrity: sha1-MzTceXdDaOkvAW5vvAqI9c1ua8Q=
  /is-primitive/2.0.0:
    dev: false
    engines:
      node: '>=0.10.0'
    resolution:
      integrity: sha1-IHurkWOEmcB7Kt8kCkGochADRXU=
  /is-promise/2.1.0:
    dev: false
    resolution:
      integrity: sha1-eaKp7OfwlugPNtKy87wWwf9L8/o=
  /is-regex/1.0.4:
    dependencies:
      has: 1.0.3
    dev: false
    engines:
      node: '>= 0.4'
    resolution:
      integrity: sha1-VRdIm1RwkbCTDglWVM7SXul+lJE=
  /is-regexp/1.0.0:
    dev: false
    engines:
      node: '>=0.10.0'
    resolution:
      integrity: sha1-/S2INUXEa6xaYz57mgnof6LLUGk=
  /is-root/1.0.0:
    dev: false
    engines:
      node: '>=0.10.0'
    resolution:
      integrity: sha1-B7bCM7w5TNnQK6FclmvWZg1jQtU=
  /is-stream/1.1.0:
    dev: false
    engines:
      node: '>=0.10.0'
    resolution:
      integrity: sha1-EtSj3U5o4Lec6428hBc66A2RykQ=
  /is-string/1.0.4:
    dev: false
    engines:
      node: '>= 0.4'
    resolution:
      integrity: sha1-zDqbaYV9Yh6WNyWiTK7shzuCbmQ=
  /is-subset/0.1.1:
    dev: false
    resolution:
      integrity: sha1-ilkRfZMt4d4A8kX83TnOQ/HpOaY=
  /is-svg/2.1.0:
    dependencies:
      html-comment-regex: 1.1.2
    dev: false
    engines:
      node: '>=0.10.0'
    resolution:
      integrity: sha1-z2EJDaDZ77yrhyLeum8DIgjbsOk=
  /is-symbol/1.0.2:
    dependencies:
      has-symbols: 1.0.0
    dev: false
    engines:
      node: '>= 0.4'
    resolution:
      integrity: sha512-HS8bZ9ox60yCJLH9snBpIwv9pYUAkcuLhSA1oero1UB5y9aiQpRA8y2ex945AOtCZL1lJDeIk3G5LthswI46Lw==
  /is-typedarray/1.0.0:
    dev: false
    resolution:
      integrity: sha1-5HnICFjfDBsR3dppQPlgEfzaSpo=
  /is-utf8/0.2.1:
    dev: false
    resolution:
      integrity: sha1-Sw2hRCEE0bM2NA6AeX6GXPOffXI=
  /is-windows/1.0.2:
    dev: false
    engines:
      node: '>=0.10.0'
    resolution:
      integrity: sha512-eXK1UInq2bPmjyX6e3VHIzMLobc4J94i4AWn+Hpq3OU5KkrRC96OAcR3PRJ/pGu6m8TRnBHP9dkXQVsT/COVIA==
  /is-wsl/1.1.0:
    dev: false
    engines:
      node: '>=4'
    resolution:
      integrity: sha1-HxbkqiKwTRM2tmGIpmrzxgDDpm0=
  /isarray/0.0.1:
    dev: false
    resolution:
      integrity: sha1-ihis/Kmo9Bd+Cav8YDiTmwXR7t8=
  /isarray/1.0.0:
    dev: false
    resolution:
      integrity: sha1-u5NdSFgsuhaMBoNJV6VKPgcSTxE=
  /isemail/2.2.1:
    dev: false
    engines:
      node: '>=4.0.0'
    resolution:
      integrity: sha1-A1PT2aYpUQgMJiwqoKQrjqjp4qY=
  /isexe/2.0.0:
    dev: false
    resolution:
      integrity: sha1-6PvzdNxVb/iUehDcsFctYz8s+hA=
  /isobject/2.1.0:
    dependencies:
      isarray: 1.0.0
    dev: false
    engines:
      node: '>=0.10.0'
    resolution:
      integrity: sha1-8GVWEJaj8dou9GJy+BXIQNh+DIk=
  /isobject/3.0.1:
    dev: false
    engines:
      node: '>=0.10.0'
    resolution:
      integrity: sha1-TkMekrEalzFjaqH5yNHMvP2reN8=
  /isomorphic-fetch/2.2.1:
    dependencies:
      node-fetch: 1.7.3
      whatwg-fetch: 2.0.4
    dev: false
    resolution:
      integrity: sha1-YRrhrPFPXoH3KVB0coGf6XM1WKk=
  /isstream/0.1.2:
    dev: false
    resolution:
      integrity: sha1-R+Y/evVa+m+S4VAOaQ64uFKcCZo=
  /istanbul-api/2.1.1:
    dependencies:
      async: 2.6.2
      compare-versions: 3.4.0
      fileset: 2.0.3
      istanbul-lib-coverage: 2.0.3
      istanbul-lib-hook: 2.0.3
      istanbul-lib-instrument: 3.1.0
      istanbul-lib-report: 2.0.4
      istanbul-lib-source-maps: 3.0.2
      istanbul-reports: 2.1.1
      js-yaml: 3.12.2
      make-dir: 1.3.0
      minimatch: 3.0.4
      once: 1.4.0
    dev: false
    engines:
      node: '>=6'
    resolution:
      integrity: sha512-kVmYrehiwyeBAk/wE71tW6emzLiHGjYIiDrc8sfyty4F8M02/lrgXSm+R1kXysmF20zArvmZXjlE/mg24TVPJw==
  /istanbul-lib-coverage/1.2.1:
    dev: false
    resolution:
      integrity: sha512-PzITeunAgyGbtY1ibVIUiV679EFChHjoMNRibEIobvmrCRaIgwLxNucOSimtNWUhEib/oO7QY2imD75JVgCJWQ==
  /istanbul-lib-coverage/2.0.3:
    dev: false
    engines:
      node: '>=6'
    resolution:
      integrity: sha512-dKWuzRGCs4G+67VfW9pBFFz2Jpi4vSp/k7zBcJ888ofV5Mi1g5CUML5GvMvV6u9Cjybftu+E8Cgp+k0dI1E5lw==
  /istanbul-lib-hook/2.0.3:
    dependencies:
      append-transform: 1.0.0
    dev: false
    engines:
      node: '>=6'
    resolution:
      integrity: sha512-CLmEqwEhuCYtGcpNVJjLV1DQyVnIqavMLFHV/DP+np/g3qvdxu3gsPqYoJMXm15sN84xOlckFB3VNvRbf5yEgA==
  /istanbul-lib-instrument/1.10.2:
    dependencies:
      babel-generator: 6.26.1
      babel-template: 6.26.0
      babel-traverse: 6.26.0
      babel-types: 6.26.0
      babylon: 6.18.0
      istanbul-lib-coverage: 1.2.1
      semver: 5.6.0
    dev: false
    resolution:
      integrity: sha512-aWHxfxDqvh/ZlxR8BBaEPVSWDPUkGD63VjGQn3jcw8jCp7sHEMKcrj4xfJn/ABzdMEHiQNyvDQhqm5o8+SQg7A==
  /istanbul-lib-instrument/3.1.0:
    dependencies:
      '@babel/generator': 7.3.4
      '@babel/parser': 7.3.4
      '@babel/template': 7.2.2
      '@babel/traverse': 7.3.4
      '@babel/types': 7.3.4
      istanbul-lib-coverage: 2.0.3
      semver: 5.6.0
    dev: false
    engines:
      node: '>=6'
    resolution:
      integrity: sha512-ooVllVGT38HIk8MxDj/OIHXSYvH+1tq/Vb38s8ixt9GoJadXska4WkGY+0wkmtYCZNYtaARniH/DixUGGLZ0uA==
  /istanbul-lib-report/2.0.4:
    dependencies:
      istanbul-lib-coverage: 2.0.3
      make-dir: 1.3.0
      supports-color: 6.1.0
    dev: false
    engines:
      node: '>=6'
    resolution:
      integrity: sha512-sOiLZLAWpA0+3b5w5/dq0cjm2rrNdAfHWaGhmn7XEFW6X++IV9Ohn+pnELAl9K3rfpaeBfbmH9JU5sejacdLeA==
  /istanbul-lib-source-maps/3.0.2:
    dependencies:
      debug: 4.1.1
      istanbul-lib-coverage: 2.0.3
      make-dir: 1.3.0
      rimraf: 2.6.3
      source-map: 0.6.1
    dev: false
    engines:
      node: '>=6'
    resolution:
      integrity: sha512-JX4v0CiKTGp9fZPmoxpu9YEkPbEqCqBbO3403VabKjH+NRXo72HafD5UgnjTEqHL2SAjaZK1XDuDOkn6I5QVfQ==
  /istanbul-reports/2.1.1:
    dependencies:
      handlebars: 4.1.0
    dev: false
    engines:
      node: '>=6'
    resolution:
      integrity: sha512-FzNahnidyEPBCI0HcufJoSEoKykesRlFcSzQqjH9x0+LC8tnnE/p/90PBLu8iZTxr8yYZNyTtiAujUqyN+CIxw==
  /items/2.1.2:
    dev: false
    resolution:
      integrity: sha512-kezcEqgB97BGeZZYtX/MA8AG410ptURstvnz5RAgyFZ8wQFPMxHY8GpTq+/ZHKT3frSlIthUq7EvLt9xn3TvXg==
  /jest-changed-files/24.0.0:
    dependencies:
      execa: 1.0.0
      throat: 4.1.0
    dev: false
    engines:
      node: '>= 6'
    resolution:
      integrity: sha512-nnuU510R9U+UX0WNb5XFEcsrMqriSiRLeO9KWDFgPrpToaQm60prfQYpxsXigdClpvNot5bekDY440x9dNGnsQ==
  /jest-cli/24.1.0:
    dependencies:
      ansi-escapes: 3.2.0
      chalk: 2.4.2
      exit: 0.1.2
      glob: 7.1.3
      graceful-fs: 4.1.15
      import-local: 2.0.0
      is-ci: 2.0.0
      istanbul-api: 2.1.1
      istanbul-lib-coverage: 2.0.3
      istanbul-lib-instrument: 3.1.0
      istanbul-lib-source-maps: 3.0.2
      jest-changed-files: 24.0.0
      jest-config: 24.1.0
      jest-environment-jsdom: 24.0.0
      jest-get-type: 24.0.0
      jest-haste-map: 24.0.0
      jest-message-util: 24.0.0
      jest-regex-util: 24.0.0
      jest-resolve-dependencies: 24.1.0
      jest-runner: 24.1.0
      jest-runtime: 24.1.0
      jest-snapshot: 24.1.0
      jest-util: 24.0.0
      jest-validate: 24.0.0
      jest-watcher: 24.0.0
      jest-worker: 24.0.0
      micromatch: 3.1.10
      node-notifier: 5.4.0
      p-each-series: 1.0.0
      pirates: 4.0.1
      prompts: 2.0.3
      realpath-native: 1.1.0
      rimraf: 2.6.3
      slash: 2.0.0
      string-length: 2.0.0
      strip-ansi: 5.0.0
      which: 1.3.1
      yargs: 12.0.5
    dev: false
    engines:
      node: '>= 6'
    hasBin: true
    resolution:
      integrity: sha512-U/iyWPwOI0T1CIxVLtk/2uviOTJ/OiSWJSe8qt6X1VkbbgP+nrtLJlmT9lPBe4lK78VNFJtrJ7pttcNv/s7yCw==
  /jest-config/24.1.0:
    dependencies:
      '@babel/core': 7.3.4
      babel-jest: /babel-jest/24.1.0/@babel!core@7.3.4
      chalk: 2.4.2
      glob: 7.1.3
      jest-environment-jsdom: 24.0.0
      jest-environment-node: 24.0.0
      jest-get-type: 24.0.0
      jest-jasmine2: 24.1.0
      jest-regex-util: 24.0.0
      jest-resolve: 24.1.0
      jest-util: 24.0.0
      jest-validate: 24.0.0
      micromatch: 3.1.10
      pretty-format: 24.0.0
      realpath-native: 1.1.0
    dev: false
    engines:
      node: '>= 6'
    resolution:
      integrity: sha512-FbbRzRqtFC6eGjG5VwsbW4E5dW3zqJKLWYiZWhB0/4E5fgsMw8GODLbGSrY5t17kKOtCWb/Z7nsIThRoDpuVyg==
  /jest-diff/24.0.0:
    dependencies:
      chalk: 2.4.2
      diff-sequences: 24.0.0
      jest-get-type: 24.0.0
      pretty-format: 24.0.0
    dev: false
    engines:
      node: '>= 6'
    resolution:
      integrity: sha512-XY5wMpRaTsuMoU+1/B2zQSKQ9RdE9gsLkGydx3nvApeyPijLA8GtEvIcPwISRCer+VDf9W1mStTYYq6fPt8ryA==
  /jest-docblock/24.0.0:
    dependencies:
      detect-newline: 2.1.0
    dev: false
    engines:
      node: '>= 6'
    resolution:
      integrity: sha512-KfAKZ4SN7CFOZpWg4i7g7MSlY0M+mq7K0aMqENaG2vHuhC9fc3vkpU/iNN9sOus7v3h3Y48uEjqz3+Gdn2iptA==
  /jest-each/24.0.0:
    dependencies:
      chalk: 2.4.2
      jest-get-type: 24.0.0
      jest-util: 24.0.0
      pretty-format: 24.0.0
    dev: false
    engines:
      node: '>= 6'
    resolution:
      integrity: sha512-gFcbY4Cu55yxExXMkjrnLXov3bWO3dbPAW7HXb31h/DNWdNc/6X8MtxGff8nh3/MjkF9DpVqnj0KsPKuPK0cpA==
  /jest-environment-jsdom/24.0.0:
    dependencies:
      jest-mock: 24.0.0
      jest-util: 24.0.0
      jsdom: 11.12.0
    dev: false
    engines:
      node: '>= 6'
    resolution:
      integrity: sha512-1YNp7xtxajTRaxbylDc2pWvFnfDTH5BJJGyVzyGAKNt/lEULohwEV9zFqTgG4bXRcq7xzdd+sGFws+LxThXXOw==
  /jest-environment-node/24.0.0:
    dependencies:
      jest-mock: 24.0.0
      jest-util: 24.0.0
    dev: false
    engines:
      node: '>= 6'
    resolution:
      integrity: sha512-62fOFcaEdU0VLaq8JL90TqwI7hLn0cOKOl8vY2n477vRkCJRojiRRtJVRzzCcgFvs6gqU97DNqX5R0BrBP6Rxg==
  /jest-get-type/22.4.3:
    dev: false
    resolution:
      integrity: sha512-/jsz0Y+V29w1chdXVygEKSz2nBoHoYqNShPe+QgxSNjAuP1i8+k4LbQNrfoliKej0P45sivkSCh7yiD6ubHS3w==
  /jest-get-type/24.0.0:
    dev: false
    engines:
      node: '>= 6'
    resolution:
      integrity: sha512-z6/Eyf6s9ZDGz7eOvl+fzpuJmN9i0KyTt1no37/dHu8galssxz5ZEgnc1KaV8R31q1khxyhB4ui/X5ZjjPk77w==
  /jest-haste-map/24.0.0:
    dependencies:
      fb-watchman: 2.0.0
      graceful-fs: 4.1.15
      invariant: 2.2.4
      jest-serializer: 24.0.0
      jest-util: 24.0.0
      jest-worker: 24.0.0
      micromatch: 3.1.10
      sane: 3.1.0
    dev: false
    engines:
      node: '>= 6'
    resolution:
      integrity: sha512-CcViJyUo41IQqttLxXVdI41YErkzBKbE6cS6dRAploCeutePYfUimWd3C9rQEWhX0YBOQzvNsC0O9nYxK2nnxQ==
  /jest-jasmine2/24.1.0:
    dependencies:
      '@babel/traverse': 7.3.4
      chalk: 2.4.2
      co: 4.6.0
      expect: 24.1.0
      is-generator-fn: 2.0.0
      jest-each: 24.0.0
      jest-matcher-utils: 24.0.0
      jest-message-util: 24.0.0
      jest-snapshot: 24.1.0
      jest-util: 24.0.0
      pretty-format: 24.0.0
      throat: 4.1.0
    dev: false
    engines:
      node: '>= 6'
    resolution:
      integrity: sha512-H+o76SdSNyCh9fM5K8upK45YTo/DiFx5w2YAzblQebSQmukDcoVBVeXynyr7DDnxh+0NTHYRCLwJVf3tC518wg==
  /jest-leak-detector/24.0.0:
    dependencies:
      pretty-format: 24.0.0
    dev: false
    engines:
      node: '>= 6'
    resolution:
      integrity: sha512-ZYHJYFeibxfsDSKowjDP332pStuiFT2xfc5R67Rjm/l+HFJWJgNIOCOlQGeXLCtyUn3A23+VVDdiCcnB6dTTrg==
  /jest-matcher-utils/24.0.0:
    dependencies:
      chalk: 2.4.2
      jest-diff: 24.0.0
      jest-get-type: 24.0.0
      pretty-format: 24.0.0
    dev: false
    engines:
      node: '>= 6'
    resolution:
      integrity: sha512-LQTDmO+aWRz1Tf9HJg+HlPHhDh1E1c65kVwRFo5mwCVp5aQDzlkz4+vCvXhOKFjitV2f0kMdHxnODrXVoi+rlA==
  /jest-message-util/24.0.0:
    dependencies:
      '@babel/code-frame': 7.0.0
      chalk: 2.4.2
      micromatch: 3.1.10
      slash: 2.0.0
      stack-utils: 1.0.2
    dev: false
    engines:
      node: '>= 6'
    resolution:
      integrity: sha512-J9ROJIwz/IeC+eV1XSwnRK4oAwPuhmxEyYx1+K5UI+pIYwFZDSrfZaiWTdq0d2xYFw4Xiu+0KQWsdsQpgJMf3Q==
  /jest-mock/24.0.0:
    dev: false
    engines:
      node: '>= 6'
    resolution:
      integrity: sha512-sQp0Hu5fcf5NZEh1U9eIW2qD0BwJZjb63Yqd98PQJFvf/zzUTBoUAwv/Dc/HFeNHIw1f3hl/48vNn+j3STaI7A==
  /jest-regex-util/24.0.0:
    dev: false
    engines:
      node: '>= 6'
    resolution:
      integrity: sha512-Jv/uOTCuC+PY7WpJl2mpoI+WbY2ut73qwwO9ByJJNwOCwr1qWhEW2Lyi2S9ZewUdJqeVpEBisdEVZSI+Zxo58Q==
  /jest-resolve-dependencies/24.1.0:
    dependencies:
      jest-regex-util: 24.0.0
      jest-snapshot: 24.1.0
    dev: false
    engines:
      node: '>= 6'
    resolution:
      integrity: sha512-2VwPsjd3kRPu7qe2cpytAgowCObk5AKeizfXuuiwgm1a9sijJDZe8Kh1sFj6FKvSaNEfCPlBVkZEJa2482m/Uw==
  /jest-resolve/24.1.0:
    dependencies:
      browser-resolve: 1.11.3
      chalk: 2.4.2
      realpath-native: 1.1.0
    dev: false
    engines:
      node: '>= 6'
    resolution:
      integrity: sha512-TPiAIVp3TG6zAxH28u/6eogbwrvZjBMWroSLBDkwkHKrqxB/RIdwkWDye4uqPlZIXWIaHtifY3L0/eO5Z0f2wg==
  /jest-runner/24.1.0:
    dependencies:
      chalk: 2.4.2
      exit: 0.1.2
      graceful-fs: 4.1.15
      jest-config: 24.1.0
      jest-docblock: 24.0.0
      jest-haste-map: 24.0.0
      jest-jasmine2: 24.1.0
      jest-leak-detector: 24.0.0
      jest-message-util: 24.0.0
      jest-runtime: 24.1.0
      jest-util: 24.0.0
      jest-worker: 24.0.0
      source-map-support: 0.5.10
      throat: 4.1.0
    dev: false
    engines:
      node: '>= 6'
    resolution:
      integrity: sha512-CDGOkT3AIFl16BLL/OdbtYgYvbAprwJ+ExKuLZmGSCSldwsuU2dEGauqkpvd9nphVdAnJUcP12e/EIlnTX0QXg==
  /jest-runtime/24.1.0:
    dependencies:
      '@babel/core': 7.3.4
      babel-plugin-istanbul: 5.1.1
      chalk: 2.4.2
      convert-source-map: 1.6.0
      exit: 0.1.2
      fast-json-stable-stringify: 2.0.0
      glob: 7.1.3
      graceful-fs: 4.1.15
      jest-config: 24.1.0
      jest-haste-map: 24.0.0
      jest-message-util: 24.0.0
      jest-regex-util: 24.0.0
      jest-resolve: 24.1.0
      jest-snapshot: 24.1.0
      jest-util: 24.0.0
      jest-validate: 24.0.0
      micromatch: 3.1.10
      realpath-native: 1.1.0
      slash: 2.0.0
      strip-bom: 3.0.0
      write-file-atomic: 2.4.1
      yargs: 12.0.5
    dev: false
    engines:
      node: '>= 6'
    hasBin: true
    resolution:
      integrity: sha512-59/BY6OCuTXxGeDhEMU7+N33dpMQyXq7MLK07cNSIY/QYt2QZgJ7Tjx+rykBI0skAoigFl0A5tmT8UdwX92YuQ==
  /jest-serializer/24.0.0:
    dev: false
    engines:
      node: '>= 6'
    resolution:
      integrity: sha512-9FKxQyrFgHtx3ozU+1a8v938ILBE7S8Ko3uiAVjT8Yfi2o91j/fj81jacCQZ/Ihjiff/VsUCXVgQ+iF1XdImOw==
  /jest-snapshot/24.1.0:
    dependencies:
      '@babel/types': 7.3.4
      chalk: 2.4.2
      jest-diff: 24.0.0
      jest-matcher-utils: 24.0.0
      jest-message-util: 24.0.0
      jest-resolve: 24.1.0
      mkdirp: 0.5.1
      natural-compare: 1.4.0
      pretty-format: 24.0.0
      semver: 5.6.0
    dev: false
    engines:
      node: '>= 6'
    resolution:
      integrity: sha512-th6TDfFqEmXvuViacU1ikD7xFb7lQsPn2rJl7OEmnfIVpnrx3QNY2t3PE88meeg0u/mQ0nkyvmC05PBqO4USFA==
  /jest-util/24.0.0:
    dependencies:
      callsites: 3.0.0
      chalk: 2.4.2
      graceful-fs: 4.1.15
      is-ci: 2.0.0
      jest-message-util: 24.0.0
      mkdirp: 0.5.1
      slash: 2.0.0
      source-map: 0.6.1
    dev: false
    engines:
      node: '>= 6'
    resolution:
      integrity: sha512-QxsALc4wguYS7cfjdQSOr5HTkmjzkHgmZvIDkcmPfl1ib8PNV8QUWLwbKefCudWS0PRKioV+VbQ0oCUPC691fQ==
  /jest-validate/23.6.0:
    dependencies:
      chalk: 2.4.2
      jest-get-type: 22.4.3
      leven: 2.1.0
      pretty-format: 23.6.0
    dev: false
    resolution:
      integrity: sha512-OFKapYxe72yz7agrDAWi8v2WL8GIfVqcbKRCLbRG9PAxtzF9b1SEDdTpytNDN12z2fJynoBwpMpvj2R39plI2A==
  /jest-validate/24.0.0:
    dependencies:
      camelcase: 5.0.0
      chalk: 2.4.2
      jest-get-type: 24.0.0
      leven: 2.1.0
      pretty-format: 24.0.0
    dev: false
    engines:
      node: '>= 6'
    resolution:
      integrity: sha512-vMrKrTOP4BBFIeOWsjpsDgVXATxCspC9S1gqvbJ3Tnn/b9ACsJmteYeVx9830UMV28Cob1RX55x96Qq3Tfad4g==
  /jest-watcher/24.0.0:
    dependencies:
      ansi-escapes: 3.2.0
      chalk: 2.4.2
      jest-util: 24.0.0
      string-length: 2.0.0
    dev: false
    engines:
      node: '>= 6'
    resolution:
      integrity: sha512-GxkW2QrZ4YxmW1GUWER05McjVDunBlKMFfExu+VsGmXJmpej1saTEKvONdx5RJBlVdpPI5x6E3+EDQSIGgl53g==
  /jest-worker/24.0.0:
    dependencies:
      merge-stream: 1.0.1
      supports-color: 6.1.0
    dev: false
    engines:
      node: '>= 6'
    resolution:
      integrity: sha512-s64/OThpfQvoCeHG963MiEZOAAxu8kHsaL/rCMF7lpdzo7vgF0CtPml9hfguOMgykgH/eOm4jFP4ibfHLruytg==
  /jest/24.1.0:
    dependencies:
      import-local: 2.0.0
      jest-cli: 24.1.0
    dev: false
    engines:
      node: '>= 6'
    hasBin: true
    resolution:
      integrity: sha512-+q91L65kypqklvlRFfXfdzUKyngQLOcwGhXQaLmVHv+d09LkNXuBuGxlofTFW42XMzu3giIcChchTsCNUjQ78A==
  /jju/1.3.0:
    dev: false
    resolution:
      integrity: sha1-2t2e8BkkvHKLA/L3l5vb1i96Kqo=
  /jju/1.4.0:
    dev: false
    resolution:
      integrity: sha1-o6vicYryQaKykE+EpiWXDzia4yo=
  /joi/10.0.6:
    dependencies:
      hoek: 4.2.1
      isemail: 2.2.1
      items: 2.1.2
      topo: 2.0.2
    deprecated: This version is no longer maintained. Please upgrade to the latest version.
    dev: false
    engines:
      node: '>=4.0.0'
    resolution:
      integrity: sha1-26y78wtNu50o72cW2CxFgLsEwJY=
  /joi/9.2.0:
    dependencies:
      hoek: 4.2.1
      isemail: 2.2.1
      items: 2.1.2
      moment: 2.24.0
      topo: 2.0.2
    deprecated: This version is no longer maintained. Please upgrade to the latest version.
    dev: false
    engines:
      node: '>=4.0.0'
    resolution:
      integrity: sha1-M4WseQGSEwy+Iw6ALsAskhW7/to=
  /js-base64/2.5.1:
    dev: false
    resolution:
      integrity: sha512-M7kLczedRMYX4L8Mdh4MzyAMM9O5osx+4FcOQuTvr3A9F2D9S5JXheN0ewNbrvK2UatkTRhL5ejGmGSjNMiZuw==
  /js-tokens/3.0.2:
    dev: false
    resolution:
      integrity: sha1-mGbfOVECEw449/mWvOtlRDIJwls=
  /js-tokens/4.0.0:
    dev: false
    resolution:
      integrity: sha512-RdJUflcE3cUzKiMqQgsCu06FPu9UdIJO0beYbPhHN4k6apgJtifcoCtT9bcxOpYBtpD2kCM6Sbzg4CausW/PKQ==
  /js-yaml/3.12.1:
    dependencies:
      argparse: 1.0.10
      esprima: 4.0.1
    dev: false
    hasBin: true
    resolution:
      integrity: sha512-um46hB9wNOKlwkHgiuyEVAybXBjwFUV0Z/RaHJblRd9DXltue9FTYvzCr9ErQrK9Adz5MU4gHWVaNUfdmrC8qA==
  /js-yaml/3.12.2:
    dependencies:
      argparse: 1.0.10
      esprima: 4.0.1
    dev: false
    hasBin: true
    resolution:
      integrity: sha512-QHn/Lh/7HhZ/Twc7vJYQTkjuCa0kaCcDcjK5Zlk2rvnUpy7DxMJ23+Jc2dcyvltwQVg1nygAVlB2oRDFHoRS5Q==
  /js-yaml/3.7.0:
    dependencies:
      argparse: 1.0.10
      esprima: 2.7.3
    dev: false
    hasBin: true
    resolution:
      integrity: sha1-XJZ93YN6m/3KXy3oQlOr6KHAO4A=
  /jsbn/0.1.1:
    dev: false
    resolution:
      integrity: sha1-peZUwuWi3rXyAdls77yoDA7y9RM=
  /jscodeshift/0.5.1:
    dependencies:
      babel-plugin-transform-flow-strip-types: 6.22.0
      babel-preset-es2015: 6.24.1
      babel-preset-stage-1: 6.24.1
      babel-register: 6.26.0
      babylon: 7.0.0-beta.47
      colors: 1.3.3
      flow-parser: 0.93.0
      lodash: 4.17.11
      micromatch: 2.3.11
      neo-async: 2.6.0
      node-dir: 0.1.8
      nomnom: 1.8.1
      recast: 0.15.5
      temp: 0.8.3
      write-file-atomic: 1.3.4
    dev: false
    engines:
      node: '>=4'
    hasBin: true
    resolution:
      integrity: sha512-sRMollbhbmSDrR79JMAnhEjyZJlQQVozeeY9A6/KNuV26DNcuB3mGSCWXp0hks9dcwRNOELbNOiwraZaXXRk5Q==
  /jsdom/11.12.0:
    dependencies:
      abab: 2.0.0
      acorn: 5.7.3
      acorn-globals: 4.3.0
      array-equal: 1.0.0
      cssom: 0.3.6
      cssstyle: 1.2.1
      data-urls: 1.1.0
      domexception: 1.0.1
      escodegen: 1.11.1
      html-encoding-sniffer: 1.0.2
      left-pad: 1.3.0
      nwsapi: 2.1.1
      parse5: 4.0.0
      pn: 1.1.0
      request: 2.88.0
      request-promise-native: /request-promise-native/1.0.7/request@2.88.0
      sax: 1.2.4
      symbol-tree: 3.2.2
      tough-cookie: 2.5.0
      w3c-hr-time: 1.0.1
      webidl-conversions: 4.0.2
      whatwg-encoding: 1.0.5
      whatwg-mimetype: 2.3.0
      whatwg-url: 6.5.0
      ws: 5.2.2
      xml-name-validator: 3.0.0
    dev: false
    resolution:
      integrity: sha512-y8Px43oyiBM13Zc1z780FrfNLJCXTL40EWlty/LXUtcjykRBNgLlCjWXpfSPBl2iv+N7koQN+dvqszHZgT/Fjw==
  /jsdom/11.7.0:
    dependencies:
      abab: 1.0.4
      acorn: 5.7.3
      acorn-globals: 4.3.0
      array-equal: 1.0.0
      cssom: 0.3.6
      cssstyle: 0.2.37
      data-urls: 1.1.0
      domexception: 1.0.1
      escodegen: 1.11.0
      html-encoding-sniffer: 1.0.2
      left-pad: 1.3.0
      nwmatcher: 1.4.4
      parse5: 4.0.0
      pn: 1.1.0
      request: 2.88.0
      request-promise-native: /request-promise-native/1.0.7/request@2.88.0
      sax: 1.2.4
      symbol-tree: 3.2.2
      tough-cookie: 2.5.0
      w3c-hr-time: 1.0.1
      webidl-conversions: 4.0.2
      whatwg-encoding: 1.0.5
      whatwg-mimetype: 2.3.0
      whatwg-url: 6.5.0
      ws: 4.1.0
      xml-name-validator: 3.0.0
    dev: false
    resolution:
      integrity: sha512-9NzSc4Iz4gN9p4uoPbBUzro21QdgL32swaWIaWS8eEVQ2I69fRJAy/MKyvlEIk0V7HtKgfMbbOKyTZUrzR2Hsw==
  /jsesc/0.5.0:
    dev: false
    hasBin: true
    resolution:
      integrity: sha1-597mbjXW/Bb3EP6R1c9p9w8IkR0=
  /jsesc/1.3.0:
    dev: false
    hasBin: true
    resolution:
      integrity: sha1-RsP+yMGJKxKwgz25vHYiF226s0s=
  /jsesc/2.5.2:
    dev: false
    engines:
      node: '>=4'
    hasBin: true
    resolution:
      integrity: sha512-OYu7XEzjkCQ3C5Ps3QIZsQfNpqoJyZZA99wd9aWd05NCtC5pWOkShK2mkL6HXQR6/Cy2lbNdPlZBpuQHXE63gA==
  /json-loader/0.5.7:
    dev: false
    resolution:
      integrity: sha512-QLPs8Dj7lnf3e3QYS1zkCo+4ZwqOiF9d/nZnYozTISxXWCfNs9yuky5rJw4/W34s7POaNlbZmQGaB5NiXCbP4w==
  /json-parse-better-errors/1.0.2:
    dev: false
    resolution:
      integrity: sha512-mrqyZKfX5EhL7hvqcV6WG1yYjnjeuYDzDhhcAAUrq8Po85NBQBJP+ZDUT75qZQ98IkUoBqdkExkukOU7Ts2wrw==
  /json-schema-traverse/0.3.1:
    dev: false
    resolution:
      integrity: sha1-NJptRMU6Ud6JtAgFxdXlm0F9M0A=
  /json-schema-traverse/0.4.1:
    dev: false
    resolution:
      integrity: sha512-xbbCH5dCYU5T8LcEhhuh7HJ88HXuW3qsI3Y0zOZFKfZEHcpWiHU/Jxzk629Brsab/mMiHQti9wMP+845RPe3Vg==
  /json-schema/0.2.3:
    dev: false
    resolution:
      integrity: sha1-tIDIkuWaLwWVTOcnvT8qTogvnhM=
  /json-stringify-safe/5.0.1:
    dev: false
    resolution:
      integrity: sha1-Epai1Y/UXxmg9s4B1lcB4sc1tus=
  /json3/3.3.2:
    dev: false
    resolution:
      integrity: sha1-PAQ0dD35Pi9cQq7nsZvLSDV19OE=
  /json5/0.5.1:
    dev: false
    hasBin: true
    resolution:
      integrity: sha1-Hq3nrMASA0rYTiOWdn6tn6VJWCE=
  /json5/1.0.1:
    dependencies:
      minimist: 1.2.0
    dev: false
    hasBin: true
    resolution:
      integrity: sha512-aKS4WQjPenRxiQsC93MNfjx+nbF4PAdYzmd/1JIj8HYzqfbu86beTuNgXDzPknWk0n0uARlyewZo4s++ES36Ow==
  /json5/2.1.0:
    dependencies:
      minimist: 1.2.0
    dev: false
    engines:
      node: '>=6'
    hasBin: true
    resolution:
      integrity: sha512-8Mh9h6xViijj36g7Dxi+Y4S6hNGV96vcJZr/SrlHh1LR/pEn/8j/+qIBbs44YKl69Lrfctp4QD+AdWLTMqEZAQ==
  /jsonfile/4.0.0:
    dev: false
    optionalDependencies:
      graceful-fs: 4.1.15
    resolution:
      integrity: sha1-h3Gq4HmbZAdrdmQPygWPnBDjPss=
  /jsonify/0.0.0:
    dev: false
    resolution:
      integrity: sha1-LHS27kHZPKUbe1qu6PUDYx0lKnM=
  /jsprim/1.4.1:
    dependencies:
      assert-plus: 1.0.0
      extsprintf: 1.3.0
      json-schema: 0.2.3
      verror: 1.10.0
    dev: false
    engines:
      '0': node >=0.6.0
    resolution:
      integrity: sha1-MT5mvB5cwG5Di8G3SZwuXFastqI=
  /just-extend/4.0.2:
    dev: false
    resolution:
      integrity: sha512-FrLwOgm+iXrPV+5zDU6Jqu4gCRXbWEQg2O3SKONsWE4w7AXFRkryS53bpWdaL9cNol+AmR3AEYz6kn+o0fCPnw==
  /just-scripts/0.10.1:
    dev: false
    resolution:
      integrity: sha512-edBGS+nlUSvCHfUXS4JZP2WW6k1YcfcFPnlo/3cSBC32ec+BvnGYSwg2Lyuc3621y3jiPkNilm/uaefNQg26Fg==
  /just-task-logger/0.2.0:
    dependencies:
      chalk: 2.4.2
      yargs: 12.0.5
    dev: false
    resolution:
      integrity: sha512-z9xwsIa23Rc6a9EQS6EzHKgdM00nfYCuqUTkTcX6gzyDMNxl1yKIwxEIzoFAQASgJtm3/YJGPeddPNf/z4gNHg==
  /just-task-preset/0.6.7:
    dependencies:
      chalk: 2.4.2
      glob: 7.1.3
      just-task: 0.7.6
      mkdirp: 0.5.1
      resolve: 1.10.0
      rimraf: 2.6.3
      run-parallel-limit: 1.0.5
      semver: 5.6.0
    dev: false
    resolution:
      integrity: sha512-ISwzVKO2CUpel4AoHr5paDOmFehBv6r/uaY1nXai/AYKwOdmAtb2zrqg6wK8+51WzuJfKQxT+xIiJPpU7xbSQg==
  /just-task/0.7.6:
    dependencies:
      chalk: 2.4.2
      resolve: 1.10.0
      undertaker: 1.2.0
      undertaker-registry: 1.0.1
      yargs: 12.0.5
    dev: false
    hasBin: true
    resolution:
      integrity: sha512-Twdqyd7gHYI2noLkEbmtIP7FIaykN7qTqpvrKk9PKf/CYl+pJuSjRhtXePS3/VsKGoKUbESuCRt9Rz4llA9mLw==
  /just-task/0.8.1:
    dependencies:
      chalk: 2.4.2
      just-task-logger: 0.2.0
      resolve: 1.10.0
      undertaker: 1.2.0
      undertaker-registry: 1.0.1
      yargs: 12.0.5
    dev: false
    hasBin: true
    resolution:
      integrity: sha512-wFjr/piPtjC2QGEJtwUMuE39s7i0nF3+fnfNNoE1EswIi0138jZSt5NPpidivGnxoVCSGHfyylWcSmaJGKc6/w==
  /keycode/2.2.0:
    dev: false
    resolution:
      integrity: sha1-PQr1bce4uOXLqNCpfxByBO7CKwQ=
  /killable/1.0.1:
    dev: false
    resolution:
      integrity: sha512-LzqtLKlUwirEUyl/nicirVmNiPvYs7l5n8wOPP7fyJVpUPkvCnW/vuiXGpylGUlnPDnB7311rARzAt3Mhswpjg==
  /kind-of/3.2.2:
    dependencies:
      is-buffer: 1.1.6
    dev: false
    engines:
      node: '>=0.10.0'
    resolution:
      integrity: sha1-MeohpzS6ubuw8yRm2JOupR5KPGQ=
  /kind-of/4.0.0:
    dependencies:
      is-buffer: 1.1.6
    dev: false
    engines:
      node: '>=0.10.0'
    resolution:
      integrity: sha1-IIE989cSkosgc3hpGkUGb65y3Vc=
  /kind-of/5.1.0:
    dev: false
    engines:
      node: '>=0.10.0'
    resolution:
      integrity: sha512-NGEErnH6F2vUuXDh+OlbcKW7/wOcfdRHaZ7VWtqCztfHri/++YKmP51OdWeGPuqCOba6kk2OTe5d02VmTB80Pw==
  /kind-of/6.0.2:
    dev: false
    engines:
      node: '>=0.10.0'
    resolution:
      integrity: sha512-s5kLOcnH0XqDO+FvuaLX8DDjZ18CGFk7VygH40QoKPUQhW4e2rvM0rwUq0t8IQDOwYSeLK01U90OjzBTme2QqA==
  /kleur/3.0.2:
    dev: false
    engines:
      node: '>=6'
    resolution:
      integrity: sha512-3h7B2WRT5LNXOtQiAaWonilegHcPSf9nLVXlSTci8lu1dZUuui61+EsPEZqSVxY7rXYmB2DVKMQILxaO5WL61Q==
  /last-run/1.1.1:
    dependencies:
      default-resolution: 2.0.0
      es6-weak-map: 2.0.2
    dev: false
    engines:
      node: '>= 0.10'
    resolution:
      integrity: sha1-RblpQsF7HHnHchmCWbqUO+v4yls=
  /lazy-cache/1.0.4:
    dev: false
    engines:
      node: '>=0.10.0'
    resolution:
      integrity: sha1-odePw6UEdMuAhF07O24dpJpEbo4=
  /lcid/1.0.0:
    dependencies:
      invert-kv: 1.0.0
    dev: false
    engines:
      node: '>=0.10.0'
    resolution:
      integrity: sha1-MIrMr6C8SDo4Z7S28rlQYlHRuDU=
  /lcid/2.0.0:
    dependencies:
      invert-kv: 2.0.0
    dev: false
    engines:
      node: '>=6'
    resolution:
      integrity: sha512-avPEb8P8EGnwXKClwsNUgryVjllcRqtMYa49NTsbQagYuT1DcXnl1915oxWjoyGrXR6zH/Y0Zc96xWsPcoDKeA==
  /left-pad/1.3.0:
    dev: false
    resolution:
      integrity: sha512-XI5MPzVNApjAyhQzphX8BkmKsKUxD4LdyK24iZeQGinBN9yTQT3bFlCBy/aVx2HrNcqQGsdot8ghrjyrvMCoEA==
  /leven/2.1.0:
    dev: false
    engines:
      node: '>=0.10.0'
    resolution:
      integrity: sha1-wuep93IJTe6dNCAq6KzORoeHVYA=
  /levn/0.3.0:
    dependencies:
      prelude-ls: 1.1.2
      type-check: 0.3.2
    dev: false
    engines:
      node: '>= 0.8.0'
    resolution:
      integrity: sha1-OwmSTt+fCDwEkP3UwLxEIeBHZO4=
  /line-height/0.3.1:
    dependencies:
      computed-style: 0.1.4
    dev: false
    engines:
      node: '>= 4.0.0'
    resolution:
      integrity: sha1-SxIF7d4YKHKl76PI9iCzGHqcVMk=
  /lint-staged/7.3.0:
    dependencies:
      chalk: 2.4.2
      commander: 2.19.0
      cosmiconfig: 5.0.7
      debug: 3.2.6
      dedent: 0.7.0
      execa: 0.9.0
      find-parent-dir: 0.3.0
      is-glob: 4.0.0
      is-windows: 1.0.2
      jest-validate: 23.6.0
      listr: /listr/0.14.3/listr@0.14.3
      lodash: 4.17.11
      log-symbols: 2.2.0
      micromatch: 3.1.10
      npm-which: 3.0.1
      p-map: 1.2.0
      path-is-inside: 1.0.2
      pify: 3.0.0
      please-upgrade-node: 3.1.1
      staged-git-files: 1.1.1
      string-argv: 0.0.2
      stringify-object: 3.3.0
    dev: false
    engines:
      node: '>=6'
    hasBin: true
    resolution:
      integrity: sha512-AXk40M9DAiPi7f4tdJggwuKIViUplYtVj1os1MVEteW7qOkU50EOehayCfO9TsoGK24o/EsWb41yrEgfJDDjCw==
  /listr-silent-renderer/1.1.1:
    dev: false
    engines:
      node: '>=4'
    resolution:
      integrity: sha1-kktaN1cVN3C/Go4/v3S4u/P5JC4=
  /listr-update-renderer/0.5.0/listr@0.14.3:
    dependencies:
      chalk: 1.1.3
      cli-truncate: 0.2.1
      elegant-spinner: 1.0.1
      figures: 1.7.0
      indent-string: 3.2.0
      listr: /listr/0.14.3/listr@0.14.3
      log-symbols: 1.0.2
      log-update: 2.3.0
      strip-ansi: 3.0.1
    dev: false
    engines:
      node: '>=6'
    id: registry.npmjs.org/listr-update-renderer/0.5.0
    peerDependencies:
      listr: ^0.14.2
    resolution:
      integrity: sha512-tKRsZpKz8GSGqoI/+caPmfrypiaq+OQCbd+CovEC24uk1h952lVj5sC7SqyFUm+OaJ5HN/a1YLt5cit2FMNsFA==
  /listr-verbose-renderer/0.5.0:
    dependencies:
      chalk: 2.4.2
      cli-cursor: 2.1.0
      date-fns: 1.30.1
      figures: 2.0.0
    dev: false
    engines:
      node: '>=4'
    resolution:
      integrity: sha512-04PDPqSlsqIOaaaGZ+41vq5FejI9auqTInicFRndCBgE3bXG8D6W1I+mWhk+1nqbHmyhla/6BUrd5OSiHwKRXw==
  /listr/0.14.3/listr@0.14.3:
    dependencies:
      '@samverschueren/stream-to-observable': 0.3.0
      is-observable: 1.1.0
      is-promise: 2.1.0
      is-stream: 1.1.0
      listr-silent-renderer: 1.1.1
      listr-update-renderer: /listr-update-renderer/0.5.0/listr@0.14.3
      listr-verbose-renderer: 0.5.0
      p-map: 2.0.0
      rxjs: 6.4.0
    dev: false
    engines:
      node: '>=6'
    id: registry.npmjs.org/listr/0.14.3
    resolution:
      integrity: sha512-RmAl7su35BFd/xoMamRjpIE4j3v+L28o8CT5YhAXQJm1fD+1l9ngXY8JAQRJ+tFK2i5njvi0iRUKV09vPwA0iA==
  /load-json-file/1.1.0:
    dependencies:
      graceful-fs: 4.1.15
      parse-json: 2.2.0
      pify: 2.3.0
      pinkie-promise: 2.0.1
      strip-bom: 2.0.0
    dev: false
    engines:
      node: '>=0.10.0'
    resolution:
      integrity: sha1-lWkFcI1YtLq0wiYbBPWfMcmTdMA=
  /load-json-file/2.0.0:
    dependencies:
      graceful-fs: 4.1.15
      parse-json: 2.2.0
      pify: 2.3.0
      strip-bom: 3.0.0
    dev: false
    engines:
      node: '>=4'
    resolution:
      integrity: sha1-eUfkIUmvgNaWy/eXvKq8/h/inKg=
  /load-json-file/4.0.0:
    dependencies:
      graceful-fs: 4.1.15
      parse-json: 4.0.0
      pify: 3.0.0
      strip-bom: 3.0.0
    dev: false
    engines:
      node: '>=4'
    resolution:
      integrity: sha1-L19Fq5HjMhYjT9U62rZo607AmTs=
  /loader-runner/2.4.0:
    dev: false
    engines:
      node: '>=4.3.0 <5.0.0 || >=5.10'
    resolution:
      integrity: sha512-Jsmr89RcXGIwivFY21FcRrisYZfvLMTWx5kOLc+JTxtpBOG6xML0vzbc6SEQG2FO9/4Fc3wW4LVcB5DmGflaRw==
  /loader-utils/0.2.17:
    dependencies:
      big.js: 3.2.0
      emojis-list: 2.1.0
      json5: 0.5.1
      object-assign: 4.1.1
    dev: false
    resolution:
      integrity: sha1-+G5jdNQyBabmxg6RlvF8Apm/s0g=
  /loader-utils/1.1.0:
    dependencies:
      big.js: 3.2.0
      emojis-list: 2.1.0
      json5: 0.5.1
    dev: false
    engines:
      node: '>=4.0.0'
    resolution:
      integrity: sha1-yYrvSIvM7aL/teLeZG1qdUQp9c0=
  /loader-utils/1.2.3:
    dependencies:
      big.js: 5.2.2
      emojis-list: 2.1.0
      json5: 1.0.1
    dev: false
    engines:
      node: '>=4.0.0'
    resolution:
      integrity: sha512-fkpz8ejdnEMG3s37wGL07iSBDg99O9D5yflE9RGNH3hRdx9SOwYfnGYdZOUIZitN8E+E2vkq3MUMYMvPYl5ZZA==
  /locate-path/2.0.0:
    dependencies:
      p-locate: 2.0.0
      path-exists: 3.0.0
    dev: false
    engines:
      node: '>=4'
    resolution:
      integrity: sha1-K1aLJl7slExtnA3pw9u7ygNUzY4=
  /locate-path/3.0.0:
    dependencies:
      p-locate: 3.0.0
      path-exists: 3.0.0
    dev: false
    engines:
      node: '>=6'
    resolution:
      integrity: sha512-7AO748wWnIhNqAuaty2ZWHkQHRSNfPVIsPIfwEOWO22AmaoVrWavlOcMR5nzTLNYvp36X220/maaRsrec1G65A==
  /lock/0.1.4:
    dev: false
    resolution:
      integrity: sha1-/sfervF+fDoKVeHaBCgD4l2RdF0=
  /lodash-es/4.17.11:
    dev: false
    resolution:
      integrity: sha512-DHb1ub+rMjjrxqlB3H56/6MXtm1lSksDp2rA2cNWjG8mlDUYFhUj3Di2Zn5IwSU87xLv8tNIQ7sSwE/YOX/D/Q==
  /lodash._baseassign/3.2.0:
    dependencies:
      lodash._basecopy: 3.0.1
      lodash.keys: 3.1.2
    dev: false
    resolution:
      integrity: sha1-jDigmVAPIVrQnlnxci/QxSv+Ck4=
  /lodash._basecopy/3.0.1:
    dev: false
    resolution:
      integrity: sha1-jaDmqHbPNEwK2KVIghEd08XHyjY=
  /lodash._basecreate/3.0.3:
    dev: false
    resolution:
      integrity: sha1-G8ZhYU2qf8MRt9A78WgGoCE8+CE=
  /lodash._getnative/3.9.1:
    dev: false
    resolution:
      integrity: sha1-VwvH3t5G1hzc3mh9ZdPuy6o6r/U=
  /lodash._isiterateecall/3.0.9:
    dev: false
    resolution:
      integrity: sha1-UgOte6Ql+uhCRg5pbbnPPmqsBXw=
  /lodash.assign/4.2.0:
    dev: false
    resolution:
      integrity: sha1-DZnzzNem0mHRm9rrkkUAXShYCOc=
  /lodash.camelcase/4.3.0:
    dev: false
    resolution:
      integrity: sha1-soqmKIorn8ZRA1x3EfZathkDMaY=
  /lodash.clonedeep/4.5.0:
    dev: false
    resolution:
      integrity: sha1-4j8/nE+Pvd6HJSnBBxhXoIblzO8=
  /lodash.create/3.1.1:
    dependencies:
      lodash._baseassign: 3.2.0
      lodash._basecreate: 3.0.3
      lodash._isiterateecall: 3.0.9
    dev: false
    resolution:
      integrity: sha1-1/KEnw29p+BGgruM1yqwIkYd6+c=
  /lodash.debounce/4.0.8:
    dev: false
    resolution:
      integrity: sha1-gteb/zCmfEAF/9XiUVMArZyk168=
  /lodash.escape/4.0.1:
    dev: false
    resolution:
      integrity: sha1-yQRGkMIeBClL6qUXcS/e0fqI3pg=
  /lodash.flattendeep/4.4.0:
    dev: false
    resolution:
      integrity: sha1-+wMJF/hqMTTlvJvsDWngAT3f7bI=
  /lodash.get/4.4.2:
    dev: false
    resolution:
      integrity: sha1-LRd/ZS+jHpObRDjVNBSZ36OCXpk=
  /lodash.isarguments/3.1.0:
    dev: false
    resolution:
      integrity: sha1-L1c9hcaiQon/AGY7SRwdM4/zRYo=
  /lodash.isarray/3.0.4:
    dev: false
    resolution:
      integrity: sha1-eeTriMNqgSKvhvhEqpvNhRtfu1U=
  /lodash.isequal/4.5.0:
    dev: false
    resolution:
      integrity: sha1-QVxEePK8wwEgwizhDtMib30+GOA=
  /lodash.isplainobject/4.0.6:
    dev: false
    resolution:
      integrity: sha1-fFJqUtibRcRcxpC4gWO+BJf1UMs=
  /lodash.keys/3.1.2:
    dependencies:
      lodash._getnative: 3.9.1
      lodash.isarguments: 3.1.0
      lodash.isarray: 3.0.4
    dev: false
    resolution:
      integrity: sha1-TbwEcrFWvlCgsoaFXRvQsMZWCYo=
  /lodash.memoize/4.1.2:
    dev: false
    resolution:
      integrity: sha1-vMbEmkKihA7Zl/Mj6tpezRguC/4=
  /lodash.mergewith/4.6.1:
    dev: false
    resolution:
      integrity: sha512-eWw5r+PYICtEBgrBE5hhlT6aAa75f411bgDz/ZL2KZqYV03USvucsxcHUIlGTDTECs1eunpI7HOV7U+WLDvNdQ==
  /lodash.pick/4.4.0:
    dev: false
    resolution:
      integrity: sha1-UvBWEP/53tQiYRRB7R/BI6AwAbM=
  /lodash.some/4.6.0:
    dev: false
    resolution:
      integrity: sha1-G7nzFO9ri63tE7VJFpsqlF62jk0=
  /lodash.sortby/4.7.0:
    dev: false
    resolution:
      integrity: sha1-7dFMgk4sycHgsKG0K7UhBRakJDg=
  /lodash.tail/4.1.1:
    dev: false
    resolution:
      integrity: sha1-0jM6NtnncXyK0vfKyv7HwytERmQ=
  /lodash.throttle/4.1.1:
    dev: false
    resolution:
      integrity: sha1-wj6RtxAkKscMN/HhzaknTMOb8vQ=
  /lodash.uniq/4.5.0:
    dev: false
    resolution:
      integrity: sha1-0CJTc662Uq3BvILklFM5qEJ1R3M=
  /lodash/4.17.11:
    dev: false
    resolution:
      integrity: sha512-cQKh8igo5QUhZ7lg38DYWAxMvjSAKG0A8wGSVimP07SIUEK2UO+arSRKbRZWtelMtN5V0Hkwh5ryOto/SshYIg==
  /log-symbols/1.0.2:
    dependencies:
      chalk: 1.1.3
    dev: false
    engines:
      node: '>=0.10.0'
    resolution:
      integrity: sha1-N2/3tY6jCGoPCfrMdGF+ylAeGhg=
  /log-symbols/2.2.0:
    dependencies:
      chalk: 2.4.2
    dev: false
    engines:
      node: '>=4'
    resolution:
      integrity: sha512-VeIAFslyIerEJLXHziedo2basKbMKtTw3vfn5IzG0XTjhAVEJyNHnL2p7vc+wBDSdQuUpNw3M2u6xb9QsAY5Eg==
  /log-update/2.3.0:
    dependencies:
      ansi-escapes: 3.2.0
      cli-cursor: 2.1.0
      wrap-ansi: 3.0.1
    dev: false
    engines:
      node: '>=4'
    resolution:
      integrity: sha1-iDKP19HOeTiykoN0bwsbwSayRwg=
  /loglevel/1.6.1:
    dev: false
    engines:
      node: '>= 0.6.0'
    resolution:
      integrity: sha1-4PyVEztu8nbNyIh82vJKpvFW+Po=
  /loglevelnext/1.0.5:
    dependencies:
      es6-symbol: 3.1.1
      object.assign: 4.1.0
    dev: false
    engines:
      node: '>= 6'
    resolution:
      integrity: sha512-V/73qkPuJmx4BcBF19xPBr+0ZRVBhc4POxvZTZdMeXpJ4NItXSJ/MSwuFT0kQJlCbXvdlZoQQ/418bS1y9Jh6A==
  /lolex/2.7.5:
    dev: false
    resolution:
      integrity: sha512-l9x0+1offnKKIzYVjyXU2SiwhXDLekRzKyhnbyldPHvC7BvLPVpdNUNR2KeMAiCN2D/kLNttZgQD5WjSxuBx3Q==
  /longest/1.0.1:
    dev: false
    engines:
      node: '>=0.10.0'
    resolution:
      integrity: sha1-MKCy2jj3N3DoKUoNIuZiXtd9AJc=
  /loose-envify/1.4.0:
    dependencies:
      js-tokens: 4.0.0
    dev: false
    hasBin: true
    resolution:
      integrity: sha512-lyuxPGr/Wfhrlem2CL/UcnUc1zcqKAImBDzukY7Y5F/yQiNdko6+fRLevlw1HgMySw7f611UIY408EtxRSoK3Q==
  /loud-rejection/1.6.0:
    dependencies:
      currently-unhandled: 0.4.1
      signal-exit: 3.0.2
    dev: false
    engines:
      node: '>=0.10.0'
    resolution:
      integrity: sha1-W0b4AUft7leIcPCG0Eghz5mOVR8=
  /lower-case/1.1.4:
    dev: false
    resolution:
      integrity: sha1-miyr0bno4K6ZOkv31YdcOcQujqw=
  /lowlight/1.9.2:
    dependencies:
      fault: 1.0.2
      highlight.js: 9.12.0
    dev: false
    resolution:
      integrity: sha512-Ek18ElVCf/wF/jEm1b92gTnigh94CtBNWiZ2ad+vTgW7cTmQxUY3I98BjHK68gZAJEWmybGBZgx9qv3QxLQB/Q==
  /lru-cache/4.1.5:
    dependencies:
      pseudomap: 1.0.2
      yallist: 2.1.2
    dev: false
    resolution:
      integrity: sha512-sWZlbEP2OsHNkXrMl5GYk/jKk70MBng6UU4YI/qGDYbgf6YbP4EvmqISbXCoJiRKs+1bSpFHVgQxvJ17F2li5g==
  /lru-cache/5.1.1:
    dependencies:
      yallist: 3.0.3
    dev: false
    resolution:
      integrity: sha512-KpNARQA3Iwv+jTA0utUVVbrh+Jlrr1Fv0e56GGzAFOXN7dk/FviaDW8LHmK52DlcH4WP2n6gI8vN1aesBFgo9w==
  /make-dir/1.3.0:
    dependencies:
      pify: 3.0.0
    dev: false
    engines:
      node: '>=4'
    resolution:
      integrity: sha512-2w31R7SJtieJJnQtGc7RVL2StM2vGYVfqUOvUDxH6bC6aJTxPxTF0GnIgCyu7tjockiUWAYQRbxa7vKn34s5sQ==
  /make-error/1.3.5:
    dev: false
    resolution:
      integrity: sha512-c3sIjNUow0+8swNwVpqoH4YCShKNFkMaw6oH1mNS2haDZQqkeZFlHS3dhoeEbKKmJB4vXpJucU6oH75aDYeE9g==
  /make-iterator/1.0.1:
    dependencies:
      kind-of: 6.0.2
    dev: false
    engines:
      node: '>=0.10.0'
    resolution:
      integrity: sha512-pxiuXh0iVEq7VM7KMIhs5gxsfxCux2URptUQaXo4iZZJxBAzTPOLE2BumO5dbfVYq/hBJFBR/a1mFDmOx5AGmw==
  /makeerror/1.0.11:
    dependencies:
      tmpl: 1.0.4
    dev: false
    resolution:
      integrity: sha1-4BpckQnyr3lmDk6LlYd5AYT1qWw=
  /mamacro/0.0.3:
    dev: false
    resolution:
      integrity: sha512-qMEwh+UujcQ+kbz3T6V+wAmO2U8veoq2w+3wY8MquqwVA3jChfwY+Tk52GZKDfACEPjuZ7r2oJLejwpt8jtwTA==
  /map-age-cleaner/0.1.3:
    dependencies:
      p-defer: 1.0.0
    dev: false
    engines:
      node: '>=6'
    resolution:
      integrity: sha512-bJzx6nMoP6PDLPBFmg7+xRKeFZvFboMrGlxmNj9ClvX53KrmvM5bXFXEWjbz4cz1AFn+jWJ9z/DJSz7hrs0w3w==
  /map-cache/0.2.2:
    dev: false
    engines:
      node: '>=0.10.0'
    resolution:
      integrity: sha1-wyq9C9ZSXZsFFkW7TyasXcmKDb8=
  /map-obj/1.0.1:
    dev: false
    engines:
      node: '>=0.10.0'
    resolution:
      integrity: sha1-2TPOuSBdgr3PSIb2dCvcK03qFG0=
  /map-visit/1.0.0:
    dependencies:
      object-visit: 1.0.1
    dev: false
    engines:
      node: '>=0.10.0'
    resolution:
      integrity: sha1-7Nyo8TFE5mDxtb1B8S80edmN+48=
  /markdown-loader/2.0.2:
    dependencies:
      loader-utils: 1.2.3
      marked: 0.3.19
    dev: false
    resolution:
      integrity: sha512-v/ej7DflZbb6t//3Yu9vg0T+sun+Q9EoqggifeyABKfvFROqPwwwpv+hd1NKT2QxTRg6VCFk10IIJcMI13yCoQ==
  /markdown-to-jsx/6.6.1:
    dependencies:
      prop-types: 15.7.2
      unquote: 1.1.1
    dev: false
    engines:
      node: '>= 4'
    peerDependencies:
      react: '>= 0.14.0'
    resolution:
      integrity: sha1-hYs3+KklJrHzQHWT/3fJWSdyC+8=
  /markdown-to-jsx/6.6.1/react@16.8.2:
    dependencies:
      prop-types: 15.7.2
      react: 16.8.2
      unquote: 1.1.1
    dev: false
    engines:
      node: '>= 4'
    id: registry.npmjs.org/markdown-to-jsx/6.6.1
    peerDependencies:
      react: '>= 0.14.0'
    resolution:
      integrity: sha1-hYs3+KklJrHzQHWT/3fJWSdyC+8=
  /marked/0.3.19:
    dev: false
    engines:
      node: '>=0.10.0'
    hasBin: true
    resolution:
      integrity: sha512-ea2eGWOqNxPcXv8dyERdSr/6FmzvWwzjMxpfGB/sbMccXoct+xY+YukPD+QTUZwyvK7BZwcr4m21WBOW41pAkg==
  /math-expression-evaluator/1.2.17:
    dev: false
    resolution:
      integrity: sha1-3oGf282E3M2PrlnGrreWFbnSZqw=
  /math-random/1.0.4:
    dev: false
    resolution:
      integrity: sha512-rUxjysqif/BZQH2yhd5Aaq7vXMSx9NdEsQcyA07uEzIvxgI7zIr33gGsh+RU0/XjmQpCW7RsVof1vlkvQVCK5A==
  /md5.js/1.3.5:
    dependencies:
      hash-base: 3.0.4
      inherits: 2.0.3
      safe-buffer: 5.1.2
    dev: false
    resolution:
      integrity: sha512-xitP+WxNPcTTOgnTJcrhM0xvdPepipPSf3I8EIpGKeFLjt3PlJLIDG3u8EX53ZIubkb+5U2+3rELYpEhHhzdkg==
  /media-typer/0.3.0:
    dev: false
    engines:
      node: '>= 0.6'
    resolution:
      integrity: sha1-hxDXrwqmJvj/+hzgAWhUUmMlV0g=
  /mem/1.1.0:
    dependencies:
      mimic-fn: 1.2.0
    dev: false
    engines:
      node: '>=4'
    resolution:
      integrity: sha1-Xt1StIXKHZAP5kiVUFOZoN+kX3Y=
  /mem/4.1.0:
    dependencies:
      map-age-cleaner: 0.1.3
      mimic-fn: 1.2.0
      p-is-promise: 2.0.0
    dev: false
    engines:
      node: '>=6'
    resolution:
      integrity: sha512-I5u6Q1x7wxO0kdOpYBB28xueHADYps5uty/zg936CiG8NTe5sJL8EjrCuLneuDW3PlMdZBGDIn8BirEVdovZvg==
  /memory-fs/0.4.1:
    dependencies:
      errno: 0.1.7
      readable-stream: 2.3.6
    dev: false
    resolution:
      integrity: sha1-OpoguEYlI+RHz7x+i7gO1me/xVI=
  /meow/3.7.0:
    dependencies:
      camelcase-keys: 2.1.0
      decamelize: 1.2.0
      loud-rejection: 1.6.0
      map-obj: 1.0.1
      minimist: 1.2.0
      normalize-package-data: 2.5.0
      object-assign: 4.1.1
      read-pkg-up: 1.0.1
      redent: 1.0.0
      trim-newlines: 1.0.0
    dev: false
    engines:
      node: '>=0.10.0'
    resolution:
      integrity: sha1-cstmi0JSKCkKu/qFaJJYcwioAfs=
  /merge-descriptors/1.0.1:
    dev: false
    resolution:
      integrity: sha1-sAqqVW3YtEVoFQ7J0blT8/kMu2E=
  /merge-stream/1.0.1:
    dependencies:
      readable-stream: 2.3.6
    dev: false
    resolution:
      integrity: sha1-QEEgLVCKNCugAXQAjfDCUbjBNeE=
  /merge/1.2.1:
    dev: false
    resolution:
      integrity: sha512-VjFo4P5Whtj4vsLzsYBu5ayHhoHJ0UqNm7ibvShmbmoz7tGi0vXaoJbGdB+GmDMLUdg8DpQXEIeVDAe8MaABvQ==
  /methods/1.1.2:
    dev: false
    engines:
      node: '>= 0.6'
    resolution:
      integrity: sha1-VSmk1nZUE07cxSZmVoNbD4Ua/O4=
  /micromatch/2.3.11:
    dependencies:
      arr-diff: 2.0.0
      array-unique: 0.2.1
      braces: 1.8.5
      expand-brackets: 0.1.5
      extglob: 0.3.2
      filename-regex: 2.0.1
      is-extglob: 1.0.0
      is-glob: 2.0.1
      kind-of: 3.2.2
      normalize-path: 2.1.1
      object.omit: 2.0.1
      parse-glob: 3.0.4
      regex-cache: 0.4.4
    dev: false
    engines:
      node: '>=0.10.0'
    resolution:
      integrity: sha1-hmd8l9FyCzY0MdBNDRUpO9OMFWU=
  /micromatch/3.1.10:
    dependencies:
      arr-diff: 4.0.0
      array-unique: 0.3.2
      braces: 2.3.2
      define-property: 2.0.2
      extend-shallow: 3.0.2
      extglob: 2.0.4
      fragment-cache: 0.2.1
      kind-of: 6.0.2
      nanomatch: 1.2.13
      object.pick: 1.3.0
      regex-not: 1.0.2
      snapdragon: 0.8.2
      to-regex: 3.0.2
    dev: false
    engines:
      node: '>=0.10.0'
    resolution:
      integrity: sha512-MWikgl9n9M3w+bpsY3He8L+w9eF9338xRl8IAO5viDizwSzziFEyUzo2xrrloB64ADbTf8uA8vRqqttDTOmccg==
  /miller-rabin/4.0.1:
    dependencies:
      bn.js: 4.11.8
      brorand: 1.1.0
    dev: false
    hasBin: true
    resolution:
      integrity: sha512-115fLhvZVqWwHPbClyntxEVfVDfl9DLLTuJvq3g2O/Oxi8AiNouAHvDSzHS0viUJc+V5vm3eq91Xwqn9dp4jRA==
  /mime-db/1.38.0:
    dev: false
    engines:
      node: '>= 0.6'
    resolution:
      integrity: sha512-bqVioMFFzc2awcdJZIzR3HjZFX20QhilVS7hytkKrv7xFAn8bM1gzc/FOX2awLISvWe0PV8ptFKcon+wZ5qYkg==
  /mime-types/2.1.22:
    dependencies:
      mime-db: 1.38.0
    dev: false
    engines:
      node: '>= 0.6'
    resolution:
      integrity: sha512-aGl6TZGnhm/li6F7yx82bJiBZwgiEa4Hf6CNr8YO+r5UHr53tSTYZb102zyU50DOWWKeOv0uQLRL0/9EiKWCog==
  /mime/1.4.1:
    dev: false
    hasBin: true
    resolution:
      integrity: sha512-KI1+qOZu5DcW6wayYHSzR/tXKCDC5Om4s1z2QJjDULzLcmf3DvzS7oluY4HCTrc+9FiKmWUgeNLg7W3uIQvxtQ==
  /mime/1.6.0:
    dev: false
    engines:
      node: '>=4'
    hasBin: true
    resolution:
      integrity: sha512-x0Vn8spI+wuJ1O6S7gnbaQg8Pxh4NNHb7KSINmEWKiPE4RKOplvijn+NkmYmmRgP68mc70j2EbeTFRsrswaQeg==
  /mime/2.4.0:
    dev: false
    engines:
      node: '>=4.0.0'
    hasBin: true
    resolution:
      integrity: sha512-ikBcWwyqXQSHKtciCcctu9YfPbFYZ4+gbHEmE0Q8jzcTYQg5dHCr3g2wwAZjPoJfQVXZq6KXAjpXOTf5/cjT7w==
  /mimic-fn/1.2.0:
    dev: false
    engines:
      node: '>=4'
    resolution:
      integrity: sha512-jf84uxzwiuiIVKiOLpfYk7N46TSy8ubTonmneY9vrpHNAnp0QBt2BxWV9dO3/j+BoVAb+a5G6YDPW3M5HOdMWQ==
  /min-document/2.19.0:
    dependencies:
      dom-walk: 0.1.1
    dev: false
    resolution:
      integrity: sha1-e9KC4/WELtKVu3SM3Z8f+iyCRoU=
  /minimalistic-assert/1.0.1:
    dev: false
    resolution:
      integrity: sha512-UtJcAD4yEaGtjPezWuO9wC4nwUnVH/8/Im3yEHQP4b67cXlD/Qr9hdITCU1xDbSEXg2XKNaP8jsReV7vQd00/A==
  /minimalistic-crypto-utils/1.0.1:
    dev: false
    resolution:
      integrity: sha1-9sAMHAsIIkblxNmd+4x8CDsrWCo=
  /minimatch/3.0.3:
    dependencies:
      brace-expansion: 1.1.11
    dev: false
    resolution:
      integrity: sha1-Kk5AkLlrLbBqnX3wEFWmKnfJt3Q=
  /minimatch/3.0.4:
    dependencies:
      brace-expansion: 1.1.11
    dev: false
    resolution:
      integrity: sha512-yJHVQEhyqPLUTgt9B83PXu6W3rx4MvvHvSUvToogpwoGDOUQ+yDrR0HRot+yOCdCO7u4hX3pWft6kWBBcqh0UA==
  /minimist/0.0.10:
    dev: false
    resolution:
      integrity: sha1-3j+YVD2/lggr5IrRoMfNqDYwHc8=
  /minimist/0.0.8:
    dev: false
    resolution:
      integrity: sha1-hX/Kv8M5fSYluCKCYuhqp6ARsF0=
  /minimist/1.2.0:
    dev: false
    resolution:
      integrity: sha1-o1AIsg9BOD7sH7kU9M1d95omQoQ=
  /mississippi/2.0.0:
    dependencies:
      concat-stream: 1.6.2
      duplexify: 3.7.1
      end-of-stream: 1.4.1
      flush-write-stream: 1.1.1
      from2: 2.3.0
      parallel-transform: 1.1.0
      pump: 2.0.1
      pumpify: 1.5.1
      stream-each: 1.2.3
      through2: 2.0.5
    dev: false
    engines:
      node: '>=4.0.0'
    resolution:
      integrity: sha512-zHo8v+otD1J10j/tC+VNoGK9keCuByhKovAvdn74dmxJl9+mWHnx6EMsDN4lgRoMI/eYo2nchAxniIbUPb5onw==
  /mississippi/3.0.0:
    dependencies:
      concat-stream: 1.6.2
      duplexify: 3.7.1
      end-of-stream: 1.4.1
      flush-write-stream: 1.1.1
      from2: 2.3.0
      parallel-transform: 1.1.0
      pump: 3.0.0
      pumpify: 1.5.1
      stream-each: 1.2.3
      through2: 2.0.5
    dev: false
    engines:
      node: '>=4.0.0'
    resolution:
      integrity: sha512-x471SsVjUtBRtcvd4BzKE9kFC+/2TeWgKCgw0bZcw1b9l2X3QX5vCWgF+KaZaYm87Ss//rHnWryupDrgLvmSkA==
  /mixin-deep/1.3.1:
    dependencies:
      for-in: 1.0.2
      is-extendable: 1.0.1
    dev: false
    engines:
      node: '>=0.10.0'
    resolution:
      integrity: sha512-8ZItLHeEgaqEvd5lYBXfm4EZSFCX29Jb9K+lAHhDKzReKBQKj3R+7NOF6tjqYi9t4oI8VUfaWITJQm86wnXGNQ==
  /mixin-object/2.0.1:
    dependencies:
      for-in: 0.1.8
      is-extendable: 0.1.1
    dev: false
    engines:
      node: '>=0.10.0'
    resolution:
      integrity: sha1-T7lJRB2rGCVA8f4DW6YOGUel5X4=
  /mkdirp/0.5.1:
    dependencies:
      minimist: 0.0.8
    dev: false
    hasBin: true
    resolution:
      integrity: sha1-MAV0OOrGz3+MR2fzhkjWaX11yQM=
  /mkpath/0.1.0:
    dev: false
    resolution:
      integrity: sha1-dVSm+Nhxg0zJe1RisSLEwSTW3pE=
  /mocha/3.5.3:
    dependencies:
      browser-stdout: 1.3.0
      commander: 2.9.0
      debug: 2.6.8
      diff: 3.2.0
      escape-string-regexp: 1.0.5
      glob: 7.1.1
      growl: 1.9.2
      he: 1.1.1
      json3: 3.3.2
      lodash.create: 3.1.1
      mkdirp: 0.5.1
      supports-color: 3.1.2
    dev: false
    engines:
      node: '>= 0.10.x'
      npm: '>= 1.4.x'
    hasBin: true
    resolution:
      integrity: sha512-/6na001MJWEtYxHOV1WLfsmR4YIynkUEhBwzsb+fk2qmQ3iqsi258l/Q2MWHJMImAcNpZ8DEdYAK72NHoIQ9Eg==
  /moment/2.24.0:
    dev: false
    resolution:
      integrity: sha512-bV7f+6l2QigeBBZSM/6yTNq4P2fNpSWj/0e7jQcy87A8e7o2nAfP/34/2ky5Vw4B9S446EtIhodAzkFCcR4dQg==
  /moo/0.4.3:
    dev: false
    resolution:
      integrity: sha512-gFD2xGCl8YFgGHsqJ9NKRVdwlioeW3mI1iqfLNYQOv0+6JRwG58Zk9DIGQgyIaffSYaO1xsKnMaYzzNr1KyIAw==
  /move-concurrently/1.0.1:
    dependencies:
      aproba: 1.2.0
      copy-concurrently: 1.0.5
      fs-write-stream-atomic: 1.0.10
      mkdirp: 0.5.1
      rimraf: 2.6.3
      run-queue: 1.0.3
    dev: false
    resolution:
      integrity: sha1-viwAX9oy4LKa8fBdfEszIUxwH5I=
  /ms/2.0.0:
    dev: false
    resolution:
      integrity: sha1-VgiurfwAvmwpAd9fmGF4jeDVl8g=
  /ms/2.1.1:
    dev: false
    resolution:
      integrity: sha512-tgp+dl5cGk28utYktBsrFqA7HKgrhgPsg6Z/EfhWI4gl1Hwq8B/GmY/0oXZ6nF8hDVesS/FpnYaD/kOWhYQvyg==
  /multicast-dns-service-types/1.1.0:
    dev: false
    resolution:
      integrity: sha1-iZ8R2WhuXgXLkbNdXw5jt3PPyQE=
  /multicast-dns/6.2.3:
    dependencies:
      dns-packet: 1.3.1
      thunky: 1.0.3
    dev: false
    hasBin: true
    resolution:
      integrity: sha512-ji6J5enbMyGRHIAkAOu3WdV8nggqviKCEKtXcOqfphZZtQrmHKycfynJ2V7eVPUA4NhJ6V7Wf4TmGbTwKE9B6g==
  /mustache/2.3.2:
    dev: false
    engines:
      npm: '>=1.4.0'
    hasBin: true
    resolution:
      integrity: sha512-KpMNwdQsYz3O/SBS1qJ/o3sqUJ5wSb8gb0pul8CO0S56b9Y2ALm8zCfsjPXsqGFfoNBkDwZuZIAjhsZI03gYVQ==
  /mute-stream/0.0.7:
    dev: false
    resolution:
      integrity: sha1-MHXOk7whuPq0PhvE2n6BFe0ee6s=
  /nan/2.12.1:
    dev: false
    resolution:
      integrity: sha512-JY7V6lRkStKcKTvHO5NVSQRv+RV+FIL5pvDoLiAtSL9pKlC5x9PKQcZDsq7m4FO4d57mkhC6Z+QhAh3Jdk5JFw==
  /nanomatch/1.2.13:
    dependencies:
      arr-diff: 4.0.0
      array-unique: 0.3.2
      define-property: 2.0.2
      extend-shallow: 3.0.2
      fragment-cache: 0.2.1
      is-windows: 1.0.2
      kind-of: 6.0.2
      object.pick: 1.3.0
      regex-not: 1.0.2
      snapdragon: 0.8.2
      to-regex: 3.0.2
    dev: false
    engines:
      node: '>=0.10.0'
    resolution:
      integrity: sha512-fpoe2T0RbHwBTBUOftAfBPaDEi06ufaUai0mE6Yn1kacc3SnTErfb/h+X94VXzI64rKFHYImXSvdwGGCmwOqCA==
  /natural-compare/1.4.0:
    dev: false
    resolution:
      integrity: sha1-Sr6/7tdUHywnrPspvbvRXI1bpPc=
  /nearley/2.16.0:
    dependencies:
      commander: 2.19.0
      moo: 0.4.3
      railroad-diagrams: 1.0.0
      randexp: 0.4.6
      semver: 5.6.0
    dev: false
    hasBin: true
    resolution:
      integrity: sha512-Tr9XD3Vt/EujXbZBv6UAHYoLUSMQAxSsTnm9K3koXzjzNWY195NqALeyrzLZBKzAkL3gl92BcSogqrHjD8QuUg==
  /negotiator/0.6.1:
    dev: false
    engines:
      node: '>= 0.6'
    resolution:
      integrity: sha1-KzJxhOiZIQEXeyhWP7XnECrNDKk=
  /neo-async/2.6.0:
    dev: false
    resolution:
      integrity: sha512-MFh0d/Wa7vkKO3Y3LlacqAEeHK0mckVqzDieUKTT+KGxi+zIpeVsFxymkIiRpbpDziHc290Xr9A1O4Om7otoRA==
  /netrc/0.1.4:
    dev: false
    resolution:
      integrity: sha1-a+lPysqNd63gqWcNxGCRTJRHJEQ=
  /next-tick/1.0.0:
    dev: false
    resolution:
      integrity: sha1-yobR/ogoFpsBICCOPchCS524NCw=
  /ngrok/3.1.1:
    dependencies:
      '@types/node': 8.10.40
      decompress-zip: 0.3.2
      request: 2.88.0
      request-promise-native: /request-promise-native/1.0.7/request@2.88.0
      uuid: 3.3.2
    dev: false
    engines:
      node: '>=8.3.0'
    hasBin: true
    requiresBuild: true
    resolution:
      integrity: sha512-dCW/Ni12GRBL7XIyiFmilKOfCW7UVFf65I/HpE8FC5rXGJwdhIYLc9Qr05GRb6hNs6fZGwyLpcDLnDhUSgZasQ==
  /nice-try/1.0.5:
    dev: false
    resolution:
      integrity: sha512-1nh45deeb5olNY7eX82BkPO7SSxR5SSYJiPTrTdFUVYwAl8CKMA5N9PjTYkHiRjisVcxcQ1HXdLhx2qxxJzLNQ==
  /nise/1.4.8:
    dependencies:
      '@sinonjs/formatio': 3.1.0
      just-extend: 4.0.2
      lolex: 2.7.5
      path-to-regexp: 1.7.0
      text-encoding: 0.6.4
    dev: false
    resolution:
      integrity: sha512-kGASVhuL4tlAV0tvA34yJYZIVihrUt/5bDwpp4tTluigxUr2bBlJeDXmivb6NuEdFkqvdv/Ybb9dm16PSKUhtw==
  /no-case/2.3.2:
    dependencies:
      lower-case: 1.1.4
    dev: false
    resolution:
      integrity: sha512-rmTZ9kz+f3rCvK2TD1Ue/oZlns7OGoIWP4fc3llxxRXlOkHKoWPPWJOfFYpITabSow43QJbRIoHQXtt10VldyQ==
  /node-dir/0.1.17:
    dependencies:
      minimatch: 3.0.4
    dev: false
    engines:
      node: '>= 0.10.5'
    resolution:
      integrity: sha1-X1Zl2TNRM1yqvvjxxVRRbPXx5OU=
  /node-dir/0.1.8:
    dev: false
    engines:
      node: '>= 0.10.5'
    resolution:
      integrity: sha1-VfuN62mQcHB/tn+RpGDwRIKUx30=
  /node-fetch/1.6.3:
    dependencies:
      encoding: 0.1.12
      is-stream: 1.1.0
    dev: false
    resolution:
      integrity: sha1-3CNO3WSJmC1Y6PDbT2lQKavNjAQ=
  /node-fetch/1.7.3:
    dependencies:
      encoding: 0.1.12
      is-stream: 1.1.0
    dev: false
    resolution:
      integrity: sha512-NhZ4CsKx7cYm2vSrBAr2PvFOe6sWDf0UYLRqA6svUYg7+/TSfVAu49jYC4BvQ4Sms9SZgdqGBgroqfDhJdTyKQ==
  /node-fetch/2.3.0:
    dev: false
    engines:
      node: 4.x || >=6.0.0
    resolution:
      integrity: sha512-MOd8pV3fxENbryESLgVIeaGKrdl+uaYhCSSVkjeOb/31/njTpcis5aWfdqgNlHIrKOLRbMnfPINPOML2CIFeXA==
  /node-forge/0.7.5:
    dev: false
    resolution:
      integrity: sha512-MmbQJ2MTESTjt3Gi/3yG1wGpIMhUfcIypUCGtTizFR9IiccFwxSpfp0vtIZlkFclEqERemxfnSdZEMR9VqqEFQ==
  /node-gyp/3.8.0:
    dependencies:
      fstream: 1.0.11
      glob: 7.1.3
      graceful-fs: 4.1.15
      mkdirp: 0.5.1
      nopt: 3.0.6
      npmlog: 4.1.2
      osenv: 0.1.5
      request: 2.88.0
      rimraf: 2.6.3
      semver: 5.3.0
      tar: 2.2.1
      which: 1.3.1
    dev: false
    engines:
      node: '>= 0.8.0'
    hasBin: true
    resolution:
      integrity: sha512-3g8lYefrRRzvGeSowdJKAKyks8oUpLEd/DyPV4eMhVlhJ0aNaZqIrNUIPuEWWTAoPqyFkfGrM67MC69baqn6vA==
  /node-int64/0.4.0:
    dev: false
    resolution:
      integrity: sha1-h6kGXNs1XTGC2PlM4RGIuCXGijs=
  /node-libs-browser/2.2.0:
    dependencies:
      assert: 1.4.1
      browserify-zlib: 0.2.0
      buffer: 4.9.1
      console-browserify: 1.1.0
      constants-browserify: 1.0.0
      crypto-browserify: 3.12.0
      domain-browser: 1.2.0
      events: 3.0.0
      https-browserify: 1.0.0
      os-browserify: 0.3.0
      path-browserify: 0.0.0
      process: 0.11.10
      punycode: 1.4.1
      querystring-es3: 0.2.1
      readable-stream: 2.3.6
      stream-browserify: 2.0.2
      stream-http: 2.8.3
      string_decoder: 1.2.0
      timers-browserify: 2.0.10
      tty-browserify: 0.0.0
      url: 0.11.0
      util: 0.11.1
      vm-browserify: 0.0.4
    dev: false
    resolution:
      integrity: sha512-5MQunG/oyOaBdttrL40dA7bUfPORLRWMUJLQtMg7nluxUvk5XwnLdL9twQHFAjRx/y7mIMkLKT9++qPbbk6BZA==
  /node-modules-regexp/1.0.0:
    dev: false
    engines:
      node: '>=0.10.0'
    resolution:
      integrity: sha1-jZ2+KJZKSsVxLpExZCEHxx6Q7EA=
  /node-notifier/5.4.0:
    dependencies:
      growly: 1.3.0
      is-wsl: 1.1.0
      semver: 5.6.0
      shellwords: 0.1.1
      which: 1.3.1
    dev: false
    resolution:
      integrity: sha512-SUDEb+o71XR5lXSTyivXd9J7fCloE3SyP4lSgt3lU2oSANiox+SxlNRGPjDKrwU1YN3ix2KN/VGGCg0t01rttQ==
  /node-sass/4.11.0:
    dependencies:
      async-foreach: 0.1.3
      chalk: 1.1.3
      cross-spawn: 3.0.1
      gaze: 1.1.3
      get-stdin: 4.0.1
      glob: 7.1.3
      in-publish: 2.0.0
      lodash.assign: 4.2.0
      lodash.clonedeep: 4.5.0
      lodash.mergewith: 4.6.1
      meow: 3.7.0
      mkdirp: 0.5.1
      nan: 2.12.1
      node-gyp: 3.8.0
      npmlog: 4.1.2
      request: 2.88.0
      sass-graph: 2.2.4
      stdout-stream: 1.4.1
      true-case-path: 1.0.3
    dev: false
    engines:
      node: '>=0.10.0'
    hasBin: true
    requiresBuild: true
    resolution:
      integrity: sha512-bHUdHTphgQJZaF1LASx0kAviPH7sGlcyNhWade4eVIpFp6tsn7SV8xNMTbsQFpEV9VXpnwTTnNYlfsZXgGgmkA==
  /nomnom/1.8.1:
    dependencies:
      chalk: 0.4.0
      underscore: 1.6.0
    deprecated: Package no longer supported. Contact support@npmjs.com for more info.
    dev: false
    resolution:
      integrity: sha1-IVH3Ikcrp55Qp2/BJbuMjy5Nwqc=
  /nopt/1.0.10:
    dependencies:
      abbrev: 1.1.1
    dev: false
    hasBin: true
    resolution:
      integrity: sha1-bd0hvSoxQXuScn3Vhfim83YI6+4=
  /nopt/3.0.6:
    dependencies:
      abbrev: 1.1.1
    dev: false
    hasBin: true
    resolution:
      integrity: sha1-xkZdvwirzU2zWTF/eaxopkayj/k=
  /normalize-package-data/2.5.0:
    dependencies:
      hosted-git-info: 2.7.1
      resolve: 1.10.0
      semver: 5.6.0
      validate-npm-package-license: 3.0.4
    dev: false
    resolution:
      integrity: sha512-/5CMN3T0R4XTj4DcGaexo+roZSdSFW/0AOOTROrjxzCG1wrWXEsGbRKevjlIL+ZDE4sZlJr5ED4YW0yqmkK+eA==
  /normalize-path/2.1.1:
    dependencies:
      remove-trailing-separator: 1.1.0
    dev: false
    engines:
      node: '>=0.10.0'
    resolution:
      integrity: sha1-GrKLVW4Zg2Oowab35vogE3/mrtk=
  /normalize-path/3.0.0:
    dev: false
    engines:
      node: '>=0.10.0'
    resolution:
      integrity: sha512-6eZs5Ls3WtCisHWp9S2GUy8dqkpGi4BVSz3GaqiE6ezub0512ESztXUwUB6C6IKbQkY2Pnb/mD4WYojCRwcwLA==
  /normalize-range/0.1.2:
    dev: false
    engines:
      node: '>=0.10.0'
    resolution:
      integrity: sha1-LRDAa9/TEuqXd2laTShDlFa3WUI=
  /normalize-url/1.9.1:
    dependencies:
      object-assign: 4.1.1
      prepend-http: 1.0.4
      query-string: 4.3.4
      sort-keys: 1.1.2
    dev: false
    engines:
      node: '>=4'
    resolution:
      integrity: sha1-LMDWazHqIwNkWENuNiDYWVTGbDw=
  /now-and-later/2.0.0:
    dependencies:
      once: 1.4.0
    dev: false
    engines:
      node: '>= 0.10'
    resolution:
      integrity: sha1-vGHLtFbXnLMiB85HygUTb/Ln1u4=
  /npm-path/2.0.4:
    dependencies:
      which: 1.3.1
    dev: false
    engines:
      node: '>=0.8'
    hasBin: true
    resolution:
      integrity: sha512-IFsj0R9C7ZdR5cP+ET342q77uSRdtWOlWpih5eC+lu29tIDbNEgDbzgVJ5UFvYHWhxDZ5TFkJafFioO0pPQjCw==
  /npm-run-path/2.0.2:
    dependencies:
      path-key: 2.0.1
    dev: false
    engines:
      node: '>=4'
    resolution:
      integrity: sha1-NakjLfo11wZ7TLLd8jV7GHFTbF8=
  /npm-which/3.0.1:
    dependencies:
      commander: 2.19.0
      npm-path: 2.0.4
      which: 1.3.1
    dev: false
    engines:
      node: '>=4.2.0'
    hasBin: true
    resolution:
      integrity: sha1-kiXybsOihcIJyuZ8OxGmtKtxQKo=
  /npmlog/4.1.2:
    dependencies:
      are-we-there-yet: 1.1.5
      console-control-strings: 1.1.0
      gauge: 2.7.4
      set-blocking: 2.0.0
    dev: false
    resolution:
      integrity: sha512-2uUqazuKlTaSI/dC8AzicUck7+IrEaOnN/e0jd3Xtt1KcGpwx30v50mL7oPyr/h9bL3E4aZccVwpwP+5W9Vjkg==
  /nth-check/1.0.2:
    dependencies:
      boolbase: 1.0.0
    dev: false
    resolution:
      integrity: sha512-WeBOdju8SnzPN5vTUJYxYUxLeXpCaVP5i5e0LF8fg7WORF2Wd7wFX/pk0tYZk7s8T+J7VLy0Da6J1+wCT0AtHg==
  /num2fraction/1.2.2:
    dev: false
    resolution:
      integrity: sha1-b2gragJ6Tp3fpFZM0lidHU5mnt4=
  /number-is-nan/1.0.1:
    dev: false
    engines:
      node: '>=0.10.0'
    resolution:
      integrity: sha1-CXtgK1NCKlIsGvuHkDGDNpQaAR0=
  /nwmatcher/1.4.4:
    dev: false
    resolution:
      integrity: sha512-3iuY4N5dhgMpCUrOVnuAdGrgxVqV2cJpM+XNccjR2DKOB1RUP0aA+wGXEiNziG/UKboFyGBIoKOaNlJxx8bciQ==
  /nwsapi/2.1.1:
    dev: false
    resolution:
      integrity: sha512-T5GaA1J/d34AC8mkrFD2O0DR17kwJ702ZOtJOsS8RpbsQZVOC2/xYFb1i/cw+xdM54JIlMuojjDOYct8GIWtwg==
  /oauth-sign/0.8.2:
    dev: false
    resolution:
      integrity: sha1-Rqarfwrq2N6unsBWV4C31O/rnUM=
  /oauth-sign/0.9.0:
    dev: false
    resolution:
      integrity: sha512-fexhUFFPTGV8ybAtSIGbV6gOkSv8UtRbDBnAyLQw4QPKkgNlsH2ByPGtMUqdWkos6YCRmAqViwgZrJc/mRDzZQ==
  /object-assign/4.1.1:
    dev: false
    engines:
      node: '>=0.10.0'
    resolution:
      integrity: sha1-IQmtx5ZYh8/AXLvUQsrIv7s2CGM=
  /object-copy/0.1.0:
    dependencies:
      copy-descriptor: 0.1.1
      define-property: 0.2.5
      kind-of: 3.2.2
    dev: false
    engines:
      node: '>=0.10.0'
    resolution:
      integrity: sha1-fn2Fi3gb18mRpBupde04EnVOmYw=
  /object-inspect/1.6.0:
    dev: false
    resolution:
      integrity: sha512-GJzfBZ6DgDAmnuaM3104jR4s1Myxr3Y3zfIyN4z3UdqN69oSRacNK8UhnobDdC+7J2AHCjGwxQubNJfE70SXXQ==
  /object-is/1.0.1:
    dev: false
    engines:
      node: '>= 0.4'
    resolution:
      integrity: sha1-CqYOyZiaCz7Xlc9NBvYs8a1lObY=
  /object-keys/1.1.0:
    dev: false
    engines:
      node: '>= 0.4'
    resolution:
<<<<<<< HEAD
=======
      integrity: sha512-FTMyFUm2wBcGHnH2eXmz7tC6IwlqQZ6mVZ+6dm6vZ4IQIHjs6FdNsQBuKGPuUUUY6NfJw2PshC08Tn6LzLDOag==
  /object-keys/1.1.0:
    dev: false
    engines:
      node: '>= 0.4'
    resolution:
>>>>>>> 69a0b2bb
      integrity: sha512-6OO5X1+2tYkNyNEx6TsCxEqFfRWaqx6EtMiSbGrw8Ob8v9Ne+Hl8rBAgLBZn5wjEz3s/s6U1WXFUFOcxxAwUpg==
  /object-visit/1.0.1:
    dependencies:
      isobject: 3.0.1
    dev: false
    engines:
      node: '>=0.10.0'
    resolution:
      integrity: sha1-95xEk68MU3e1n+OdOV5BBC3QRbs=
  /object.assign/4.1.0:
    dependencies:
      define-properties: 1.1.3
      function-bind: 1.1.1
      has-symbols: 1.0.0
      object-keys: 1.1.0
    dev: false
    engines:
      node: '>= 0.4'
    resolution:
      integrity: sha512-exHJeq6kBKj58mqGyTQ9DFvrZC/eR6OwxzoM9YRoGBqrXYonaFyGiFMuc9VZrXf7DarreEwMpurG3dd+CNyW5w==
  /object.defaults/1.1.0:
    dependencies:
      array-each: 1.0.1
      array-slice: 1.1.0
      for-own: 1.0.0
      isobject: 3.0.1
    dev: false
    engines:
      node: '>=0.10.0'
    resolution:
      integrity: sha1-On+GgzS0B96gbaFtiNXNKeQ1/s8=
  /object.entries/1.1.0:
    dependencies:
      define-properties: 1.1.3
      es-abstract: 1.13.0
      function-bind: 1.1.1
      has: 1.0.3
    dev: false
    engines:
      node: '>= 0.4'
    resolution:
<<<<<<< HEAD
=======
      integrity: sha1-G/mk3SKI9bM/Opk9JXZh8F0WGl8=
  /object.entries/1.1.0:
    dependencies:
      define-properties: 1.1.3
      es-abstract: 1.13.0
      function-bind: 1.1.1
      has: 1.0.3
    dev: false
    engines:
      node: '>= 0.4'
    resolution:
>>>>>>> 69a0b2bb
      integrity: sha512-l+H6EQ8qzGRxbkHOd5I/aHRhHDKoQXQ8g0BYt4uSweQU1/J6dZUOyWh9a2Vky35YCKjzmgxOzta2hH6kf9HuXA==
  /object.fromentries/1.0.0:
    dependencies:
      define-properties: 1.1.3
      es-abstract: 1.13.0
      function-bind: 1.1.1
      has: 1.0.3
    dev: false
    engines:
      node: '>= 0.4'
    resolution:
      integrity: sha512-F7XUm84lg0uNXNzrRAC5q8KJe0yYaxgLU9hTSqWYM6Rfnh0YjP24EG3xq7ncj2Wu1AdfueNHKCOlamIonG4UHQ==
  /object.fromentries/2.0.0:
    dependencies:
      define-properties: 1.1.3
      es-abstract: 1.13.0
      function-bind: 1.1.1
      has: 1.0.3
    dev: false
    engines:
      node: '>= 0.4'
    resolution:
      integrity: sha512-9iLiI6H083uiqUuvzyY6qrlmc/Gz8hLQFOcb/Ri/0xXFkSNS3ctV+CbE6yM2+AnkYfOB3dGjdzC0wrMLIhQICA==
  /object.getownpropertydescriptors/2.0.3:
    dependencies:
      define-properties: 1.1.3
      es-abstract: 1.13.0
    dev: false
    engines:
      node: '>= 0.8'
    resolution:
      integrity: sha1-h1jIRvW0B62rDyNuCYbxSwUcqhY=
  /object.omit/2.0.1:
    dependencies:
      for-own: 0.1.5
      is-extendable: 0.1.1
    dev: false
    engines:
      node: '>=0.10.0'
    resolution:
      integrity: sha1-Gpx0SCnznbuFjHbKNXmuKlTr0fo=
  /object.pick/1.3.0:
    dependencies:
      isobject: 3.0.1
    dev: false
    engines:
      node: '>=0.10.0'
    resolution:
      integrity: sha1-h6EKxMFpS9Lhy/U1kaZhQftd10c=
  /object.reduce/1.0.1:
    dependencies:
      for-own: 1.0.0
      make-iterator: 1.0.1
    dev: false
    engines:
      node: '>=0.10.0'
    resolution:
      integrity: sha1-b+NI8qx/oPlcpiEiZZkJaCW7A60=
  /object.values/1.1.0:
    dependencies:
      define-properties: 1.1.3
      es-abstract: 1.13.0
      function-bind: 1.1.1
      has: 1.0.3
    dev: false
    engines:
      node: '>= 0.4'
    resolution:
<<<<<<< HEAD
=======
      integrity: sha1-5STaCbT2b/Bd9FdUbscqyZ8TBpo=
  /object.values/1.1.0:
    dependencies:
      define-properties: 1.1.3
      es-abstract: 1.13.0
      function-bind: 1.1.1
      has: 1.0.3
    dev: false
    engines:
      node: '>= 0.4'
    resolution:
>>>>>>> 69a0b2bb
      integrity: sha512-8mf0nKLAoFX6VlNVdhGj31SVYpaNFtUnuoOXWyFEstsWRgU837AK+JYM0iAxwkSzGRbwn8cbFmgbyxj1j4VbXg==
  /obuf/1.1.2:
    dev: false
    resolution:
      integrity: sha512-PX1wu0AmAdPqOL1mWhqmlOd8kOIZQwGZw6rh7uby9fTc5lhaOWFLX3I6R1hrF9k3zUY40e6igsLGkDXK92LJNg==
  /office-ui-fabric-core/9.6.1:
    dev: false
    resolution:
      integrity: sha512-o2fRSjmGC8lTwFr2bKp2h6+fFqQ+ggtDIk/St3JWF/UYud70wnos081AkGeIRdKt0EpnxlHsDJZ0ab/3+Tndrw==
  /on-finished/2.3.0:
    dependencies:
      ee-first: 1.1.1
    dev: false
    engines:
      node: '>= 0.8'
    resolution:
      integrity: sha1-IPEzZIGwg811M3mSoWlxqi2QaUc=
  /on-headers/1.0.1:
    dev: false
    engines:
      node: '>= 0.8'
    resolution:
      integrity: sha1-ko9dD0cNSTQmUepnlLCFfBAGk/c=
  /once/1.4.0:
    dependencies:
      wrappy: 1.0.2
    dev: false
    resolution:
      integrity: sha1-WDsap3WWHUsROsF9nFC6753Xa9E=
  /onetime/2.0.1:
    dependencies:
      mimic-fn: 1.2.0
    dev: false
    engines:
      node: '>=4'
    resolution:
      integrity: sha1-BnQoIw/WdEOyeUsiu6UotoZ5YtQ=
  /open/0.0.5:
    dev: false
    engines:
      node: '>= 0.6.0'
    resolution:
      integrity: sha1-QsPhjslUZra/DcQvOilFw/DK2Pw=
  /opencollective/1.0.3:
    dependencies:
      babel-polyfill: 6.23.0
      chalk: 1.1.3
      inquirer: 3.0.6
      minimist: 1.2.0
      node-fetch: 1.6.3
      opn: 4.0.2
    dev: false
    hasBin: true
    resolution:
      integrity: sha1-ruY3K8KBRFg2kMPKja7PwSDdDvE=
  /opener/1.5.1:
    dev: false
    hasBin: true
    resolution:
      integrity: sha512-goYSy5c2UXE4Ra1xixabeVh1guIX/ZV/YokJksb6q2lubWu6UbvPQ20p542/sFIll1nl8JnCyK9oBaOcCWXwvA==
  /opn/4.0.2:
    dependencies:
      object-assign: 4.1.1
      pinkie-promise: 2.0.1
    dev: false
    engines:
      node: '>=0.10.0'
    resolution:
      integrity: sha1-erwi5kTf9jsKltWrfyeQwPAavJU=
  /opn/5.2.0:
    dependencies:
      is-wsl: 1.1.0
    dev: false
    engines:
      node: '>=4'
    resolution:
      integrity: sha512-Jd/GpzPyHF4P2/aNOVmS3lfMSWV9J7cOhCG1s08XCEAsPkB7lp6ddiU0J7XzyQRDUh8BqJ7PchfINjR8jyofRQ==
  /opn/5.4.0:
    dependencies:
      is-wsl: 1.1.0
    dev: false
    engines:
      node: '>=4'
    resolution:
      integrity: sha512-YF9MNdVy/0qvJvDtunAOzFw9iasOQHpVthTCvGzxt61Il64AYSGdK+rYwld7NAfk9qJ7dt+hymBNSc9LNYS+Sw==
  /optimist/0.6.1:
    dependencies:
      minimist: 0.0.10
      wordwrap: 0.0.3
    dev: false
    resolution:
      integrity: sha1-2j6nRob6IaGaERwybpDrFaAZZoY=
  /optionator/0.8.2:
    dependencies:
      deep-is: 0.1.3
      fast-levenshtein: 2.0.6
      levn: 0.3.0
      prelude-ls: 1.1.2
      type-check: 0.3.2
      wordwrap: 1.0.0
    dev: false
    engines:
      node: '>= 0.8.0'
    resolution:
      integrity: sha1-NkxeQJ0/TWMB1sC0wFu6UBgK62Q=
  /original/1.0.2:
    dependencies:
      url-parse: 1.4.4
    dev: false
    resolution:
      integrity: sha512-hyBVl6iqqUOJ8FqRe+l/gS8H+kKYjrEndd5Pm1MfBtsEKA038HkkdbAl/72EAXGyonD/PFsvmVG+EvcIpliMBg==
  /os-browserify/0.3.0:
    dev: false
    resolution:
      integrity: sha1-hUNzx/XCMVkU/Jv8a9gjj92h7Cc=
  /os-homedir/1.0.2:
    dev: false
    engines:
      node: '>=0.10.0'
    resolution:
      integrity: sha1-/7xJiDNuDoM94MFox+8VISGqf7M=
  /os-locale/1.4.0:
    dependencies:
      lcid: 1.0.0
    dev: false
    engines:
      node: '>=0.10.0'
    resolution:
      integrity: sha1-IPnxeuKe00XoveWDsT0gCYA8FNk=
  /os-locale/2.1.0:
    dependencies:
      execa: 0.7.0
      lcid: 1.0.0
      mem: 1.1.0
    dev: false
    engines:
      node: '>=4'
    resolution:
      integrity: sha512-3sslG3zJbEYcaC4YVAvDorjGxc7tv6KVATnLPZONiljsUncvihe9BQoVCEs0RZ1kmf4Hk9OBqlZfJZWI4GanKA==
  /os-locale/3.1.0:
    dependencies:
      execa: 1.0.0
      lcid: 2.0.0
      mem: 4.1.0
    dev: false
    engines:
      node: '>=6'
    resolution:
      integrity: sha512-Z8l3R4wYWM40/52Z+S265okfFj8Kt2cC2MKY+xNi3kFs+XGI7WXu/I309QQQYbRW4ijiZ+yxs9pqEhJh0DqW3Q==
  /os-tmpdir/1.0.2:
    dev: false
    engines:
      node: '>=0.10.0'
    resolution:
      integrity: sha1-u+Z0BseaqFxc/sdm/lc0VV36EnQ=
  /osenv/0.1.5:
    dependencies:
      os-homedir: 1.0.2
      os-tmpdir: 1.0.2
    dev: false
    resolution:
      integrity: sha512-0CWcCECdMVc2Rw3U5w9ZjqX6ga6ubk1xDVKxtBQPK7wis/0F2r9T6k4ydGYhecl7YUBxBVxhL5oisPsNxAPe2g==
  /p-defer/1.0.0:
    dev: false
    engines:
      node: '>=4'
    resolution:
      integrity: sha1-n26xgvbJqozXQwBKfU+WsZaw+ww=
  /p-each-series/1.0.0:
    dependencies:
      p-reduce: 1.0.0
    dev: false
    engines:
      node: '>=4'
    resolution:
      integrity: sha1-kw89Et0fUOdDRFeiLNbwSsatf3E=
  /p-finally/1.0.0:
    dev: false
    engines:
      node: '>=4'
    resolution:
      integrity: sha1-P7z7FbiZpEEjs0ttzBi3JDNqLK4=
  /p-is-promise/2.0.0:
    dev: false
    engines:
      node: '>=6'
    resolution:
      integrity: sha512-pzQPhYMCAgLAKPWD2jC3Se9fEfrD9npNos0y150EeqZll7akhEgGhTW/slB6lHku8AvYGiJ+YJ5hfHKePPgFWg==
  /p-limit/1.3.0:
    dependencies:
      p-try: 1.0.0
    dev: false
    engines:
      node: '>=4'
    resolution:
      integrity: sha512-vvcXsLAJ9Dr5rQOPk7toZQZJApBl2K4J6dANSsEuh6QI41JYcsS/qhTGa9ErIUUgK3WNQoJYvylxvjqmiqEA9Q==
  /p-limit/2.1.0:
    dependencies:
      p-try: 2.0.0
    dev: false
    engines:
      node: '>=6'
    resolution:
      integrity: sha512-NhURkNcrVB+8hNfLuysU8enY5xn2KXphsHBaC2YmRNTZRc7RWusw6apSpdEj3jo4CMb6W9nrF6tTnsJsJeyu6g==
  /p-locate/2.0.0:
    dependencies:
      p-limit: 1.3.0
    dev: false
    engines:
      node: '>=4'
    resolution:
      integrity: sha1-IKAQOyIqcMj9OcwuWAaA893l7EM=
  /p-locate/3.0.0:
    dependencies:
      p-limit: 2.1.0
    dev: false
    engines:
      node: '>=6'
    resolution:
      integrity: sha512-x+12w/To+4GFfgJhBEpiDcLozRJGegY+Ei7/z0tSLkMmxGZNybVMSfWj9aJn8Z5Fc7dBUNJOOVgPv2H7IwulSQ==
  /p-map/1.2.0:
    dev: false
    engines:
      node: '>=4'
    resolution:
      integrity: sha512-r6zKACMNhjPJMTl8KcFH4li//gkrXWfbD6feV8l6doRHlzljFWGJ2AP6iKaCJXyZmAUMOPtvbW7EXkbWO/pLEA==
  /p-map/2.0.0:
    dev: false
    engines:
      node: '>=6'
    resolution:
      integrity: sha512-GO107XdrSUmtHxVoi60qc9tUl/KkNKm+X2CF4P9amalpGxv5YqVPJNfSb0wcA+syCopkZvYYIzW8OVTQW59x/w==
  /p-reduce/1.0.0:
    dev: false
    engines:
      node: '>=4'
    resolution:
      integrity: sha1-GMKw3ZNqRpClKfgjH1ig/bakffo=
  /p-try/1.0.0:
    dev: false
    engines:
      node: '>=4'
    resolution:
      integrity: sha1-y8ec26+P1CKOE/Yh8rGiN8GyB7M=
  /p-try/2.0.0:
    dev: false
    engines:
      node: '>=6'
    resolution:
      integrity: sha512-hMp0onDKIajHfIkdRk3P4CdCmErkYAxxDtP3Wx/4nZ3aGlau2VKh3mZpcuFkH27WQkL/3WBCPOktzA9ZOAnMQQ==
  /pako/1.0.8:
    dev: false
    resolution:
      integrity: sha512-6i0HVbUfcKaTv+EG8ZTr75az7GFXcLYk9UyLEg7Notv/Ma+z/UG3TCoz6GiNeOrn1E/e63I0X/Hpw18jHOTUnA==
  /parallel-transform/1.1.0:
    dependencies:
      cyclist: 0.2.2
      inherits: 2.0.3
      readable-stream: 2.3.6
    dev: false
    resolution:
      integrity: sha1-1BDwZbBdojCB/NEPKIVMKb2jOwY=
  /param-case/2.1.1:
    dependencies:
      no-case: 2.3.2
    dev: false
    resolution:
      integrity: sha1-35T9jPZTHs915r75oIWPvHK+Ikc=
  /parse-asn1/5.1.4:
    dependencies:
      asn1.js: 4.10.1
      browserify-aes: 1.2.0
      create-hash: 1.2.0
      evp_bytestokey: 1.0.3
      pbkdf2: 3.0.17
      safe-buffer: 5.1.2
    dev: false
    resolution:
      integrity: sha512-Qs5duJcuvNExRfFZ99HDD3z4mAi3r9Wl/FOjEOijlxwCZs7E7mW2vjTpgQ4J8LpTF8x5v+1Vn5UQFejmWT11aw==
  /parse-entities/1.2.0:
    dependencies:
      character-entities: 1.2.2
      character-entities-legacy: 1.1.2
      character-reference-invalid: 1.1.2
      is-alphanumerical: 1.0.2
      is-decimal: 1.0.2
      is-hexadecimal: 1.0.2
    dev: false
    resolution:
      integrity: sha512-XXtDdOPLSB0sHecbEapQi6/58U/ODj/KWfIXmmMCJF/eRn8laX6LZbOyioMoETOOJoWRW8/qTSl5VQkUIfKM5g==
  /parse-glob/3.0.4:
    dependencies:
      glob-base: 0.3.0
      is-dotfile: 1.0.3
      is-extglob: 1.0.0
      is-glob: 2.0.1
    dev: false
    engines:
      node: '>=0.10.0'
    resolution:
      integrity: sha1-ssN2z7EfNVE7rdFz7wu246OIORw=
  /parse-json/2.2.0:
    dependencies:
      error-ex: 1.3.2
    dev: false
    engines:
      node: '>=0.10.0'
    resolution:
      integrity: sha1-9ID0BDTvgHQfhGkJn43qGPVaTck=
  /parse-json/4.0.0:
    dependencies:
      error-ex: 1.3.2
      json-parse-better-errors: 1.0.2
    dev: false
    engines:
      node: '>=4'
    resolution:
      integrity: sha1-vjX1Qlvh9/bHRxhPmKeIy5lHfuA=
  /parse-passwd/1.0.0:
    dev: false
    engines:
      node: '>=0.10.0'
    resolution:
      integrity: sha1-bVuTSkVpk7I9N/QKOC1vFmao5cY=
  /parse-unit/1.0.1:
    dev: false
    resolution:
      integrity: sha1-fhu21b7zh0wo45JSaiVBFwKR7s8=
  /parse5/3.0.3:
    dependencies:
      '@types/node': 8.10.40
    dev: false
    resolution:
      integrity: sha512-rgO9Zg5LLLkfJF9E6CCmXlSE4UVceloys8JrFqCcHloC3usd/kJCyPDwH2SOlzix2j3xaP9sUX3e8+kvkuleAA==
  /parse5/4.0.0:
    dev: false
    resolution:
      integrity: sha512-VrZ7eOd3T1Fk4XWNXMgiGBK/z0MG48BWG2uQNU4I72fkQuKUTZpl+u9k+CxEG0twMVzSmXEEz12z5Fnw1jIQFA==
  /parseurl/1.3.2:
    dev: false
    engines:
      node: '>= 0.8'
    resolution:
      integrity: sha1-/CidTtiZMRlGDBViUyYs3I3mW/M=
  /pascalcase/0.1.1:
    dev: false
    engines:
      node: '>=0.10.0'
    resolution:
      integrity: sha1-s2PlXoAGym/iF4TS2yK9FdeRfxQ=
  /path-browserify/0.0.0:
    dev: false
    resolution:
      integrity: sha1-oLhwcpquIUAFt9UDLsLLuw+0RRo=
  /path-dirname/1.0.2:
    dev: false
    resolution:
      integrity: sha1-zDPSTVJeCZpTiMAzbG4yuRYGCeA=
  /path-exists/2.1.0:
    dependencies:
      pinkie-promise: 2.0.1
    dev: false
    engines:
      node: '>=0.10.0'
    resolution:
      integrity: sha1-D+tsZPD8UY2adU3V77YscCJ2H0s=
  /path-exists/3.0.0:
    dev: false
    engines:
      node: '>=4'
    resolution:
      integrity: sha1-zg6+ql94yxiSXqfYENe1mwEP1RU=
  /path-is-absolute/1.0.1:
    dev: false
    engines:
      node: '>=0.10.0'
    resolution:
      integrity: sha1-F0uSaHNVNP+8es5r9TpanhtcX18=
  /path-is-inside/1.0.2:
    dev: false
    resolution:
      integrity: sha1-NlQX3t5EQw0cEa9hAn+s8HS9/FM=
  /path-key/2.0.1:
    dev: false
    engines:
      node: '>=4'
    resolution:
      integrity: sha1-QRyttXTFoUDTpLGRDUDYDMn0C0A=
  /path-parse/1.0.6:
    dev: false
    resolution:
      integrity: sha512-GSmOT2EbHrINBf9SR7CDELwlJ8AENk3Qn7OikK4nFYAu3Ote2+JYNVvkpAEQm3/TLNEJFD/xZJjzyxg3KBWOzw==
  /path-to-regexp/0.1.7:
    dev: false
    resolution:
      integrity: sha1-32BBeABfUi8V60SQ5yR6G/qmf4w=
  /path-to-regexp/1.7.0:
    dependencies:
      isarray: 0.0.1
    dev: false
    resolution:
      integrity: sha1-Wf3g9DW62suhA6hOnTvGTpa5k30=
  /path-type/1.1.0:
    dependencies:
      graceful-fs: 4.1.15
      pify: 2.3.0
      pinkie-promise: 2.0.1
    dev: false
    engines:
      node: '>=0.10.0'
    resolution:
      integrity: sha1-WcRPfuSR2nBNpBXaWkBwuk+P5EE=
  /path-type/2.0.0:
    dependencies:
      pify: 2.3.0
    dev: false
    engines:
      node: '>=4'
    resolution:
      integrity: sha1-8BLMuEFbcJb8LaoQVMPXI4lZTHM=
  /path-type/3.0.0:
    dependencies:
      pify: 3.0.0
    dev: false
    engines:
      node: '>=4'
    resolution:
      integrity: sha512-T2ZUsdZFHgA3u4e5PfPbjd7HDDpxPnQb5jN0SrDsjNSuVXHJqtwTnWqG0B1jZrgmJ/7lj1EmVIByWt1gxGkWvg==
  /pbkdf2/3.0.17:
    dependencies:
      create-hash: 1.2.0
      create-hmac: 1.1.7
      ripemd160: 2.0.2
      safe-buffer: 5.1.2
      sha.js: 2.4.11
    dev: false
    engines:
      node: '>=0.12'
    resolution:
      integrity: sha512-U/il5MsrZp7mGg3mSQfn742na2T+1/vHDCG5/iTI3X9MKUuYUZVLQhyRsg06mCgDBTd57TxzgZt7P+fYfjRLtA==
  /performance-now/2.1.0:
    dev: false
    resolution:
      integrity: sha1-Ywn04OX6kT7BxpMHrjZLSzd8nns=
  /pify/2.3.0:
    dev: false
    engines:
      node: '>=0.10.0'
    resolution:
      integrity: sha1-7RQaasBDqEnqWISY59yosVMw6Qw=
  /pify/3.0.0:
    dev: false
    engines:
      node: '>=4'
    resolution:
      integrity: sha1-5aSs0sEB/fPZpNB/DbxNtJ3SgXY=
  /pinkie-promise/2.0.1:
    dependencies:
      pinkie: 2.0.4
    dev: false
    engines:
      node: '>=0.10.0'
    resolution:
      integrity: sha1-ITXW36ejWMBprJsXh3YogihFD/o=
  /pinkie/2.0.4:
    dev: false
    engines:
      node: '>=0.10.0'
    resolution:
      integrity: sha1-clVrgM+g1IqXToDnckjoDtT3+HA=
  /pirates/4.0.1:
    dependencies:
      node-modules-regexp: 1.0.0
    dev: false
    engines:
      node: '>= 6'
    resolution:
      integrity: sha512-WuNqLTbMI3tmfef2TKxlQmAiLHKtFhlsCZnPIpuv2Ow0RDVO8lfy1Opf4NUzlMXLjPl+Men7AuVdX6TA+s+uGA==
  /pkg-dir/2.0.0:
    dependencies:
      find-up: 2.1.0
    dev: false
    engines:
      node: '>=4'
    resolution:
      integrity: sha1-9tXREJ4Z1j7fQo4L1X4Sd3YVM0s=
  /pkg-dir/3.0.0:
    dependencies:
      find-up: 3.0.0
    dev: false
    engines:
      node: '>=6'
    resolution:
      integrity: sha512-/E57AYkoeQ25qkxMj5PBOVgF8Kiu/h7cYS30Z5+R7WaiCCBfLq58ZI/dSeaEKb9WVJV5n/03QwrN3IeWIFllvw==
  /please-upgrade-node/3.1.1:
    dependencies:
      semver-compare: 1.0.0
    dev: false
    resolution:
      integrity: sha512-KY1uHnQ2NlQHqIJQpnh/i54rKkuxCEBx+voJIS/Mvb+L2iYd2NMotwduhKTMjfC1uKoX3VXOxLjIYG66dfJTVQ==
  /pn/1.1.0:
    dev: false
    resolution:
      integrity: sha512-2qHaIQr2VLRFoxe2nASzsV6ef4yOOH+Fi9FBOVH6cqeSgUnoyySPZkxzLuzd+RYOQTRpROA0ztTMqxROKSb/nA==
  /portfinder/1.0.20:
    dependencies:
      async: 1.5.2
      debug: 2.6.9
      mkdirp: 0.5.1
    dev: false
    engines:
      node: '>= 0.12.0'
    resolution:
      integrity: sha512-Yxe4mTyDzTd59PZJY4ojZR8F+E5e97iq2ZOHPz3HDgSvYC5siNad2tLooQ5y5QHyQhc3xVqvyk/eNA3wuoa7Sw==
  /posix-character-classes/0.1.1:
    dev: false
    engines:
      node: '>=0.10.0'
    resolution:
      integrity: sha1-AerA/jta9xoqbAL+q7jB/vfgDqs=
  /postcss-calc/5.3.1:
    dependencies:
      postcss: 5.2.18
      postcss-message-helpers: 2.0.0
      reduce-css-calc: 1.3.0
    dev: false
    resolution:
      integrity: sha1-d7rnypKK2FcW4v2kLyYb98HWW14=
  /postcss-colormin/2.2.2:
    dependencies:
      colormin: 1.1.2
      postcss: 5.2.18
      postcss-value-parser: 3.3.1
    dev: false
    resolution:
      integrity: sha1-ZjFBfV8OkJo9fsJrJMio0eT5bks=
  /postcss-convert-values/2.6.1:
    dependencies:
      postcss: 5.2.18
      postcss-value-parser: 3.3.1
    dev: false
    resolution:
      integrity: sha1-u9hZPFwf0uPRwyK7kl3K6Nrk1i0=
  /postcss-discard-comments/2.0.4:
    dependencies:
      postcss: 5.2.18
    dev: false
    resolution:
      integrity: sha1-vv6J+v1bPazlzM5Rt2uBUUvgDj0=
  /postcss-discard-duplicates/2.1.0:
    dependencies:
      postcss: 5.2.18
    dev: false
    resolution:
      integrity: sha1-uavye4isGIFYpesSq8riAmO5GTI=
  /postcss-discard-empty/2.1.0:
    dependencies:
      postcss: 5.2.18
    dev: false
    resolution:
      integrity: sha1-0rS9nVztXr2Nyt52QMfXzX9PkrU=
  /postcss-discard-overridden/0.1.1:
    dependencies:
      postcss: 5.2.18
    dev: false
    resolution:
      integrity: sha1-ix6vVU9ob7KIzYdMVWZ7CqNmjVg=
  /postcss-discard-unused/2.2.3:
    dependencies:
      postcss: 5.2.18
      uniqs: 2.0.0
    dev: false
    resolution:
      integrity: sha1-vOMLLMWR/8Y0Mitfs0ZLbZNPRDM=
  /postcss-filter-plugins/2.0.3:
    dependencies:
      postcss: 5.2.18
    dev: false
    resolution:
      integrity: sha512-T53GVFsdinJhgwm7rg1BzbeBRomOg9y5MBVhGcsV0CxurUdVj1UlPdKtn7aqYA/c/QVkzKMjq2bSV5dKG5+AwQ==
  /postcss-flexbugs-fixes/3.3.1:
    dependencies:
      postcss: 6.0.23
    dev: false
    resolution:
      integrity: sha512-9y9kDDf2F9EjKX6x9ueNa5GARvsUbXw4ezH8vXItXHwKzljbu8awP7t5dCaabKYm18Vs1lo5bKQcnc0HkISt+w==
  /postcss-load-config/2.0.0:
    dependencies:
      cosmiconfig: 4.0.0
      import-cwd: 2.1.0
    dev: false
    engines:
      node: '>= 4'
    resolution:
      integrity: sha512-V5JBLzw406BB8UIfsAWSK2KSwIJ5yoEIVFb4gVkXci0QdKgA24jLmHZ/ghe/GgX0lJ0/D1uUK1ejhzEY94MChQ==
  /postcss-loader/2.1.6:
    dependencies:
      loader-utils: 1.2.3
      postcss: 6.0.23
      postcss-load-config: 2.0.0
      schema-utils: 0.4.7
    dev: false
    engines:
      node: '>= 4'
    resolution:
      integrity: sha512-hgiWSc13xVQAq25cVw80CH0l49ZKlAnU1hKPOdRrNj89bokRr/bZF2nT+hebPPF9c9xs8c3gw3Fr2nxtmXYnNg==
  /postcss-merge-idents/2.1.7:
    dependencies:
      has: 1.0.3
      postcss: 5.2.18
      postcss-value-parser: 3.3.1
    dev: false
    resolution:
      integrity: sha1-TFUwMTwI4dWzu/PSu8dH4njuonA=
  /postcss-merge-longhand/2.0.2:
    dependencies:
      postcss: 5.2.18
    dev: false
    resolution:
      integrity: sha1-I9kM0Sewp3mUkVMyc5A0oaTz1lg=
  /postcss-merge-rules/2.1.2:
    dependencies:
      browserslist: 1.7.7
      caniuse-api: 1.6.1
      postcss: 5.2.18
      postcss-selector-parser: 2.2.3
      vendors: 1.0.2
    dev: false
    resolution:
      integrity: sha1-0d9d+qexrMO+VT8OnhDofGG19yE=
  /postcss-message-helpers/2.0.0:
    dev: false
    resolution:
      integrity: sha1-pPL0+rbk/gAvCu0ABHjN9S+bpg4=
  /postcss-minify-font-values/1.0.5:
    dependencies:
      object-assign: 4.1.1
      postcss: 5.2.18
      postcss-value-parser: 3.3.1
    dev: false
    resolution:
      integrity: sha1-S1jttWZB66fIR0qzUmyv17vey2k=
  /postcss-minify-gradients/1.0.5:
    dependencies:
      postcss: 5.2.18
      postcss-value-parser: 3.3.1
    dev: false
    resolution:
      integrity: sha1-Xb2hE3NwP4PPtKPqOIHY11/15uE=
  /postcss-minify-params/1.2.2:
    dependencies:
      alphanum-sort: 1.0.2
      postcss: 5.2.18
      postcss-value-parser: 3.3.1
      uniqs: 2.0.0
    dev: false
    resolution:
      integrity: sha1-rSzgcTc7lDs9kwo/pZo1jCjW8fM=
  /postcss-minify-selectors/2.1.1:
    dependencies:
      alphanum-sort: 1.0.2
      has: 1.0.3
      postcss: 5.2.18
      postcss-selector-parser: 2.2.3
    dev: false
    resolution:
      integrity: sha1-ssapjAByz5G5MtGkllCBFDEXNb8=
  /postcss-modules-extract-imports/1.1.0:
    dependencies:
      postcss: 6.0.23
    dev: false
    resolution:
      integrity: sha1-thTJcgvmgW6u41+zpfqh26agXds=
  /postcss-modules-extract-imports/1.2.1:
    dependencies:
      postcss: 6.0.23
    dev: false
    resolution:
      integrity: sha512-6jt9XZwUhwmRUhb/CkyJY020PYaPJsCyt3UjbaWo6XEbH/94Hmv6MP7fG2C5NDU/BcHzyGYxNtHvM+LTf9HrYw==
  /postcss-modules-local-by-default/1.2.0:
    dependencies:
      css-selector-tokenizer: 0.7.1
      postcss: 6.0.23
    dev: false
    resolution:
      integrity: sha1-99gMOYxaOT+nlkRmvRlQCn1hwGk=
  /postcss-modules-scope/1.1.0:
    dependencies:
      css-selector-tokenizer: 0.7.1
      postcss: 6.0.23
    dev: false
    resolution:
      integrity: sha1-1upkmUx5+XtipytCb75gVqGUu5A=
  /postcss-modules-values/1.3.0:
    dependencies:
      icss-replace-symbols: 1.1.0
      postcss: 6.0.23
    dev: false
    resolution:
      integrity: sha1-7P+p1+GSUYOJ9CrQ6D9yrsRW6iA=
  /postcss-modules/0.8.0:
    dependencies:
      css-modules-loader-core: 1.1.0
      generic-names: 1.0.3
      postcss: 6.0.23
      string-hash: 1.1.3
    dev: false
    resolution:
      integrity: sha1-qdAYBt/+GcJgfe6I6hy9gNwFmZI=
  /postcss-normalize-charset/1.1.1:
    dependencies:
      postcss: 5.2.18
    dev: false
    resolution:
      integrity: sha1-757nEhLX/nWceO0WL2HtYrXLk/E=
  /postcss-normalize-url/3.0.8:
    dependencies:
      is-absolute-url: 2.1.0
      normalize-url: 1.9.1
      postcss: 5.2.18
      postcss-value-parser: 3.3.1
    dev: false
    resolution:
      integrity: sha1-EI90s/L82viRov+j6kWSJ5/HgiI=
  /postcss-ordered-values/2.2.3:
    dependencies:
      postcss: 5.2.18
      postcss-value-parser: 3.3.1
    dev: false
    resolution:
      integrity: sha1-7sbCpntsQSqNsgQud/6NpD+VwR0=
  /postcss-reduce-idents/2.4.0:
    dependencies:
      postcss: 5.2.18
      postcss-value-parser: 3.3.1
    dev: false
    resolution:
      integrity: sha1-wsbSDMlYKE9qv75j92Cb9AkFmtM=
  /postcss-reduce-initial/1.0.1:
    dependencies:
      postcss: 5.2.18
    dev: false
    resolution:
      integrity: sha1-aPgGlfBF0IJjqHmtJA343WT2ROo=
  /postcss-reduce-transforms/1.0.4:
    dependencies:
      has: 1.0.3
      postcss: 5.2.18
      postcss-value-parser: 3.3.1
    dev: false
    resolution:
      integrity: sha1-/3b02CEkN7McKYpC0uFEQCV3GuE=
  /postcss-selector-parser/2.2.3:
    dependencies:
      flatten: 1.0.2
      indexes-of: 1.0.1
      uniq: 1.0.1
    dev: false
    resolution:
      integrity: sha1-+UN3iGBsPJrO4W/+jYsWKX8nu5A=
  /postcss-svgo/2.1.6:
    dependencies:
      is-svg: 2.1.0
      postcss: 5.2.18
      postcss-value-parser: 3.3.1
      svgo: 0.7.2
    dev: false
    resolution:
      integrity: sha1-tt8YqmE7Zm4TPwittSGcJoSsEI0=
  /postcss-unique-selectors/2.0.2:
    dependencies:
      alphanum-sort: 1.0.2
      postcss: 5.2.18
      uniqs: 2.0.0
    dev: false
    resolution:
      integrity: sha1-mB1X0p3csz57Hf4f1DuGSfkzyh0=
  /postcss-value-parser/3.3.1:
    dev: false
    resolution:
      integrity: sha512-pISE66AbVkp4fDQ7VHBwRNXzAAKJjw4Vw7nWI/+Q3vuly7SNfgYXvm6i5IgFylHGK5sP/xHAbB7N49OS4gWNyQ==
  /postcss-zindex/2.2.0:
    dependencies:
      has: 1.0.3
      postcss: 5.2.18
      uniqs: 2.0.0
    dev: false
    resolution:
      integrity: sha1-0hCd3AVbka9n/EyzsCWUZjnSryI=
  /postcss/5.2.18:
    dependencies:
      chalk: 1.1.3
      js-base64: 2.5.1
      source-map: 0.5.7
      supports-color: 3.2.3
    dev: false
    engines:
      node: '>=0.12'
    resolution:
      integrity: sha512-zrUjRRe1bpXKsX1qAJNJjqZViErVuyEkMTRrwu4ud4sbTtIBRmtaYDrHmcGgmrbsW3MHfmtIf+vJumgQn+PrXg==
  /postcss/6.0.1:
    dependencies:
      chalk: 1.1.3
      source-map: 0.5.7
      supports-color: 3.2.3
    dev: false
    engines:
      node: '>=4.0.0'
    resolution:
      integrity: sha1-AA29H47vIXqjaLmiEsX8QLKo8/I=
  /postcss/6.0.23:
    dependencies:
      chalk: 2.4.2
      source-map: 0.6.1
      supports-color: 5.5.0
    dev: false
    engines:
      node: '>=4.0.0'
    resolution:
      integrity: sha512-soOk1h6J3VMTZtVeVpv15/Hpdl2cBLX3CAw4TAbkpTJiNPk9YP/zWcD1ND+xEtvyuuvKzbxliTOIyvkSeSJ6ag==
  /prelude-ls/1.1.2:
    dev: false
    engines:
      node: '>= 0.8.0'
    resolution:
      integrity: sha1-IZMqVJ9eUv/ZqCf1cOBL5iqX2lQ=
  /prepend-http/1.0.4:
    dev: false
    engines:
      node: '>=0.10.0'
    resolution:
      integrity: sha1-1PRWKwzjaW5BrFLQ4ALlemNdxtw=
  /preserve/0.2.0:
    dev: false
    engines:
      node: '>=0.10.0'
    resolution:
      integrity: sha1-gV7R9uvGWSb4ZbMQwHE7yzMVzks=
  /prettier/1.16.4:
    dev: false
    engines:
      node: '>=4'
    hasBin: true
    resolution:
      integrity: sha512-ZzWuos7TI5CKUeQAtFd6Zhm2s6EpAD/ZLApIhsF9pRvRtM1RFo61dM/4MSRUA0SuLugA/zgrZD8m0BaY46Og7g==
  /pretty-error/2.1.1:
    dependencies:
      renderkid: 2.0.2
      utila: 0.4.0
    dev: false
    resolution:
      integrity: sha1-X0+HyPkeWuPzuoerTPXgOxoX8aM=
  /pretty-format/23.6.0:
    dependencies:
      ansi-regex: 3.0.0
      ansi-styles: 3.2.1
    dev: false
    resolution:
      integrity: sha512-zf9NV1NSlDLDjycnwm6hpFATCGl/K1lt0R/GdkAK2O5LN/rwJoB+Mh93gGJjut4YbmecbfgLWVGSTCr0Ewvvbw==
  /pretty-format/24.0.0:
    dependencies:
      ansi-regex: 4.0.0
      ansi-styles: 3.2.1
    dev: false
    engines:
      node: '>= 6'
    resolution:
      integrity: sha512-LszZaKG665djUcqg5ZQq+XzezHLKrxsA86ZABTozp+oNhkdqa+tG2dX4qa6ERl5c/sRDrAa3lHmwnvKoP+OG/g==
  /prettycli/1.4.3:
    dependencies:
      chalk: 2.1.0
    dev: false
    resolution:
      integrity: sha512-KLiwAXXfSWXZqGmZlnKPuGMTFp+0QbcySplL1ft9gfteT/BNsG64Xo8u2Qr9r+qnsIZWBQ66Zs8tg+8s2fmzvw==
  /prismjs/1.15.0:
    dev: false
    optionalDependencies:
      clipboard: 2.0.4
    resolution:
      integrity: sha512-Lf2JrFYx8FanHrjoV5oL8YHCclLQgbJcVZR+gikGGMqz6ub5QVWDTM6YIwm3BuPxM/LOV+rKns3LssXNLIf+DA==
  /private/0.1.8:
    dev: false
    engines:
      node: '>= 0.6'
    resolution:
      integrity: sha512-VvivMrbvd2nKkiG38qjULzlc+4Vx4wm/whI9pQD35YrARNnhxeiRktSOhSukRLFNlzg6Br/cJPet5J/u19r/mg==
  /process-nextick-args/1.0.7:
    dev: false
    resolution:
      integrity: sha1-FQ4gt1ZZCtP5EJPyWk8q2L/zC6M=
  /process-nextick-args/2.0.0:
    dev: false
    resolution:
      integrity: sha512-MtEC1TqN0EU5nephaJ4rAtThHtC86dNN9qCuEhtshvpVBkAW5ZO7BASN9REnF9eoXGcRub+pFuKEpOHE+HbEMw==
  /process/0.11.10:
    dev: false
    engines:
      node: '>= 0.6.0'
    resolution:
      integrity: sha1-czIwDoQBYb2j5podHZGn1LwW8YI=
  /process/0.5.2:
    dev: false
    engines:
      node: '>= 0.6.0'
    resolution:
      integrity: sha1-FjjYqONML0QKkduVq5rrZ3/Bhc8=
  /promise-inflight/1.0.1:
    dev: false
    resolution:
      integrity: sha1-mEcocL8igTL8vdhoEputEsPAKeM=
  /promise.prototype.finally/3.1.0:
    dependencies:
      define-properties: 1.1.3
      es-abstract: 1.13.0
      function-bind: 1.1.1
    dev: false
    engines:
      node: '>= 0.4'
    resolution:
      integrity: sha512-7p/K2f6dI+dM8yjRQEGrTQs5hTQixUAdOGpMEA3+pVxpX5oHKRSKAXyLw9Q9HUWDTdwtoo39dSHGQtN90HcEwQ==
  /promise/7.3.1:
    dependencies:
      asap: 2.0.6
    dev: false
    resolution:
      integrity: sha512-nolQXZ/4L+bP/UGlkfaIujX9BKxGwmQ9OT4mOt5yvy8iK1h3wqTEJCijzGANTCCl9nWjY41juyAn2K3Q1hLLTg==
  /prompts/2.0.3:
    dependencies:
      kleur: 3.0.2
      sisteransi: 1.0.0
    dev: false
    engines:
      node: '>= 6'
    resolution:
      integrity: sha512-H8oWEoRZpybm6NV4to9/1limhttEo13xK62pNvn2JzY0MA03p7s0OjtmhXyon3uJmxiJJVSuUwEJFFssI3eBiQ==
  /prop-types/15.7.2:
    dependencies:
      loose-envify: 1.4.0
      object-assign: 4.1.1
      react-is: 16.8.2
    dev: false
    resolution:
<<<<<<< HEAD
=======
      integrity: sha512-3pboPvLiWD7dkI3qf3KbUe6hKFKa52w+AE0VCqECtf+QHAKgOL37tTaNCnuX1nAAQ4ZhyP+kYVKf8rLmJ/feDQ==
  /prop-types/15.7.2:
    dependencies:
      loose-envify: 1.4.0
      object-assign: 4.1.1
      react-is: 16.8.3
    dev: false
    resolution:
>>>>>>> 69a0b2bb
      integrity: sha512-8QQikdH7//R2vurIJSutZ1smHYTcLpRWEOlHnzcWHmBYrOGUysKwSsrC89BCiFj3CbrfJ/nXFdJepOVrY1GCHQ==
  /property-information/5.0.1:
    dependencies:
      xtend: 4.0.1
    dev: false
    resolution:
      integrity: sha512-nAtBDVeSwFM3Ot/YxT7s4NqZmqXI7lLzf46BThvotEtYf2uk2yH0ACYuWQkJ7gxKs49PPtKVY0UlDGkyN9aJlw==
  /proxy-addr/2.0.4:
    dependencies:
      forwarded: 0.1.2
      ipaddr.js: 1.8.0
    dev: false
    engines:
      node: '>= 0.10'
    resolution:
      integrity: sha512-5erio2h9jp5CHGwcybmxmVqHmnCBZeewlfJ0pex+UW7Qny7OOZXTtH56TGNyBizkgiOwhJtMKrVzDTeKcySZwA==
  /prr/1.0.1:
    dev: false
    resolution:
      integrity: sha1-0/wRS6BplaRexok/SEzrHXj19HY=
  /pseudomap/1.0.2:
    dev: false
    resolution:
      integrity: sha1-8FKijacOYYkX7wqKw0wa5aaChrM=
  /psl/1.1.31:
    dev: false
    resolution:
      integrity: sha512-/6pt4+C+T+wZUieKR620OpzN/LlnNKuWjy1iFLQ/UG35JqHlR/89MP1d96dUfkf6Dne3TuLQzOYEYshJ+Hx8mw==
  /public-encrypt/4.0.3:
    dependencies:
      bn.js: 4.11.8
      browserify-rsa: 4.0.1
      create-hash: 1.2.0
      parse-asn1: 5.1.4
      randombytes: 2.0.6
      safe-buffer: 5.1.2
    dev: false
    resolution:
      integrity: sha512-zVpa8oKZSz5bTMTFClc1fQOnyyEzpl5ozpi1B5YcvBrdohMjH2rfsBtyXcuNuwjsDIXmBYlF2N5FlJYhR29t8Q==
  /pump/2.0.1:
    dependencies:
      end-of-stream: 1.4.1
      once: 1.4.0
    dev: false
    resolution:
      integrity: sha512-ruPMNRkN3MHP1cWJc9OWr+T/xDP0jhXYCLfJcBuX54hhfIBnaQmAUMfDcG4DM5UMWByBbJY69QSphm3jtDKIkA==
  /pump/3.0.0:
    dependencies:
      end-of-stream: 1.4.1
      once: 1.4.0
    dev: false
    resolution:
      integrity: sha512-LwZy+p3SFs1Pytd/jYct4wpv49HiYCqd9Rlc5ZVdk0V+8Yzv6jR5Blk3TRmPL1ft69TxP0IMZGJ+WPFU2BFhww==
  /pumpify/1.5.1:
    dependencies:
      duplexify: 3.7.1
      inherits: 2.0.3
      pump: 2.0.1
    dev: false
    resolution:
      integrity: sha512-oClZI37HvuUJJxSKKrC17bZ9Cu0ZYhEAGPsPUy9KlMUmv9dKX2o77RUmq7f3XjIxbwyGwYzbzQ1L2Ks8sIradQ==
  /punycode/1.3.2:
    dev: false
    resolution:
      integrity: sha1-llOgNvt8HuQjQvIyXM7v6jkmxI0=
  /punycode/1.4.1:
    dev: false
    resolution:
      integrity: sha1-wNWmOycYgArY4esPpSachN1BhF4=
  /punycode/2.1.1:
    dev: false
    engines:
      node: '>=6'
    resolution:
      integrity: sha512-XRsRjdf+j5ml+y/6GKHPZbrF/8p2Yga0JPtdqTIY2Xe5ohJPD9saDJJLPvp9+NSBprVvevdXZybnj2cv8OEd0A==
  /q/1.5.1:
    dev: false
    engines:
      node: '>=0.6.0'
      teleport: '>=0.2.0'
    resolution:
      integrity: sha1-fjL3W0E4EpHQRhHxvxQQmsAGUdc=
  /qs/6.5.2:
    dev: false
    engines:
      node: '>=0.6'
    resolution:
      integrity: sha512-N5ZAX4/LxJmF+7wN74pUD6qAh9/wnvdQcjq9TZjevvXzSUo7bfmw91saqMjzGS2xq91/odN2dW/WOl7qQHNDGA==
  /qs/6.6.0:
    dev: false
    engines:
      node: '>=0.6'
    resolution:
      integrity: sha512-KIJqT9jQJDQx5h5uAVPimw6yVg2SekOKu959OCtktD3FjzbpvaPr8i4zzg07DOMz+igA4W/aNM7OV8H37pFYfA==
  /query-string/4.3.4:
    dependencies:
      object-assign: 4.1.1
      strict-uri-encode: 1.1.0
    dev: false
    engines:
      node: '>=0.10.0'
    resolution:
      integrity: sha1-u7aTucqRXCMlFbIosaArYJBD2+s=
  /querystring-es3/0.2.1:
    dev: false
    engines:
      node: '>=0.4.x'
    resolution:
      integrity: sha1-nsYfeQSYdXB9aUFFlv2Qek1xHnM=
  /querystring/0.2.0:
    dev: false
    engines:
      node: '>=0.4.x'
    resolution:
      integrity: sha1-sgmEkgO7Jd+CDadW50cAWHhSFiA=
  /querystringify/2.1.0:
    dev: false
    resolution:
      integrity: sha512-sluvZZ1YiTLD5jsqZcDmFyV2EwToyXZBfpoVOmktMmW+VEnhgakFHnasVph65fOjGPTWN0Nw3+XQaSeMayr0kg==
  /radium/0.19.6:
    dependencies:
      array-find: 1.0.0
      exenv: 1.2.2
      inline-style-prefixer: 2.0.5
      prop-types: 15.7.2
    dev: false
    peerDependencies:
      react: ^15.3.0 || ^16.0.0
    resolution:
      integrity: sha512-IABYntqCwYelUUIwA52maSCgJbqtJjHKIoD21wgpw3dGhIUbJ5chDShDGdaFiEzdF03hN9jfQqlmn0bF4YhfrQ==
  /radium/0.19.6/react@16.8.2:
    dependencies:
      array-find: 1.0.0
      exenv: 1.2.2
      inline-style-prefixer: 2.0.5
      prop-types: 15.7.2
      react: 16.8.2
    dev: false
    id: registry.npmjs.org/radium/0.19.6
    peerDependencies:
      react: ^15.3.0 || ^16.0.0
    resolution:
      integrity: sha512-IABYntqCwYelUUIwA52maSCgJbqtJjHKIoD21wgpw3dGhIUbJ5chDShDGdaFiEzdF03hN9jfQqlmn0bF4YhfrQ==
  /raf/3.4.1:
    dependencies:
      performance-now: 2.1.0
    dev: false
    resolution:
      integrity: sha512-Sq4CW4QhwOHE8ucn6J34MqtZCeWFP2aQSmrlroYgqAV1PjStIhJXxYuTgUIfkEk7zTLjmIjLmU5q+fbD1NnOJA==
  /railroad-diagrams/1.0.0:
    dev: false
    resolution:
      integrity: sha1-635iZ1SN3t+4mcG5Dlc3RVnN234=
  /randexp/0.4.6:
    dependencies:
      discontinuous-range: 1.0.0
      ret: 0.1.15
    dev: false
    engines:
      node: '>=0.12'
    resolution:
      integrity: sha512-80WNmd9DA0tmZrw9qQa62GPPWfuXJknrmVmLcxvq4uZBdYqb1wYoKTmnlGUchvVWe0XiLupYkBoXVOxz3C8DYQ==
  /randomatic/3.1.1:
    dependencies:
      is-number: 4.0.0
      kind-of: 6.0.2
      math-random: 1.0.4
    dev: false
    engines:
      node: '>= 0.10.0'
    resolution:
      integrity: sha512-TuDE5KxZ0J461RVjrJZCJc+J+zCkTb1MbH9AQUq68sMhOMcy9jLcb3BrZKgp9q9Ncltdg4QVqWrH02W2EFFVYw==
  /randombytes/2.0.6:
    dependencies:
      safe-buffer: 5.1.2
    dev: false
    resolution:
      integrity: sha512-CIQ5OFxf4Jou6uOKe9t1AOgqpeU5fd70A8NPdHSGeYXqXsPe6peOwI0cUl88RWZ6sP1vPMV3avd/R6cZ5/sP1A==
  /randomfill/1.0.4:
    dependencies:
      randombytes: 2.0.6
      safe-buffer: 5.1.2
    dev: false
    resolution:
      integrity: sha512-87lcbR8+MhcWcUiQ+9e+Rwx8MyR2P7qnt15ynUlbm3TU/fjbgz4GsvfSUDTemtCCtVCqb4ZcEFlyPNTh9bBTLw==
  /range-parser/1.2.0:
    dev: false
    engines:
      node: '>= 0.6'
    resolution:
      integrity: sha1-9JvmtIeJTdxA3MlKMi9hEJLgDV4=
  /raw-body/2.3.3:
    dependencies:
      bytes: 3.0.0
      http-errors: 1.6.3
      iconv-lite: 0.4.23
      unpipe: 1.0.0
    dev: false
    engines:
      node: '>= 0.8'
    resolution:
      integrity: sha512-9esiElv1BrZoI3rCDuOuKCBRbuApGGaDPQfjSflGxdy4oyzqghxu6klEkkVIvBje+FF0BX9coEv8KqW6X/7njw==
  /raw-loader/0.5.1:
    dev: false
    resolution:
      integrity: sha1-DD0L6u2KAclm2Xh793goElKpeao=
  /react-dev-utils/5.0.3:
    dependencies:
      address: 1.0.3
      babel-code-frame: 6.26.0
      chalk: 1.1.3
      cross-spawn: 5.1.0
      detect-port-alt: 1.1.6
      escape-string-regexp: 1.0.5
      filesize: 3.5.11
      global-modules: 1.0.0
      gzip-size: 3.0.0
      inquirer: 3.3.0
      is-root: 1.0.0
      opn: 5.2.0
      react-error-overlay: 4.0.1
      recursive-readdir: 2.2.1
      shell-quote: 1.6.1
      sockjs-client: 1.1.5
      strip-ansi: 3.0.1
      text-table: 0.2.0
    dev: false
    engines:
      node: '>=6'
    resolution:
      integrity: sha512-Mvs6ofsc2xTjeZIrMaIfbXfsPVrbdVy/cVqq6SAacnqfMlcBpDuivhWZ1ODGeJ8HgmyWTLH971PYjj/EPCDVAw==
  /react-docgen/3.0.0:
    dependencies:
      '@babel/parser': 7.3.2
      '@babel/runtime': 7.3.1
      async: 2.6.2
      commander: 2.19.0
      doctrine: 2.1.0
      node-dir: 0.1.17
      recast: 0.16.2
    dev: false
    engines:
      node: '>=6'
    hasBin: true
    resolution:
      integrity: sha512-2UseoLWabFNXuk1Foz4VDPSIAkxz+1Hmmq4qijzUmYHDq0ZSloKDLXtGLpQRcAi/M76hRpPtH1rV4BI5jNAOnQ==
  /react-dom/15.6.2/react@15.6.2:
    dependencies:
      fbjs: 0.8.17
      loose-envify: 1.4.0
      object-assign: 4.1.1
      prop-types: 15.7.2
      react: 15.6.2
    dev: false
    id: registry.npmjs.org/react-dom/15.6.2
    peerDependencies:
      react: ^15.6.2
    resolution:
      integrity: sha1-Qc+t9pO3V/rycIRDodH9WgK+9zA=
  /react-dom/16.8.2:
    dependencies:
      loose-envify: 1.4.0
      object-assign: 4.1.1
      prop-types: 15.7.2
      scheduler: 0.13.2
    dev: false
    peerDependencies:
      react: ^16.0.0
    resolution:
      integrity: sha512-cPGfgFfwi+VCZjk73buu14pYkYBR1b/SRMSYqkLDdhSEHnSwcuYTPu6/Bh6ZphJFIk80XLvbSe2azfcRzNF+Xg==
  /react-dom/16.8.2/react@16.8.2:
    dependencies:
      loose-envify: 1.4.0
      object-assign: 4.1.1
      prop-types: 15.7.2
      react: 16.8.2
      scheduler: 0.13.2
    dev: false
    id: registry.npmjs.org/react-dom/16.8.2
    peerDependencies:
      react: ^16.0.0
    resolution:
<<<<<<< HEAD
      integrity: sha512-cPGfgFfwi+VCZjk73buu14pYkYBR1b/SRMSYqkLDdhSEHnSwcuYTPu6/Bh6ZphJFIk80XLvbSe2azfcRzNF+Xg==
=======
      integrity: sha512-D0Ufv1ExCAmF38P2Uh1lwpminZFRXEINJe53zRAbm4KPwSyd6DY/uDoS0Blj9jvPpn1+wivKpZYc8aAAN/nAkg==
  /react-dom/16.8.3/react@16.8.3:
    dependencies:
      loose-envify: 1.4.0
      object-assign: 4.1.1
      prop-types: 15.7.2
      react: 16.8.3
      scheduler: 0.13.3
    dev: false
    id: registry.npmjs.org/react-dom/16.8.3
    peerDependencies:
      react: ^16.0.0
    resolution:
      integrity: sha512-ttMem9yJL4/lpItZAQ2NTFAbV7frotHk5DZEHXUOws2rMmrsvh1Na7ThGT0dTzUIl6pqTOi5tYREfL8AEna3lA==
  /react-draggable/3.0.5:
    dependencies:
      classnames: 2.2.6
      prop-types: 15.6.2
    dev: false
    resolution:
      integrity: sha512-qo76q6+pafyGllbmfc+CgWfOkwY9v3UoJa3jp6xG2vdsRY8uJTN1kqNievLj0uVNjEqCvZ0OFiEBxlAJNj3OTg==
>>>>>>> 69a0b2bb
  /react-draggable/3.1.1:
    dependencies:
      classnames: 2.2.6
      prop-types: 15.7.2
    dev: false
    resolution:
      integrity: sha512-tqIgDUm4XPSFbxelYpcsnayPU79P26ChnszDl5/RDFKfMuHnRxypS+OFfEyAEO1CtqaB3lrecQ2dyNIE2G0TlQ==
  /react-error-overlay/4.0.1:
    dev: false
    resolution:
      integrity: sha512-xXUbDAZkU08aAkjtUvldqbvI04ogv+a1XdHxvYuHPYKIVk/42BIOD0zSKTHAWV4+gDy3yGm283z2072rA2gdtw==
  /react-fuzzy/0.5.2:
    dependencies:
      babel-runtime: 6.26.0
      classnames: 2.2.6
      fuse.js: 3.4.2
      prop-types: 15.7.2
    dev: false
    peerDependencies:
      react: ^0.14.7 || ^15.0.0 || ^16.0.0
    resolution:
      integrity: sha512-qIZZxaCheb/HhcBi5fABbiCFg85+K5r1TCps1D4uaL0LAMMD/1zm/x1/kNR130Tx7nnY9V7mbFyY0DquPYeLAw==
  /react-fuzzy/0.5.2/react@16.8.2:
    dependencies:
      babel-runtime: 6.26.0
      classnames: 2.2.6
      fuse.js: 3.4.2
      prop-types: 15.7.2
      react: 16.8.2
    dev: false
    id: registry.npmjs.org/react-fuzzy/0.5.2
    peerDependencies:
      react: ^0.14.7 || ^15.0.0 || ^16.0.0
    resolution:
      integrity: sha512-qIZZxaCheb/HhcBi5fABbiCFg85+K5r1TCps1D4uaL0LAMMD/1zm/x1/kNR130Tx7nnY9V7mbFyY0DquPYeLAw==
  /react-grid-layout-fabric/0.16.6:
    dependencies:
      classnames: 2.2.6
      lodash.isequal: 4.5.0
      prop-types: 15.7.2
      react-draggable: 3.1.1
      react-resizable: 1.7.5
    dev: false
    resolution:
      integrity: sha512-lNsS9F3d8eYPuANqQEUmgyvJT2OekZ1NxykxjM12U14H3keFGlFiRTZ7Ri3gy92IbNcOFHfM3DKgixyX+1xJPQ==
  /react-highlight/0.10.0:
    dependencies:
      highlight.js: 9.14.2
      react: 15.6.2
      react-dom: /react-dom/15.6.2/react@15.6.2
    dev: false
    resolution:
      integrity: sha1-04b53Oq4Z9wNzCNkFT+xzHZF0EY=
  /react-html-attributes/1.4.3:
    dependencies:
      html-element-attributes: 1.3.1
    dev: false
    resolution:
      integrity: sha1-jDbDX85rdQk40oavQo7R2nYlGG4=
  /react-icon-base/2.1.0/605c3d0f0f056ba7ad60c32ccebfd06e:
    dependencies:
      prop-types: 15.7.2
      react: 16.8.2
      react-dom: /react-dom/16.8.2/react@16.8.2
    dev: false
    id: registry.npmjs.org/react-icon-base/2.1.0
    peerDependencies:
      prop-types: '*'
      react: '*'
      react-dom: '*'
    resolution:
      integrity: sha1-oZbjP98eeqof2jrvu2i9rZ6Cp50=
  /react-icon-base/2.1.0/prop-types@15.7.2:
    dependencies:
      prop-types: 15.7.2
    dev: false
    id: registry.npmjs.org/react-icon-base/2.1.0
    peerDependencies:
      prop-types: '*'
      react: '*'
      react-dom: '*'
    resolution:
      integrity: sha1-oZbjP98eeqof2jrvu2i9rZ6Cp50=
  /react-icons/2.2.7/605c3d0f0f056ba7ad60c32ccebfd06e:
    dependencies:
      react: 16.8.2
      react-dom: /react-dom/16.8.2/react@16.8.2
      react-icon-base: /react-icon-base/2.1.0/605c3d0f0f056ba7ad60c32ccebfd06e
    dev: false
    id: registry.npmjs.org/react-icons/2.2.7
    peerDependencies:
      react: ^0.14.0 || ^15.0.0 || ^16.0.0
      react-dom: ^0.14.0 || ^15.0.0 || ^16.0.0
    resolution:
      integrity: sha512-0n4lcGqzJFcIQLoQytLdJCE0DKSA9dkwEZRYoGrIDJZFvIT6Hbajx5mv9geqhqFiNjUgtxg8kPyDfjlhymbGFg==
  /react-icons/2.2.7/prop-types@15.7.2:
    dependencies:
      react-icon-base: /react-icon-base/2.1.0/prop-types@15.7.2
    dev: false
    id: registry.npmjs.org/react-icons/2.2.7
    peerDependencies:
      react: ^0.14.0 || ^15.0.0 || ^16.0.0
      react-dom: ^0.14.0 || ^15.0.0 || ^16.0.0
    resolution:
      integrity: sha512-0n4lcGqzJFcIQLoQytLdJCE0DKSA9dkwEZRYoGrIDJZFvIT6Hbajx5mv9geqhqFiNjUgtxg8kPyDfjlhymbGFg==
  /react-inspector/2.3.1:
    dependencies:
      babel-runtime: 6.26.0
      is-dom: 1.0.9
      prop-types: 15.7.2
    dev: false
    peerDependencies:
      react: ^0.14.0 || ^15.0.0 || ^16.0.0
    resolution:
      integrity: sha512-tUUK7t3KWgZEIUktOYko5Ic/oYwvjEvQUFAGC1UeMeDaQ5za2yZFtItJa2RTwBJB//NxPr000WQK6sEbqC6y0Q==
  /react-inspector/2.3.1/react@16.8.2:
    dependencies:
      babel-runtime: 6.26.0
      is-dom: 1.0.9
      prop-types: 15.7.2
      react: 16.8.2
    dev: false
    id: registry.npmjs.org/react-inspector/2.3.1
    peerDependencies:
      react: ^0.14.0 || ^15.0.0 || ^16.0.0
    resolution:
      integrity: sha512-tUUK7t3KWgZEIUktOYko5Ic/oYwvjEvQUFAGC1UeMeDaQ5za2yZFtItJa2RTwBJB//NxPr000WQK6sEbqC6y0Q==
  /react-is/16.8.2:
    dev: false
    resolution:
<<<<<<< HEAD
      integrity: sha512-D+NxhSR2HUCjYky1q1DwpNUD44cDpUXzSmmFyC3ug1bClcU/iDNy0YNn1iwme28fn+NFhpA13IndOd42CrFb+Q==
=======
      integrity: sha512-u7FDWtthB4rWibG/+mFbVd5FvdI20yde86qKGx4lVUTWmPlSWQ4QxbBIrrs+HnXGbxOUlUzTAP/VDmvCwaP2yA==
  /react-is/16.8.3:
    dev: false
    resolution:
      integrity: sha512-Y4rC1ZJmsxxkkPuMLwvKvlL1Zfpbcu+Bf4ZigkHup3v9EfdYhAlWAaVyA19olXq2o2mGn0w+dFKvk3pVVlYcIA==
>>>>>>> 69a0b2bb
  /react-lifecycles-compat/3.0.4:
    dev: false
    resolution:
      integrity: sha512-fBASbA6LnOU9dOU2eW7aQ8xmYBSXUIWr+UmF9b1efZBazGNO+rcXT/icdKnYm2pTwcRylVUYwW7H1PHfLekVzA==
  /react-loadable/5.5.0:
    dependencies:
      prop-types: 15.7.2
    dev: false
    peerDependencies:
      react: '*'
    resolution:
      integrity: sha512-C8Aui0ZpMd4KokxRdVAm2bQtI03k2RMRNzOB+IipV3yxFTSVICv7WoUr5L9ALB5BmKO1iHgZtWM8EvYG83otdg==
  /react-modal/3.8.1:
    dependencies:
      exenv: 1.2.2
      prop-types: 15.7.2
      react-lifecycles-compat: 3.0.4
      warning: 3.0.0
    dev: false
    peerDependencies:
      react: ^0.14.0 || ^15.0.0 || ^16
      react-dom: ^0.14.0 || ^15.0.0 || ^16
    resolution:
      integrity: sha512-aLKeZM9pgXpIKVwopRHMuvqKWiBajkqisDA8UzocdCF6S4fyKVfLWmZR5G1Q0ODBxxxxf2XIwiCP8G/11GJAuw==
  /react-modal/3.8.1/react-dom@16.8.2+react@16.8.2:
    dependencies:
      exenv: 1.2.2
      prop-types: 15.7.2
      react: 16.8.2
      react-dom: /react-dom/16.8.2/react@16.8.2
      react-lifecycles-compat: 3.0.4
      warning: 3.0.0
    dev: false
    id: registry.npmjs.org/react-modal/3.8.1
    peerDependencies:
      react: ^0.14.0 || ^15.0.0 || ^16
      react-dom: ^0.14.0 || ^15.0.0 || ^16
    resolution:
      integrity: sha512-aLKeZM9pgXpIKVwopRHMuvqKWiBajkqisDA8UzocdCF6S4fyKVfLWmZR5G1Q0ODBxxxxf2XIwiCP8G/11GJAuw==
  /react-resizable/1.7.5:
    dependencies:
      prop-types: 15.7.2
      react-draggable: 3.1.1
    dev: false
    peerDependencies:
      react: 0.14.x || 15.x || 16.x
      react-dom: 0.14.x || 15.x || 16.x
    resolution:
      integrity: sha512-lauPcBsLqmxMHXHpTeOBpYenGalbSikYr8hK+lwtNYMQX1pGd2iYE+pDvZEV97nCnzuCtWM9htp7OpsBIY2Sjw==
  /react-resizable/1.7.5/react-dom@16.8.2+react@16.8.2:
    dependencies:
      prop-types: 15.7.2
      react: 16.8.2
      react-dom: /react-dom/16.8.2/react@16.8.2
      react-draggable: 3.1.1
    dev: false
    id: registry.npmjs.org/react-resizable/1.7.5
    peerDependencies:
      react: 0.14.x || 15.x || 16.x
      react-dom: 0.14.x || 15.x || 16.x
    resolution:
      integrity: sha512-lauPcBsLqmxMHXHpTeOBpYenGalbSikYr8hK+lwtNYMQX1pGd2iYE+pDvZEV97nCnzuCtWM9htp7OpsBIY2Sjw==
  /react-split-pane/0.1.85:
    dependencies:
      prop-types: 15.7.2
      react: 16.8.2
      react-dom: /react-dom/16.8.2/react@16.8.2
      react-lifecycles-compat: 3.0.4
      react-style-proptype: 3.2.2
    dev: false
    resolution:
      integrity: sha512-3GhaYs6+eVNrewgN4eQKJoNMQ4pcegNMTMhR5bO/NFO91K6/98qdD1sCuWPpsefCjzxNTjkvVYWQC0bMaC45mA==
  /react-style-proptype/3.2.2:
    dependencies:
      prop-types: 15.7.2
    dev: false
    resolution:
      integrity: sha512-ywYLSjNkxKHiZOqNlso9PZByNEY+FTyh3C+7uuziK0xFXu9xzdyfHwg4S9iyiRRoPCR4k2LqaBBsWVmSBwCWYQ==
  /react-syntax-highlighter/7.0.4:
    dependencies:
      babel-runtime: 6.26.0
      highlight.js: 9.12.0
      lowlight: 1.9.2
      prismjs: 1.15.0
      refractor: 2.6.2
    dev: false
    peerDependencies:
      react: '>= 0.14.0'
    resolution:
      integrity: sha512-WtaHAlI5++csZ5uTnJc5+ozqqIzUkO/rnkv1GJ3CeRtjhTzbo12r9F0BICzhibr7gBWECd1Xgj1FKJEWZxcP4w==
  /react-syntax-highlighter/7.0.4/react@16.8.2:
    dependencies:
      babel-runtime: 6.26.0
      highlight.js: 9.12.0
      lowlight: 1.9.2
      prismjs: 1.15.0
      react: 16.8.2
      refractor: 2.6.2
    dev: false
    id: registry.npmjs.org/react-syntax-highlighter/7.0.4
    peerDependencies:
      react: '>= 0.14.0'
    resolution:
      integrity: sha512-WtaHAlI5++csZ5uTnJc5+ozqqIzUkO/rnkv1GJ3CeRtjhTzbo12r9F0BICzhibr7gBWECd1Xgj1FKJEWZxcP4w==
  /react-test-renderer/16.8.2:
    dependencies:
      object-assign: 4.1.1
      prop-types: 15.7.2
      react-is: 16.8.2
      scheduler: 0.13.2
    dev: false
    peerDependencies:
      react: ^16.0.0
    resolution:
      integrity: sha512-gsd4NoOaYrZD2R8zi+CBV9wTGMsGhE2bRe4wvenGy0WcLJgdPscRZDDz+kmLjY+/5XpYC8yRR/v4CScgYfGyoQ==
  /react-test-renderer/16.8.2/react@16.8.2:
    dependencies:
      object-assign: 4.1.1
      prop-types: 15.7.2
      react: 16.8.2
      react-is: 16.8.2
      scheduler: 0.13.2
    dev: false
    id: registry.npmjs.org/react-test-renderer/16.8.2
    peerDependencies:
      react: ^16.0.0
    resolution:
<<<<<<< HEAD
      integrity: sha512-gsd4NoOaYrZD2R8zi+CBV9wTGMsGhE2bRe4wvenGy0WcLJgdPscRZDDz+kmLjY+/5XpYC8yRR/v4CScgYfGyoQ==
  /react-transition-group/2.5.3:
=======
      integrity: sha512-B5bCer+qymrQz/wN03lT0LppbZUDRq6AMfzMKrovzkGzfO81a9T+PWQW6MzkWknbwODQH/qpJno/yFQLX5IWrQ==
  /react-test-renderer/16.8.3/react@16.8.3:
    dependencies:
      object-assign: 4.1.1
      prop-types: 15.7.2
      react: 16.8.3
      react-is: 16.8.3
      scheduler: 0.13.3
    dev: false
    id: registry.npmjs.org/react-test-renderer/16.8.3
    peerDependencies:
      react: ^16.0.0
    resolution:
      integrity: sha512-rjJGYebduKNZH0k1bUivVrRLX04JfIQ0FKJLPK10TAb06XWhfi4gTobooF9K/DEFNW98iGac3OSxkfIJUN9Mdg==
  /react-transition-group/2.5.0:
>>>>>>> 69a0b2bb
    dependencies:
      dom-helpers: 3.4.0
      loose-envify: 1.4.0
      prop-types: 15.7.2
      react-lifecycles-compat: 3.0.4
    dev: false
    peerDependencies:
      react: '>=15.0.0'
      react-dom: '>=15.0.0'
    resolution:
      integrity: sha512-2DGFck6h99kLNr8pOFk+z4Soq3iISydwOFeeEVPjTN6+Y01CmvbWmnN02VuTWyFdnRtIDPe+wy2q6Ui8snBPZg==
  /react-transition-group/2.5.3/react-dom@16.8.2+react@16.8.2:
    dependencies:
      dom-helpers: 3.4.0
      loose-envify: 1.4.0
      prop-types: 15.7.2
      react: 16.8.2
      react-dom: /react-dom/16.8.2/react@16.8.2
      react-lifecycles-compat: 3.0.4
    dev: false
    id: registry.npmjs.org/react-transition-group/2.5.3
    peerDependencies:
      react: '>=15.0.0'
      react-dom: '>=15.0.0'
    resolution:
      integrity: sha512-2DGFck6h99kLNr8pOFk+z4Soq3iISydwOFeeEVPjTN6+Y01CmvbWmnN02VuTWyFdnRtIDPe+wy2q6Ui8snBPZg==
  /react-treebeard/2.1.0:
    dependencies:
      babel-runtime: 6.26.0
      deep-equal: 1.0.1
      prop-types: 15.7.2
      radium: 0.19.6
      shallowequal: 0.2.2
      velocity-react: 1.4.1
    dev: false
    peerDependencies:
      react: ^15.5.4 || ^16.0.0
      react-dom: ^15.5.4 || ^16.0.0
    resolution:
      integrity: sha512-unoy8IJL1NR5jgTtK+CqOCZKZylh/Tlid0oYajW9bLZCbFelxzmCsF8Y2hyS6pvHqM4W501oOm5O/jvg3VZCrg==
  /react-treebeard/2.1.0/react-dom@16.8.2+react@16.8.2:
    dependencies:
      babel-runtime: 6.26.0
      deep-equal: 1.0.1
      prop-types: 15.7.2
      radium: /radium/0.19.6/react@16.8.2
      react: 16.8.2
      react-dom: /react-dom/16.8.2/react@16.8.2
      shallowequal: 0.2.2
      velocity-react: /velocity-react/1.4.1/react-dom@16.8.2+react@16.8.2
    dev: false
    id: registry.npmjs.org/react-treebeard/2.1.0
    peerDependencies:
      react: ^15.5.4 || ^16.0.0
      react-dom: ^15.5.4 || ^16.0.0
    resolution:
      integrity: sha512-unoy8IJL1NR5jgTtK+CqOCZKZylh/Tlid0oYajW9bLZCbFelxzmCsF8Y2hyS6pvHqM4W501oOm5O/jvg3VZCrg==
  /react/15.6.2:
    dependencies:
      create-react-class: 15.6.3
      fbjs: 0.8.17
      loose-envify: 1.4.0
      object-assign: 4.1.1
      prop-types: 15.7.2
    dev: false
    engines:
      node: '>=0.10.0'
    resolution:
      integrity: sha1-26BDSrQ5z+gvEI8PURZjkIF5qnI=
  /react/16.8.2:
    dependencies:
      loose-envify: 1.4.0
      object-assign: 4.1.1
      prop-types: 15.7.2
      scheduler: 0.13.2
    dev: false
    engines:
      node: '>=0.10.0'
    resolution:
<<<<<<< HEAD
      integrity: sha512-aB2ctx9uQ9vo09HVknqv3DGRpI7OIGJhCx3Bt0QqoRluEjHSaObJl+nG12GDdYH6sTgE7YiPJ6ZUyMx9kICdXw==
=======
      integrity: sha512-StCz3QY8lxTb5cl2HJxjwLFOXPIFQp+p+hxQfc8WE0QiLfCtIlKj8/+5tjjKm8uSTlAW+fCPaavGFS06V9Ar3A==
  /react/16.8.3:
    dependencies:
      loose-envify: 1.4.0
      object-assign: 4.1.1
      prop-types: 15.7.2
      scheduler: 0.13.3
    dev: false
    engines:
      node: '>=0.10.0'
    resolution:
      integrity: sha512-3UoSIsEq8yTJuSu0luO1QQWYbgGEILm+eJl2QN/VLDi7hL+EN18M3q3oVZwmVzzBJ3DkM7RMdRwBmZZ+b4IzSA==
>>>>>>> 69a0b2bb
  /read-pkg-up/1.0.1:
    dependencies:
      find-up: 1.1.2
      read-pkg: 1.1.0
    dev: false
    engines:
      node: '>=0.10.0'
    resolution:
      integrity: sha1-nWPBMnbAZZGNV/ACpX9AobZD+wI=
  /read-pkg-up/2.0.0:
    dependencies:
      find-up: 2.1.0
      read-pkg: 2.0.0
    dev: false
    engines:
      node: '>=4'
    resolution:
      integrity: sha1-a3KoBImE4MQeeVEP1en6mbO1Sb4=
  /read-pkg-up/4.0.0:
    dependencies:
      find-up: 3.0.0
      read-pkg: 3.0.0
    dev: false
    engines:
      node: '>=6'
    resolution:
      integrity: sha512-6etQSH7nJGsK0RbG/2TeDzZFa8shjQ1um+SwQQ5cwKy0dhSXdOncEhb1CPpvQG4h7FyOV6EB6YlV0yJvZQNAkA==
  /read-pkg/1.1.0:
    dependencies:
      load-json-file: 1.1.0
      normalize-package-data: 2.5.0
      path-type: 1.1.0
    dev: false
    engines:
      node: '>=0.10.0'
    resolution:
      integrity: sha1-9f+qXs0pyzHAR0vKfXVra7KePyg=
  /read-pkg/2.0.0:
    dependencies:
      load-json-file: 2.0.0
      normalize-package-data: 2.5.0
      path-type: 2.0.0
    dev: false
    engines:
      node: '>=4'
    resolution:
      integrity: sha1-jvHAYjxqbbDcZxPEv6xGMysjaPg=
  /read-pkg/3.0.0:
    dependencies:
      load-json-file: 4.0.0
      normalize-package-data: 2.5.0
      path-type: 3.0.0
    dev: false
    engines:
      node: '>=4'
    resolution:
      integrity: sha1-nLxoaXj+5l0WwA4rGcI3/Pbjg4k=
  /readable-stream/1.0.34:
    dependencies:
      core-util-is: 1.0.2
      inherits: 2.0.3
      isarray: 0.0.1
      string_decoder: 0.10.31
    dev: false
    resolution:
      integrity: sha1-Elgg40vIQtLyqq+v5MKRbuMsFXw=
  /readable-stream/1.1.14:
    dependencies:
      core-util-is: 1.0.2
      inherits: 2.0.3
      isarray: 0.0.1
      string_decoder: 0.10.31
    dev: false
    resolution:
      integrity: sha1-fPTFTvZI44EwhMY23SB54WbAgdk=
  /readable-stream/2.3.6:
    dependencies:
      core-util-is: 1.0.2
      inherits: 2.0.3
      isarray: 1.0.0
      process-nextick-args: 2.0.0
      safe-buffer: 5.1.2
      string_decoder: 1.1.1
      util-deprecate: 1.0.2
    dev: false
    resolution:
      integrity: sha512-tQtKA9WIAhBF3+VLAseyMqZeBjW0AHJoxOtYqSUZNJxauErmLbVm2FW1y+J/YA9dUrAC39ITejlZWhVIwawkKw==
  /readable-stream/3.1.1:
    dependencies:
      inherits: 2.0.3
      string_decoder: 1.2.0
      util-deprecate: 1.0.2
    dev: false
    engines:
      node: '>= 6'
    resolution:
      integrity: sha512-DkN66hPyqDhnIQ6Jcsvx9bFjhw214O4poMBcIMgPVpQvNy9a0e0Uhg5SqySyDKAmUlwt8LonTBz1ezOnM8pUdA==
  /readdirp/2.2.1:
    dependencies:
      graceful-fs: 4.1.15
      micromatch: 3.1.10
      readable-stream: 2.3.6
    dev: false
    engines:
      node: '>=0.10'
    resolution:
      integrity: sha512-1JU/8q+VgFZyxwrJ+SVIOsh+KywWGpds3NTqikiKpDMZWScmAYyKIgqkO+ARvNWJfXeXR1zxz7aHF4u4CyH6vQ==
  /realpath-native/1.1.0:
    dependencies:
      util.promisify: 1.0.0
    dev: false
    engines:
      node: '>=4'
    resolution:
      integrity: sha512-wlgPA6cCIIg9gKz0fgAPjnzh4yR/LnXovwuo9hvyGvx3h8nX4+/iLZplfUWasXpqD8BdnGnP5njOFjkUwPzvjA==
  /recast/0.11.23:
    dependencies:
      ast-types: 0.9.6
      esprima: 3.1.3
      private: 0.1.8
      source-map: 0.5.7
    dev: false
    engines:
      node: '>= 0.8'
    resolution:
      integrity: sha1-RR/TAEqx5N+bTktmN2sqIZEkYtM=
  /recast/0.15.5:
    dependencies:
      ast-types: 0.11.5
      esprima: 4.0.1
      private: 0.1.8
      source-map: 0.6.1
    dev: false
    engines:
      node: '>= 4'
    resolution:
      integrity: sha512-nkAYNqarh73cMWRKFiPQ8I9dOLFvFk6SnG8u/LUlOYfArDOD/EjsVRAs860TlBLrpxqAXHGET/AUAVjdEymL5w==
  /recast/0.16.2:
    dependencies:
      ast-types: 0.11.7
      esprima: 4.0.1
      private: 0.1.8
      source-map: 0.6.1
    dev: false
    engines:
      node: '>= 4'
    resolution:
      integrity: sha512-O/7qXi51DPjRVdbrpNzoBQH5dnAPQNbfoOFyRiUwreTMJfIHYOEBzwuH+c0+/BTSJ3CQyKs6ILSWXhESH6Op3A==
  /rechoir/0.6.2:
    dependencies:
      resolve: 1.10.0
    dev: false
    engines:
      node: '>= 0.10'
    resolution:
      integrity: sha1-hSBLVNuoLVdC4oyWdW70OvUOM4Q=
  /recursive-readdir/2.2.1:
    dependencies:
      minimatch: 3.0.3
    dev: false
    engines:
      node: '>=0.10.0'
    resolution:
      integrity: sha1-kO8jHQd4xc4JPJpI105cVCLROpk=
  /redent/1.0.0:
    dependencies:
      indent-string: 2.1.0
      strip-indent: 1.0.1
    dev: false
    engines:
      node: '>=0.10.0'
    resolution:
      integrity: sha1-z5Fqsf1fHxbfsggi3W7H9zDCr94=
  /reduce-css-calc/1.3.0:
    dependencies:
      balanced-match: 0.4.2
      math-expression-evaluator: 1.2.17
      reduce-function-call: 1.0.2
    dev: false
    resolution:
      integrity: sha1-dHyRTgSWFKTJz7umKYca0dKSdxY=
  /reduce-function-call/1.0.2:
    dependencies:
      balanced-match: 0.4.2
    dev: false
    resolution:
      integrity: sha1-WiAL+S4ON3UXUv5FsKszD9S2vpk=
  /redux/3.7.2:
    dependencies:
      lodash: 4.17.11
      lodash-es: 4.17.11
      loose-envify: 1.4.0
      symbol-observable: 1.2.0
    dev: false
    resolution:
      integrity: sha512-pNqnf9q1hI5HHZRBkj3bAngGZW/JMCmexDlOxw4XagXY2o1327nHH54LoTjiPJ0gizoqPDRqWyX/00g0hD6w+A==
  /refractor/2.6.2:
    dependencies:
      hastscript: 5.0.0
      parse-entities: 1.2.0
      prismjs: 1.15.0
    dev: false
    resolution:
      integrity: sha512-AMNEGkhaXfhoa0/0mW0bHdfizDJnuHDK29/D5oQaKICf6DALQ+kDEHW/36oDHCdfva4XrZ+cdMhRvPsTI4OIjA==
  /regenerate/1.4.0:
    dev: false
    resolution:
      integrity: sha512-1G6jJVDWrt0rK99kBjvEtziZNCICAuvIPkSiUFIQxVP06RCVpq3dmDo2oi6ABpYaDYaTRr67BEhL8r1wgEZZKg==
  /regenerator-runtime/0.10.5:
    dev: false
    resolution:
      integrity: sha1-M2w+/BIgrc7dosn6tntaeVWjNlg=
  /regenerator-runtime/0.11.1:
    dev: false
    resolution:
      integrity: sha512-MguG95oij0fC3QV3URf4V2SDYGJhJnJGqvIIgdECeODCT98wSWDAJ94SSuVpYQUoTcGUIL6L4yNB7j1DFFHSBg==
  /regenerator-runtime/0.12.1:
    dev: false
    resolution:
      integrity: sha512-odxIc1/vDlo4iZcfXqRYFj0vpXFNoGdKMAUieAlFYO6m/nl5e9KR/beGf41z4a1FI+aQgtjhuaSlDxQ0hmkrHg==
  /regenerator-transform/0.10.1:
    dependencies:
      babel-runtime: 6.26.0
      babel-types: 6.26.0
      private: 0.1.8
    dev: false
    resolution:
      integrity: sha512-PJepbvDbuK1xgIgnau7Y90cwaAmO/LCLMI2mPvaXq2heGMR3aWW5/BQvYrhJ8jgmQjXewXvBjzfqKcVOmhjZ6Q==
  /regex-cache/0.4.4:
    dependencies:
      is-equal-shallow: 0.1.3
    dev: false
    engines:
      node: '>=0.10.0'
    resolution:
      integrity: sha512-nVIZwtCjkC9YgvWkpM55B5rBhBYRZhAaJbgcFYXXsHnbZ9UZI9nnVWYZpBlCqv9ho2eZryPnWrZGsOdPwVWXWQ==
  /regex-not/1.0.2:
    dependencies:
      extend-shallow: 3.0.2
      safe-regex: 1.1.0
    dev: false
    engines:
      node: '>=0.10.0'
    resolution:
      integrity: sha512-J6SDjUgDxQj5NusnOtdFxDwN/+HWykR8GELwctJ7mdqhcyy1xEc4SRFHUXvxTp661YaVKAjfRLZ9cCqS6tn32A==
  /regexp.prototype.flags/1.2.0:
    dependencies:
      define-properties: 1.1.3
    dev: false
    engines:
      node: '>= 0.4'
    resolution:
      integrity: sha512-ztaw4M1VqgMwl9HlPpOuiYgItcHlunW0He2fE6eNfT6E/CF2FtYi9ofOYe4mKntstYk0Fyh/rDRBdS3AnxjlrA==
  /regexpu-core/1.0.0:
    dependencies:
      regenerate: 1.4.0
      regjsgen: 0.2.0
      regjsparser: 0.1.5
    dev: false
    resolution:
      integrity: sha1-hqdj9Y7k18L2sQLkdkBQ3n7ZDGs=
  /regexpu-core/2.0.0:
    dependencies:
      regenerate: 1.4.0
      regjsgen: 0.2.0
      regjsparser: 0.1.5
    dev: false
    resolution:
      integrity: sha1-SdA4g3uNz4v6W5pCE5k45uoq4kA=
  /regjsgen/0.2.0:
    dev: false
    resolution:
      integrity: sha1-bAFq3qxVT3WCP+N6wFuS1aTtsfc=
  /regjsparser/0.1.5:
    dependencies:
      jsesc: 0.5.0
    dev: false
    hasBin: true
    resolution:
      integrity: sha1-fuj4Tcb6eS0/0K4ijSS9lJ6tIFw=
  /relateurl/0.2.7:
    dev: false
    engines:
      node: '>= 0.10'
    resolution:
      integrity: sha1-VNvzd+UUQKypCkzSdGANP/LYiKk=
  /remove-trailing-separator/1.1.0:
    dev: false
    resolution:
      integrity: sha1-wkvOKig62tW8P1jg1IJJuSN52O8=
  /renderkid/2.0.2:
    dependencies:
      css-select: 1.2.0
      dom-converter: 0.2.0
      htmlparser2: 3.3.0
      strip-ansi: 3.0.1
      utila: 0.4.0
    dev: false
    resolution:
      integrity: sha512-FsygIxevi1jSiPY9h7vZmBFUbAOcbYm9UwyiLNdVsLRs/5We9Ob5NMPbGYUTWiLq5L+ezlVdE0A8bbME5CWTpg==
  /repeat-element/1.1.3:
    dev: false
    engines:
      node: '>=0.10.0'
    resolution:
      integrity: sha512-ahGq0ZnV5m5XtZLMb+vP76kcAM5nkLqk0lpqAuojSKGgQtn4eRi4ZZGm2olo2zKFH+sMsWaqOCW1dqAnOru72g==
  /repeat-string/1.6.1:
    dev: false
    engines:
      node: '>=0.10'
    resolution:
      integrity: sha1-jcrkcOHIirwtYA//Sndihtp15jc=
  /repeating/2.0.1:
    dependencies:
      is-finite: 1.0.2
    dev: false
    engines:
      node: '>=0.10.0'
    resolution:
      integrity: sha1-UhTFOpJtNVJwdSf7q0FdvAjQbdo=
  /request-promise-core/1.1.2/request@2.88.0:
    dependencies:
      lodash: 4.17.11
      request: 2.88.0
    dev: false
    engines:
      node: '>=0.10.0'
    id: registry.npmjs.org/request-promise-core/1.1.2
    peerDependencies:
      request: ^2.34
    resolution:
      integrity: sha512-UHYyq1MO8GsefGEt7EprS8UrXsm1TxEvFUX1IMTuSLU2Rh7fTIdFtl8xD7JiEYiWU2dl+NYAjCTksTehQUxPag==
  /request-promise-native/1.0.7/request@2.88.0:
    dependencies:
      request: 2.88.0
      request-promise-core: /request-promise-core/1.1.2/request@2.88.0
      stealthy-require: 1.1.1
      tough-cookie: 2.5.0
    dev: false
    engines:
      node: '>=0.12.0'
    id: registry.npmjs.org/request-promise-native/1.0.7
    peerDependencies:
      request: ^2.34
    resolution:
      integrity: sha512-rIMnbBdgNViL37nZ1b3L/VfPOpSi0TqVDQPAvO6U14lMzOLrt5nilxCQqtDKhZeDiW0/hkCXGoQjhgJd/tCh6w==
  /request/2.87.0:
    dependencies:
      aws-sign2: 0.7.0
      aws4: 1.8.0
      caseless: 0.12.0
      combined-stream: 1.0.7
      extend: 3.0.2
      forever-agent: 0.6.1
      form-data: 2.3.3
      har-validator: 5.0.3
      http-signature: 1.2.0
      is-typedarray: 1.0.0
      isstream: 0.1.2
      json-stringify-safe: 5.0.1
      mime-types: 2.1.22
      oauth-sign: 0.8.2
      performance-now: 2.1.0
      qs: 6.5.2
      safe-buffer: 5.1.2
      tough-cookie: 2.3.4
      tunnel-agent: 0.6.0
      uuid: 3.3.2
    dev: false
    engines:
      node: '>= 4'
    resolution:
      integrity: sha512-fcogkm7Az5bsS6Sl0sibkbhcKsnyon/jV1kF3ajGmF0c8HrttdKTPRT9hieOaQHA5HEq6r8OyWOo/o781C1tNw==
  /request/2.88.0:
    dependencies:
      aws-sign2: 0.7.0
      aws4: 1.8.0
      caseless: 0.12.0
      combined-stream: 1.0.7
      extend: 3.0.2
      forever-agent: 0.6.1
      form-data: 2.3.3
      har-validator: 5.1.3
      http-signature: 1.2.0
      is-typedarray: 1.0.0
      isstream: 0.1.2
      json-stringify-safe: 5.0.1
      mime-types: 2.1.22
      oauth-sign: 0.9.0
      performance-now: 2.1.0
      qs: 6.5.2
      safe-buffer: 5.1.2
      tough-cookie: 2.4.3
      tunnel-agent: 0.6.0
      uuid: 3.3.2
    dev: false
    engines:
      node: '>= 4'
    resolution:
      integrity: sha512-NAqBSrijGLZdM0WZNsInLJpkJokL72XYjUpnB0iwsRgxh7dB6COrHnTBNwN0E+lHDAJzu7kLAkDeY08z2/A0hg==
  /requestretry/1.12.3:
    dependencies:
      extend: 3.0.2
      lodash: 4.17.11
      request: 2.88.0
      when: 3.7.8
    dev: false
    resolution:
      integrity: sha512-3H5xTOfORJGSDWV0WZYWLt39tqFyW19V+joQqsKvbbIR1AfJo8b1PDYlSYBoC5jPvmQcG0ZS0DkAKF23mChTow==
  /requestretry/2.0.2/request@2.87.0:
    dependencies:
      extend: 3.0.2
      lodash: 4.17.11
      request: 2.87.0
      when: 3.7.8
    dev: false
    id: registry.npmjs.org/requestretry/2.0.2
    peerDependencies:
      request: ~2.87.0
    resolution:
      integrity: sha512-wBIylIEvvGHnFAYRXIKCARGzWxChn+mo7X3KjXPgtofB+c0ejcZFdZ5k6RFhBV+IOf80fkemcVuVdUKqovnj8A==
  /require-directory/2.1.1:
    dev: false
    engines:
      node: '>=0.10.0'
    resolution:
      integrity: sha1-jGStX9MNqxyXbiNE/+f3kqam30I=
  /require-from-string/2.0.2:
    dev: false
    engines:
      node: '>=0.10.0'
    resolution:
      integrity: sha512-Xf0nWe6RseziFMu+Ap9biiUbmplq6S9/p+7w7YXP/JBHhrUDDUhwa+vANyubuqfZWTveU//DYVGsDG7RKL/vEw==
  /require-main-filename/1.0.1:
    dev: false
    resolution:
      integrity: sha1-l/cXtp1IeE9fUmpsWqj/3aBVpNE=
  /requires-port/1.0.0:
    dev: false
    resolution:
      integrity: sha1-kl0mAdOaxIXgkc8NpcbmlNw9yv8=
  /resemblejs/2.2.6:
    dev: false
    resolution:
      integrity: sha512-o4sxCTSwTxx5hBFXYn5rsgMuLQT8kufJ5vzKYcRwWhCWERKN4dqZwiMx7+nRrcXouWmiFGD9A486yS4Z1a2PQQ==
  /resolve-cwd/2.0.0:
    dependencies:
      resolve-from: 3.0.0
    dev: false
    engines:
      node: '>=4'
    resolution:
      integrity: sha1-AKn3OHVW4nA46uIyyqNypqWbZlo=
  /resolve-dir/1.0.1:
    dependencies:
      expand-tilde: 2.0.2
      global-modules: 1.0.0
    dev: false
    engines:
      node: '>=0.10.0'
    resolution:
      integrity: sha1-eaQGRMNivoLybv/nOcm7U4IEb0M=
  /resolve-from/3.0.0:
    dev: false
    engines:
      node: '>=4'
    resolution:
      integrity: sha1-six699nWiBvItuZTM17rywoYh0g=
  /resolve-url/0.2.1:
    dev: false
    resolution:
      integrity: sha1-LGN/53yJOv0qZj/iGqkIAGjiBSo=
  /resolve/1.1.7:
    dev: false
    resolution:
      integrity: sha1-IDEU2CrSxe2ejgQRs5ModeiJ6Xs=
  /resolve/1.10.0:
    dependencies:
      path-parse: 1.0.6
    dev: false
    resolution:
      integrity: sha512-3sUr9aq5OfSg2S9pNtPA9hL1FVEAjvfOC4leW0SNf/mpnaakz2a9femSd6LqAww2RaFctwyf1lCqnTHuF1rxDg==
  /resolve/1.8.1:
    dependencies:
      path-parse: 1.0.6
    dev: false
    resolution:
      integrity: sha512-AicPrAC7Qu1JxPCZ9ZgCZlY35QgFnNqc+0LtbRNxnVw4TXvjQ72wnuL9JQcEBgXkI9JM8MsT9kaQoHcpCRJOYA==
  /restore-cursor/2.0.0:
    dependencies:
      onetime: 2.0.1
      signal-exit: 3.0.2
    dev: false
    engines:
      node: '>=4'
    resolution:
      integrity: sha1-n37ih/gv0ybU/RYpI9YhKe7g368=
  /ret/0.1.15:
    dev: false
    engines:
      node: '>=0.12'
    resolution:
      integrity: sha512-TTlYpa+OL+vMMNG24xSlQGEJ3B/RzEfUlLct7b5G/ytav+wPrplCpVMFuwzXbkecJrb6IYo1iFb0S9v37754mg==
  /right-align/0.1.3:
    dependencies:
      align-text: 0.1.4
    dev: false
    engines:
      node: '>=0.10.0'
    resolution:
      integrity: sha1-YTObci/mo1FWiSENJOFMlhSGE+8=
  /rimraf/2.2.8:
    dev: false
    hasBin: true
    resolution:
      integrity: sha1-5Dm+Kq7jJzIZUnMPmaiSnk/FBYI=
  /rimraf/2.6.3:
    dependencies:
      glob: 7.1.3
    dev: false
    hasBin: true
    resolution:
      integrity: sha512-mwqeW5XsA2qAejG46gYdENaxXjx9onRNCfn7L0duuP4hCuTIi/QO7PDK07KJfp1d+izWPrzEJDcSqBa0OZQriA==
  /ripemd160/2.0.2:
    dependencies:
      hash-base: 3.0.4
      inherits: 2.0.3
    dev: false
    resolution:
      integrity: sha512-ii4iagi25WusVoiC4B4lq7pbXfAp3D9v5CwfkY33vffw2+pkDjY1D8GaN7spsxvCSx8dkPqOZCEZyfxcmJG2IA==
  /rst-selector-parser/2.2.3:
    dependencies:
      lodash.flattendeep: 4.4.0
      nearley: 2.16.0
    dev: false
    resolution:
      integrity: sha1-gbIw6i/MYGbInjRy3nlChdmwPZE=
  /rsvp/3.6.2:
    dev: false
    engines:
      node: 0.12.* || 4.* || 6.* || >= 7.*
    resolution:
      integrity: sha512-OfWGQTb9vnwRjwtA2QwpG2ICclHC3pgXZO5xt8H2EfgDquO0qVdSb5T88L4qJVAEugbS56pAuV4XZM58UX8ulw==
  /run-async/2.3.0:
    dependencies:
      is-promise: 2.1.0
    dev: false
    engines:
      node: '>=0.12.0'
    resolution:
      integrity: sha1-A3GrSuC91yDUFm19/aZP96RFpsA=
  /run-parallel-limit/1.0.5:
    dev: false
    resolution:
      integrity: sha512-NsY+oDngvrvMxKB3G8ijBzIema6aYbQMD2bHOamvN52BysbIGTnEY2xsNyfrcr9GhY995/t/0nQN3R3oZvaDlg==
  /run-queue/1.0.3:
    dependencies:
      aproba: 1.2.0
    dev: false
    resolution:
      integrity: sha1-6Eg5bwV9Ij8kOGkkYY4laUFh7Ec=
  /rx-lite-aggregates/4.0.8:
    dependencies:
      rx-lite: 4.0.8
    dev: false
    resolution:
      integrity: sha1-dTuHqJoRyVRnxKwWJsTvxOBcZ74=
  /rx-lite/4.0.8:
    dev: false
    resolution:
      integrity: sha1-Cx4Rr4vESDbwSmQH6S2kJGe3lEQ=
  /rx/4.1.0:
    dev: false
    resolution:
      integrity: sha1-pfE/957zt0D+MKqAP7CfmIBdR4I=
  /rxjs/6.4.0:
    dependencies:
      tslib: 1.9.3
    dev: false
    engines:
      npm: '>=2.0.0'
    resolution:
      integrity: sha512-Z9Yfa11F6B9Sg/BK9MnqnQ+aQYicPLtilXBp2yUtDt2JRCE0h26d33EnfO3ZxoNxG0T92OUucP3Ct7cpfkdFfw==
  /safe-buffer/5.1.1:
    dev: false
    resolution:
      integrity: sha512-kKvNJn6Mm93gAczWVJg7wH+wGYWNrDHdWvpUmHyEsgCtIwwo3bqPtV4tR5tuPaUhTOo/kvhVwd8XwwOllGYkbg==
  /safe-buffer/5.1.2:
    dev: false
    resolution:
      integrity: sha512-Gd2UZBJDkXlY7GbJxfsE8/nvKkUEU1G38c1siN6QP6a9PT9MmHB8GnpscSmMJSoF8LOIrt8ud/wPtojys4G6+g==
  /safe-regex/1.1.0:
    dependencies:
      ret: 0.1.15
    dev: false
    resolution:
      integrity: sha1-QKNmnzsHfR6UPURinhV91IAjvy4=
  /safer-buffer/2.1.2:
    dev: false
    resolution:
      integrity: sha512-YZo3K82SD7Riyi0E1EQPojLz7kpepnSQI9IyPbHHg1XXXevb5dJI7tpyN2ADxGcQbHG7vcyRHk0cbwqcQriUtg==
  /samsam/1.3.0:
    deprecated: This package has been deprecated in favour of @sinonjs/samsam
    dev: false
    resolution:
      integrity: sha512-1HwIYD/8UlOtFS3QO3w7ey+SdSDFE4HRNLZoZRYVQefrOY3l17epswImeB1ijgJFQJodIaHcwkp3r/myBjFVbg==
  /sane/3.1.0:
    dependencies:
      anymatch: 2.0.0
      capture-exit: 1.2.0
      exec-sh: 0.2.2
      execa: 1.0.0
      fb-watchman: 2.0.0
      micromatch: 3.1.10
      minimist: 1.2.0
      walker: 1.0.7
      watch: 0.18.0
    dev: false
    engines:
      node: 6.* || 8.* || >= 10.*
    hasBin: true
    optionalDependencies:
      fsevents: 1.2.7
    resolution:
      integrity: sha512-G5GClRRxT1cELXfdAq7UKtUsv8q/ZC5k8lQGmjEm4HcAl3HzBy68iglyNCmw4+0tiXPCBZntslHlRhbnsSws+Q==
  /sass-graph/2.2.4:
    dependencies:
      glob: 7.1.3
      lodash: 4.17.11
      scss-tokenizer: 0.2.3
      yargs: 7.1.0
    dev: false
    hasBin: true
    resolution:
      integrity: sha1-E/vWPNHK8JCLn9k0dq1DpR0eC0k=
  /sass-loader/6.0.7:
    dependencies:
      clone-deep: 2.0.2
      loader-utils: 1.2.3
      lodash.tail: 4.1.1
      neo-async: 2.6.0
      pify: 3.0.0
    dev: false
    engines:
      node: '>= 4.3 < 5.0.0 || >= 5.10'
    peerDependencies:
      node-sass: ^4.0.0
      webpack: ^2.0.0 || ^3.0.0 || ^4.0.0
    resolution:
      integrity: sha512-JoiyD00Yo1o61OJsoP2s2kb19L1/Y2p3QFcCdWdF6oomBGKVYuZyqHWemRBfQ2uGYsk+CH3eCguXNfpjzlcpaA==
  /sass-loader/6.0.7/node-sass@4.11.0+webpack@4.29.5:
    dependencies:
      clone-deep: 2.0.2
      loader-utils: 1.2.3
      lodash.tail: 4.1.1
      neo-async: 2.6.0
      node-sass: 4.11.0
      pify: 3.0.0
      webpack: 4.29.5
    dev: false
    engines:
      node: '>= 4.3 < 5.0.0 || >= 5.10'
    id: registry.npmjs.org/sass-loader/6.0.7
    peerDependencies:
      node-sass: ^4.0.0
      webpack: ^2.0.0 || ^3.0.0 || ^4.0.0
    resolution:
      integrity: sha512-JoiyD00Yo1o61OJsoP2s2kb19L1/Y2p3QFcCdWdF6oomBGKVYuZyqHWemRBfQ2uGYsk+CH3eCguXNfpjzlcpaA==
  /sax/1.2.4:
    dev: false
    resolution:
      integrity: sha512-NqVDv9TpANUjFm0N8uM5GxL36UgKi9/atZw+x7YFnQ8ckwFGKrl4xX4yWtrey3UJm5nP1kUbnYgLopqWNSRhWw==
  /scheduler/0.13.2:
    dependencies:
      loose-envify: 1.4.0
      object-assign: 4.1.1
    dev: false
    resolution:
<<<<<<< HEAD
      integrity: sha512-qK5P8tHS7vdEMCW5IPyt8v9MJOHqTrOUgPXib7tqm9vh834ibBX5BNhwkplX/0iOzHW5sXyluehYfS9yrkz9+w==
=======
      integrity: sha512-t7MBR28Akcp4Jm+QoR63XgAi9YgCUmgvDHqf5otgAj4QvdoBE4ImCX0ffehefePPG+aitiYHp0g/mW6s4Tp+dw==
  /scheduler/0.13.3:
    dependencies:
      loose-envify: 1.4.0
      object-assign: 4.1.1
    dev: false
    resolution:
      integrity: sha512-UxN5QRYWtpR1egNWzJcVLk8jlegxAugswQc984lD3kU7NuobsO37/sRfbpTdBjtnD5TBNFA2Q2oLV5+UmPSmEQ==
>>>>>>> 69a0b2bb
  /schema-utils/0.3.0:
    dependencies:
      ajv: 5.5.2
    dev: false
    engines:
      node: '>= 4.3 < 5.0.0 || >= 5.10'
    resolution:
      integrity: sha1-9YdyIs4+kx7a4DnxfrNxbnE3+M8=
  /schema-utils/0.4.7:
    dependencies:
      ajv: 6.9.1
      ajv-keywords: /ajv-keywords/3.4.0/ajv@6.9.1
    dev: false
    engines:
      node: '>= 4'
    resolution:
      integrity: sha512-v/iwU6wvwGK8HbU9yi3/nhGzP0yGSuhQMzL6ySiec1FSrZZDkhm4noOSWzrNFo/jEc+SJY6jRTwuwbSXJPDUnQ==
  /schema-utils/1.0.0:
    dependencies:
      ajv: 6.9.1
      ajv-errors: /ajv-errors/1.0.1/ajv@6.9.1
      ajv-keywords: /ajv-keywords/3.4.0/ajv@6.9.1
    dev: false
    engines:
      node: '>= 4'
    resolution:
      integrity: sha512-i27Mic4KovM/lnGsy8whRCHhc7VicJajAjTrYg11K9zfZXnYIt4k5F+kZkwjnrhKzLic/HLU4j11mjsz2G/75g==
  /screener-ngrok/2.2.28:
    dependencies:
      '@types/node': 8.10.40
      async: 2.6.2
      decompress-zip: 0.3.2
      lock: 0.1.4
      request: 2.88.0
      uuid: 3.3.2
    dev: false
    hasBin: true
    requiresBuild: true
    resolution:
      integrity: sha512-yqLrFtaMzcNC0bgkBByiqDgQOLqNtl5N7kE5a7pB/Ubc5FoJOu/tAfEliQ4rZcujSD2G7cVrrqoBUO2rAifmCg==
  /screener-runner/0.10.31:
    dependencies:
      bluebird: 3.4.7
      colors: 1.1.2
      commander: 2.9.0
      compression: 1.7.3
      connect: 3.6.6
      http-proxy: 1.16.2
      joi: 9.2.0
      lodash: 4.17.11
      portfinder: 1.0.20
      request: 2.87.0
      requestretry: /requestretry/2.0.2/request@2.87.0
      screener-ngrok: 2.2.28
    dev: false
    engines:
      node: '>= 4'
    hasBin: true
    resolution:
      integrity: sha512-Ghur/kFfiROaM/FjJcmXaDWE6n2xAzhlw8Ui0uq64qygx2/5BgZZzF5Xh0g5TvPV586pmZBEd22o1Z5SGAS8WA==
  /screener-storybook/0.16.12:
    dependencies:
      '@types/react': 16.8.3
      bluebird: 3.4.7
      colors: 1.1.2
      commander: 2.9.0
      get-port: 3.2.0
      joi: 10.0.6
      jsdom: 11.7.0
      lodash: 4.17.11
      prop-types: 15.7.2
      react: 16.8.2
      react-dom: /react-dom/16.8.2/react@16.8.2
      request: 2.88.0
      requestretry: 1.12.3
      screener-runner: 0.10.31
      semver: 5.6.0
    dev: false
    engines:
      node: '>= 6'
    hasBin: true
    resolution:
      integrity: sha512-cP0Gk3kGpITVKxq8HHdx3WI2bRwzKmhzNMKfgofZvZ8RZUPyDqDizqBlx8tzJJ9Rya88OiEs2V46my2YHH4NeA==
  /scss-tokenizer/0.2.3:
    dependencies:
      js-base64: 2.5.1
      source-map: 0.4.4
    dev: false
    resolution:
      integrity: sha1-jrBtualyMzOCTT9VMGQRSYR85dE=
  /select-hose/2.0.0:
    dev: false
    resolution:
      integrity: sha1-Yl2GWPhlr0Psliv8N2o3NZpJlMo=
  /select/1.1.2:
    dev: false
    optional: true
    resolution:
      integrity: sha1-DnNQrN7ICxEIUoeG7B1EGNEbOW0=
  /selfsigned/1.10.4:
    dependencies:
      node-forge: 0.7.5
    dev: false
    resolution:
      integrity: sha512-9AukTiDmHXGXWtWjembZ5NDmVvP2695EtpgbCsxCa68w3c88B+alqbmZ4O3hZ4VWGXeGWzEVdvqgAJD8DQPCDw==
  /semver-compare/1.0.0:
    dev: false
    resolution:
      integrity: sha1-De4hahyUGrN+nvsXiPavxf9VN/w=
  /semver/5.0.3:
    dev: false
    hasBin: true
    resolution:
      integrity: sha1-d0Zt5YnNXTyV8TiqeLxWmjy10no=
  /semver/5.3.0:
    dev: false
    hasBin: true
    resolution:
      integrity: sha1-myzl094C0XxgEq0yaqa00M9U+U8=
  /semver/5.6.0:
    dev: false
    hasBin: true
    resolution:
      integrity: sha512-RS9R6R35NYgQn++fkDWaOmqGoj4Ek9gGs+DPxNUZKuwE183xjJroKvyo1IzVFeXvUrvmALy6FWD5xrdJT25gMg==
  /send/0.16.2:
    dependencies:
      debug: 2.6.9
      depd: 1.1.2
      destroy: 1.0.4
      encodeurl: 1.0.2
      escape-html: 1.0.3
      etag: 1.8.1
      fresh: 0.5.2
      http-errors: 1.6.3
      mime: 1.4.1
      ms: 2.0.0
      on-finished: 2.3.0
      range-parser: 1.2.0
      statuses: 1.4.0
    dev: false
    engines:
      node: '>= 0.8.0'
    resolution:
      integrity: sha512-E64YFPUssFHEFBvpbbjr44NCLtI1AohxQ8ZSiJjQLskAdKuriYEP6VyGEsRDH8ScozGpkaX1BGvhanqCwkcEZw==
  /serialize-javascript/1.6.1:
    dev: false
    resolution:
      integrity: sha512-A5MOagrPFga4YaKQSWHryl7AXvbQkEqpw4NNYMTNYUNV51bA8ABHgYFpqKx+YFFrw59xMV1qGH1R4AgoNIVgCw==
  /serve-favicon/2.5.0:
    dependencies:
      etag: 1.8.1
      fresh: 0.5.2
      ms: 2.1.1
      parseurl: 1.3.2
      safe-buffer: 5.1.1
    dev: false
    engines:
      node: '>= 0.8.0'
    resolution:
      integrity: sha1-k10kDN/g9YBTB/3+ln2IlCosvPA=
  /serve-index/1.9.1:
    dependencies:
      accepts: 1.3.5
      batch: 0.6.1
      debug: 2.6.9
      escape-html: 1.0.3
      http-errors: 1.6.3
      mime-types: 2.1.22
      parseurl: 1.3.2
    dev: false
    engines:
      node: '>= 0.8.0'
    resolution:
      integrity: sha1-03aNabHn2C5c4FD/9bRTvqEqkjk=
  /serve-static/1.13.2:
    dependencies:
      encodeurl: 1.0.2
      escape-html: 1.0.3
      parseurl: 1.3.2
      send: 0.16.2
    dev: false
    engines:
      node: '>= 0.8.0'
    resolution:
      integrity: sha512-p/tdJrO4U387R9oMjb1oj7qSMaMfmOyd4j9hOFoxZe2baQszgHcSWjuya/CiT5kgZZKRudHNOA0pYXOl8rQ5nw==
  /set-blocking/2.0.0:
    dev: false
    resolution:
      integrity: sha1-BF+XgtARrppoA93TgrJDkrPYkPc=
  /set-value/0.4.3:
    dependencies:
      extend-shallow: 2.0.1
      is-extendable: 0.1.1
      is-plain-object: 2.0.4
      to-object-path: 0.3.0
    dev: false
    engines:
      node: '>=0.10.0'
    resolution:
      integrity: sha1-fbCPnT0i3H945Trzw79GZuzfzPE=
  /set-value/2.0.0:
    dependencies:
      extend-shallow: 2.0.1
      is-extendable: 0.1.1
      is-plain-object: 2.0.4
      split-string: 3.1.0
    dev: false
    engines:
      node: '>=0.10.0'
    resolution:
      integrity: sha512-hw0yxk9GT/Hr5yJEYnHNKYXkIA8mVJgd9ditYZCe16ZczcaELYYcfvaXesNACk2O8O0nTiPQcQhGUQj8JLzeeg==
  /setimmediate/1.0.5:
    dev: false
    resolution:
      integrity: sha1-KQy7Iy4waULX1+qbg3Mqt4VvgoU=
  /setprototypeof/1.1.0:
    dev: false
    resolution:
      integrity: sha512-BvE/TwpZX4FXExxOxZyRGQQv651MSwmWKZGqvmPcRIjDqWub67kTKuIMx43cZZrS/cBBzwBcNDWoFxt2XEFIpQ==
  /sha.js/2.4.11:
    dependencies:
      inherits: 2.0.3
      safe-buffer: 5.1.2
    dev: false
    hasBin: true
    resolution:
      integrity: sha512-QMEp5B7cftE7APOjk5Y6xgrbWu+WkLVQwk8JNjZ8nKRciZaByEW6MubieAiToS7+dwvrjGhH8jRXz3MVd0AYqQ==
  /shallow-clone/1.0.0:
    dependencies:
      is-extendable: 0.1.1
      kind-of: 5.1.0
      mixin-object: 2.0.1
    dev: false
    engines:
      node: '>=0.10.0'
    resolution:
      integrity: sha512-oeXreoKR/SyNJtRJMAKPDSvd28OqEwG4eR/xc856cRGBII7gX9lvAqDxusPm0846z/w/hWYjI1NpKwJ00NHzRA==
  /shallowequal/0.2.2:
    dependencies:
      lodash.keys: 3.1.2
    dev: false
    resolution:
      integrity: sha1-HjL9W8q2rWiKSBLLDMBO/HXHAU4=
  /shallowequal/1.1.0:
    dev: false
    resolution:
      integrity: sha512-y0m1JoUZSlPAjXVtPPW70aZWfIL/dSP7AFkRnniLCrK/8MDKog3TySTBmckD+RObVxH0v4Tox67+F14PdED2oQ==
  /shebang-command/1.2.0:
    dependencies:
      shebang-regex: 1.0.0
    dev: false
    engines:
      node: '>=0.10.0'
    resolution:
      integrity: sha1-RKrGW2lbAzmJaMOfNj/uXer98eo=
  /shebang-regex/1.0.0:
    dev: false
    engines:
      node: '>=0.10.0'
    resolution:
      integrity: sha1-2kL0l0DAtC2yypcoVxyxkMmO/qM=
  /shell-quote/1.6.1:
    dependencies:
      array-filter: 0.0.1
      array-map: 0.0.0
      array-reduce: 0.0.0
      jsonify: 0.0.0
    dev: false
    resolution:
      integrity: sha1-9HgZSczkAmlxJ0MOo7PFR29IF2c=
  /shelljs/0.8.3:
    dependencies:
      glob: 7.1.3
      interpret: 1.2.0
      rechoir: 0.6.2
    dev: false
    engines:
      node: '>=4'
    hasBin: true
    resolution:
      integrity: sha512-fc0BKlAWiLpwZljmOvAOTE/gXawtCoNrP5oaY7KIaQbbyHeQVg01pSEuEGvGh3HEdBU4baCD7wQBwADmM/7f7A==
  /shellwords/0.1.1:
    dev: false
    resolution:
      integrity: sha512-vFwSUfQvqybiICwZY5+DAWIPLKsWO31Q91JSKl3UYv+K5c2QRPzn0qzec6QPu1Qc9eHYItiP3NdJqNVqetYAww==
  /signal-exit/3.0.2:
    dev: false
    resolution:
      integrity: sha1-tf3AjxKH6hF4Yo5BXiUTK3NkbG0=
  /sinon/4.5.0:
    dependencies:
      '@sinonjs/formatio': 2.0.0
      diff: 3.5.0
      lodash.get: 4.4.2
      lolex: 2.7.5
      nise: 1.4.8
      supports-color: 5.5.0
      type-detect: 4.0.8
    dev: false
    requiresBuild: true
    resolution:
      integrity: sha512-trdx+mB0VBBgoYucy6a9L7/jfQOmvGeaKZT4OOJ+lPAtI8623xyGr8wLiE4eojzBS8G9yXbhx42GHUOVLr4X2w==
  /sisteransi/1.0.0:
    dev: false
    resolution:
      integrity: sha512-N+z4pHB4AmUv0SjveWRd6q1Nj5w62m5jodv+GD8lvmbY/83T/rpbJGZOnK5T149OldDj4Db07BSv9xY4K6NTPQ==
  /slash/1.0.0:
    dev: false
    engines:
      node: '>=0.10.0'
    resolution:
      integrity: sha1-xB8vbDn8FtHNF61LXYlhFK5HDVU=
  /slash/2.0.0:
    dev: false
    engines:
      node: '>=6'
    resolution:
      integrity: sha512-ZYKh3Wh2z1PpEXWr0MpSBZ0V6mZHAQfYevttO11c51CaWjGTaadiKZ+wVt1PbMlDV5qhMFslpZCemhwOK7C89A==
  /slice-ansi/0.0.4:
    dev: false
    engines:
      node: '>=0.10.0'
    resolution:
      integrity: sha1-7b+JA/ZvfOL46v1s7tZeJkyDGzU=
  /slide/1.1.6:
    dev: false
    resolution:
      integrity: sha1-VusCfWW00tzmyy4tMsTUr8nh1wc=
  /snapdragon-node/2.1.1:
    dependencies:
      define-property: 1.0.0
      isobject: 3.0.1
      snapdragon-util: 3.0.1
    dev: false
    engines:
      node: '>=0.10.0'
    resolution:
      integrity: sha512-O27l4xaMYt/RSQ5TR3vpWCAB5Kb/czIcqUFOM/C4fYcLnbZUc1PkjTAMjof2pBWaSTwOUd6qUHcFGVGj7aIwnw==
  /snapdragon-util/3.0.1:
    dependencies:
      kind-of: 3.2.2
    dev: false
    engines:
      node: '>=0.10.0'
    resolution:
      integrity: sha512-mbKkMdQKsjX4BAL4bRYTj21edOf8cN7XHdYUJEe+Zn99hVEYcMvKPct1IqNe7+AZPirn8BCDOQBHQZknqmKlZQ==
  /snapdragon/0.8.2:
    dependencies:
      base: 0.11.2
      debug: 2.6.9
      define-property: 0.2.5
      extend-shallow: 2.0.1
      map-cache: 0.2.2
      source-map: 0.5.7
      source-map-resolve: 0.5.2
      use: 3.1.1
    dev: false
    engines:
      node: '>=0.10.0'
    resolution:
      integrity: sha512-FtyOnWN/wCHTVXOMwvSv26d+ko5vWlIDD6zoUJ7LW8vh+ZBC8QdljveRP+crNrtBwioEUWy/4dMtbBjA4ioNlg==
  /sockjs-client/1.1.5:
    dependencies:
      debug: 2.6.9
      eventsource: 0.1.6
      faye-websocket: 0.11.1
      inherits: 2.0.3
      json3: 3.3.2
      url-parse: 1.4.4
    dev: false
    resolution:
      integrity: sha1-G7fA9yIsQPQq3xT0RCy9Eml3GoM=
  /sockjs-client/1.3.0:
    dependencies:
      debug: 3.2.6
      eventsource: 1.0.7
      faye-websocket: 0.11.1
      inherits: 2.0.3
      json3: 3.3.2
      url-parse: 1.4.4
    dev: false
    resolution:
      integrity: sha512-R9jxEzhnnrdxLCNln0xg5uGHqMnkhPSTzUZH2eXcR03S/On9Yvoq2wyUZILRUhZCNVu2PmwWVoyuiPz8th8zbg==
  /sockjs/0.3.19:
    dependencies:
      faye-websocket: 0.10.0
      uuid: 3.3.2
    dev: false
    resolution:
      integrity: sha512-V48klKZl8T6MzatbLlzzRNhMepEys9Y4oGFpypBFFn1gLI/QQ9HtLLyWJNbPlwGLelOVOEijUbTTJeLLI59jLw==
  /sort-keys/1.1.2:
    dependencies:
      is-plain-obj: 1.1.0
    dev: false
    engines:
      node: '>=0.10.0'
    resolution:
      integrity: sha1-RBttTTRnmPG05J6JIK37oOVD+a0=
  /source-list-map/2.0.1:
    dev: false
    resolution:
      integrity: sha512-qnQ7gVMxGNxsiL4lEuJwe/To8UnK7fAnmbGEEH8RpLouuKbeEm0lhbQVFIrNSuB+G7tVrAlVsZgETT5nljf+Iw==
  /source-map-loader/0.2.4:
    dependencies:
      async: 2.6.2
      loader-utils: 1.2.3
    dev: false
    engines:
      node: '>= 6'
    resolution:
      integrity: sha512-OU6UJUty+i2JDpTItnizPrlpOIBLmQbWMuBg9q5bVtnHACqw1tn9nNwqJLbv0/00JjnJb/Ee5g5WS5vrRv7zIQ==
  /source-map-resolve/0.5.2:
    dependencies:
      atob: 2.1.2
      decode-uri-component: 0.2.0
      resolve-url: 0.2.1
      source-map-url: 0.4.0
      urix: 0.1.0
    dev: false
    resolution:
      integrity: sha512-MjqsvNwyz1s0k81Goz/9vRBe9SZdB09Bdw+/zYyO+3CuPk6fouTaxscHkgtE8jKvf01kVfl8riHzERQ/kefaSA==
  /source-map-support/0.4.18:
    dependencies:
      source-map: 0.5.7
    dev: false
    resolution:
      integrity: sha512-try0/JqxPLF9nOjvSta7tVondkP5dwgyLDjVoyMDlmjugT2lRZ1OfsrYTkCd2hkDnJTKRbO/Rl3orm8vlsUzbA==
  /source-map-support/0.5.10:
    dependencies:
      buffer-from: 1.1.1
      source-map: 0.6.1
    dev: false
    resolution:
      integrity: sha512-YfQ3tQFTK/yzlGJuX8pTwa4tifQj4QS2Mj7UegOu8jAz59MqIiMGPXxQhVQiIMNzayuUSF/jEuVnfFF5JqybmQ==
  /source-map-url/0.4.0:
    dev: false
    resolution:
      integrity: sha1-PpNdfd1zYxuXZZlW1VEo6HtQhKM=
  /source-map/0.4.4:
    dependencies:
      amdefine: 1.0.1
    dev: false
    engines:
      node: '>=0.8.0'
    resolution:
      integrity: sha1-66T12pwNyZneaAMti092FzZSA2s=
  /source-map/0.5.7:
    dev: false
    engines:
      node: '>=0.10.0'
    resolution:
      integrity: sha1-igOdLRAh0i0eoUyA2OpGi6LvP8w=
  /source-map/0.6.1:
    dev: false
    engines:
      node: '>=0.10.0'
    resolution:
      integrity: sha512-UjgapumWlbMhkBgzT7Ykc5YXUT46F0iKu8SGXq0bcwP5dz/h0Plj6enJqjz1Zbq2l5WaqYnrVbwWOWMyF3F47g==
  /space-separated-tokens/1.1.2:
    dependencies:
      trim: 0.0.1
    dev: false
    resolution:
      integrity: sha512-G3jprCEw+xFEs0ORweLmblJ3XLymGGr6hxZYTYZjIlvDti9vOBUjRQa1Rzjt012aRrocKstHwdNi+F7HguPsEA==
  /spdx-correct/3.1.0:
    dependencies:
      spdx-expression-parse: 3.0.0
      spdx-license-ids: 3.0.3
    dev: false
    resolution:
      integrity: sha512-lr2EZCctC2BNR7j7WzJ2FpDznxky1sjfxvvYEyzxNyb6lZXHODmEoJeFu4JupYlkfha1KZpJyoqiJ7pgA1qq8Q==
  /spdx-exceptions/2.2.0:
    dev: false
    resolution:
      integrity: sha512-2XQACfElKi9SlVb1CYadKDXvoajPgBVPn/gOQLrTvHdElaVhr7ZEbqJaRnJLVNeaI4cMEAgVCeBMKF6MWRDCRA==
  /spdx-expression-parse/3.0.0:
    dependencies:
      spdx-exceptions: 2.2.0
      spdx-license-ids: 3.0.3
    dev: false
    resolution:
      integrity: sha512-Yg6D3XpRD4kkOmTpdgbUiEJFKghJH03fiC1OPll5h/0sO6neh2jqRDVHOQ4o/LMea0tgCkbMgea5ip/e+MkWyg==
  /spdx-license-ids/3.0.3:
    dev: false
    resolution:
      integrity: sha512-uBIcIl3Ih6Phe3XHK1NqboJLdGfwr1UN3k6wSD1dZpmPsIkb8AGNbZYJ1fOBk834+Gxy8rpfDxrS6XLEMZMY2g==
  /spdy-transport/3.0.0:
    dependencies:
      debug: 4.1.1
      detect-node: 2.0.4
      hpack.js: 2.1.6
      obuf: 1.1.2
      readable-stream: 3.1.1
      wbuf: 1.7.3
    dev: false
    resolution:
      integrity: sha512-hsLVFE5SjA6TCisWeJXFKniGGOpBgMLmerfO2aCyCU5s7nJ/rpAepqmFifv/GCbSbueEeAJJnmSQ2rKC/g8Fcw==
  /spdy/4.0.0:
    dependencies:
      debug: 4.1.1
      handle-thing: 2.0.0
      http-deceiver: 1.2.7
      select-hose: 2.0.0
      spdy-transport: 3.0.0
    dev: false
    engines:
      node: '>=6.0.0'
      npm: '>=6.0.0'
    resolution:
      integrity: sha512-ot0oEGT/PGUpzf/6uk4AWLqkq+irlqHXkrdbk51oWONh3bxQmBuljxPNl66zlRRcIJStWq0QkLUCPOPjgjvU0Q==
  /split-string/3.1.0:
    dependencies:
      extend-shallow: 3.0.2
    dev: false
    engines:
      node: '>=0.10.0'
    resolution:
      integrity: sha512-NzNVhJDYpwceVVii8/Hu6DKfD2G+NrQHlS/V/qgv763EYudVwEcMQNxd2lh+0VrUByXN/oJkl5grOhYWvQUYiw==
  /sprintf-js/1.0.3:
    dev: false
    resolution:
      integrity: sha1-BOaSb2YolTVPPdAVIDYzuFcpfiw=
  /sshpk/1.16.1:
    dependencies:
      asn1: 0.2.4
      assert-plus: 1.0.0
      bcrypt-pbkdf: 1.0.2
      dashdash: 1.14.1
      ecc-jsbn: 0.1.2
      getpass: 0.1.7
      jsbn: 0.1.1
      safer-buffer: 2.1.2
      tweetnacl: 0.14.5
    dev: false
    engines:
      node: '>=0.10.0'
    hasBin: true
    resolution:
      integrity: sha512-HXXqVUq7+pcKeLqqZj6mHFUMvXtOJt1uoUx09pFW6011inTMxqI8BA8PM95myrIyyKwdnzjdFjLiE6KBPVtJIg==
  /ssri/5.3.0:
    dependencies:
      safe-buffer: 5.1.2
    dev: false
    resolution:
      integrity: sha512-XRSIPqLij52MtgoQavH/x/dU1qVKtWUAAZeOHsR9c2Ddi4XerFy3mc1alf+dLJKl9EUIm/Ht+EowFkTUOA6GAQ==
  /ssri/6.0.1:
    dependencies:
      figgy-pudding: 3.5.1
    dev: false
    resolution:
      integrity: sha512-3Wge10hNcT1Kur4PDFwEieXSCMCJs/7WvSACcrMYrNp+b8kDL1/0wJch5Ni2WrtwEa2IO8OsVfeKIciKCDx/QA==
  /stack-utils/1.0.2:
    dev: false
    engines:
      node: '>=0.10.0'
    resolution:
      integrity: sha512-MTX+MeG5U994cazkjd/9KNAapsHnibjMLnfXodlkXw76JEea0UiNzrqidzo1emMwk7w5Qhc9jd4Bn9TBb1MFwA==
  /staged-git-files/1.1.1:
    dev: false
    hasBin: true
    resolution:
      integrity: sha512-H89UNKr1rQJvI1c/PIR3kiAMBV23yvR7LItZiV74HWZwzt7f3YHuujJ9nJZlt58WlFox7XQsOahexwk7nTe69A==
  /static-extend/0.1.2:
    dependencies:
      define-property: 0.2.5
      object-copy: 0.1.0
    dev: false
    engines:
      node: '>=0.10.0'
    resolution:
      integrity: sha1-YICcOcv/VTNyJv1eC1IPNB8ftcY=
  /statuses/1.3.1:
    dev: false
    engines:
      node: '>= 0.6'
    resolution:
      integrity: sha1-+vUbnrdKrvOzrPStX2Gr8ky3uT4=
  /statuses/1.4.0:
    dev: false
    engines:
      node: '>= 0.6'
    resolution:
      integrity: sha512-zhSCtt8v2NDrRlPQpCNtw/heZLtfUDqxBM1udqikb/Hbk52LK4nQSwr10u77iopCW5LsyHpuXS0GnEc48mLeew==
  /statuses/1.5.0:
    dev: false
    engines:
      node: '>= 0.6'
    resolution:
      integrity: sha1-Fhx9rBd2Wf2YEfQ3cfqZOBR4Yow=
  /stdout-stream/1.4.1:
    dependencies:
      readable-stream: 2.3.6
    dev: false
    resolution:
      integrity: sha512-j4emi03KXqJWcIeF8eIXkjMFN1Cmb8gUlDYGeBALLPo5qdyTfA9bOtl8m33lRoC+vFMkP3gl0WsDr6+gzxbbTA==
  /stealthy-require/1.1.1:
    dev: false
    engines:
      node: '>=0.10.0'
    resolution:
      integrity: sha1-NbCYdbT/SfJqd35QmzCQoyJr8ks=
  /stickyfilljs/2.1.0:
    dev: false
    resolution:
      integrity: sha512-LkG0BXArL5HbW2O09IAXfnBQfpScgGqJuUDUrI3Ire5YKjRz/EhakIZEJogHwgXeQ4qnTicM9sK9uYfWN11qKg==
  /storybook-readme/3.3.0:
    dependencies:
      babel-plugin-transform-es2015-modules-commonjs: 6.26.2
      lodash: 4.17.11
      prismjs: 1.15.0
      string-raw: 1.0.1
    dev: false
    resolution:
      integrity: sha512-SxaprEbFxEcRwXLPWKvL8uD3/NL41qTabKtLpI7O4v6UMbgRMg3IqWkOBJazxNtKOlEw7i4CTY76OZ7jOqU0WA==
  /stream-browserify/2.0.2:
    dependencies:
      inherits: 2.0.3
      readable-stream: 2.3.6
    dev: false
    resolution:
      integrity: sha512-nX6hmklHs/gr2FuxYDltq8fJA1GDlxKQCz8O/IM4atRqBH8OORmBNgfvW5gG10GT/qQ9u0CzIvr2X5Pkt6ntqg==
  /stream-consume/0.1.1:
    dev: false
    resolution:
      integrity: sha512-tNa3hzgkjEP7XbCkbRXe1jpg+ievoa0O4SCFlMOYEscGSS4JJsckGL8swUyAa/ApGU3Ae4t6Honor4HhL+tRyg==
  /stream-each/1.2.3:
    dependencies:
      end-of-stream: 1.4.1
      stream-shift: 1.0.0
    dev: false
    resolution:
      integrity: sha512-vlMC2f8I2u/bZGqkdfLQW/13Zihpej/7PmSiMQsbYddxuTsJp8vRe2x2FvVExZg7FaOds43ROAuFJwPR4MTZLw==
  /stream-exhaust/1.0.2:
    dev: false
    resolution:
      integrity: sha512-b/qaq/GlBK5xaq1yrK9/zFcyRSTNxmcZwFLGSTG0mXgZl/4Z6GgiyYOXOvY7N3eEvFRAG1bkDRz5EPGSvPYQlw==
  /stream-http/2.8.3:
    dependencies:
      builtin-status-codes: 3.0.0
      inherits: 2.0.3
      readable-stream: 2.3.6
      to-arraybuffer: 1.0.1
      xtend: 4.0.1
    dev: false
    resolution:
      integrity: sha512-+TSkfINHDo4J+ZobQLWiMouQYB+UVYFttRA94FpEzzJ7ZdqcL4uUUQ7WkdkI4DSozGmgBUE/a47L+38PenXhUw==
  /stream-shift/1.0.0:
    dev: false
    resolution:
      integrity: sha1-1cdSgl5TZ+eG944Y5EXqIjoVWVI=
  /strict-uri-encode/1.1.0:
    dev: false
    engines:
      node: '>=0.10.0'
    resolution:
      integrity: sha1-J5siXfHVgrH1TmWt3UNS4Y+qBxM=
  /string-argv/0.0.2:
    dev: false
    engines:
      node: '>=0.6.19'
    resolution:
      integrity: sha1-2sMECGkMIfPDYwo/86BYd73L1zY=
  /string-hash/1.1.3:
    dev: false
    resolution:
      integrity: sha1-6Kr8CsGFW0Zmkp7X3RJ1311sgRs=
  /string-length/2.0.0:
    dependencies:
      astral-regex: 1.0.0
      strip-ansi: 4.0.0
    dev: false
    engines:
      node: '>=4'
    resolution:
      integrity: sha1-1A27aGo6zpYMHP/KVivyxF+DY+0=
  /string-raw/1.0.1:
    dev: false
    resolution:
      integrity: sha1-Ab4mZaHPosV1IMkQaY9sonakxyY=
  /string-width/1.0.2:
    dependencies:
      code-point-at: 1.1.0
      is-fullwidth-code-point: 1.0.0
      strip-ansi: 3.0.1
    dev: false
    engines:
      node: '>=0.10.0'
    resolution:
      integrity: sha1-EYvfW4zcUaKn5w0hHgfisLmxB9M=
  /string-width/2.1.1:
    dependencies:
      is-fullwidth-code-point: 2.0.0
      strip-ansi: 4.0.0
    dev: false
    engines:
      node: '>=4'
    resolution:
      integrity: sha512-nOqH59deCq9SRHlxq1Aw85Jnt4w6KvLKqWVik6oA9ZklXLNIOlqg4F2yrT1MVaTjAqvVwdfeZ7w7aCvJD7ugkw==
  /string.prototype.matchall/3.0.1:
    dependencies:
      define-properties: 1.1.3
      es-abstract: 1.13.0
      function-bind: 1.1.1
      has-symbols: 1.0.0
      regexp.prototype.flags: 1.2.0
    dev: false
    resolution:
      integrity: sha512-NSiU0ILQr9PQ1SZmM1X327U5LsM+KfDTassJfqN1al1+0iNpKzmQ4BfXOJwRnTEqv8nKJ67mFpqRoPaGWwvy5A==
  /string.prototype.padend/3.0.0:
    dependencies:
      define-properties: 1.1.3
      es-abstract: 1.13.0
      function-bind: 1.1.1
    dev: false
    engines:
      node: '>= 0.4'
    resolution:
      integrity: sha1-86rvfBcZ8XDF6rHDK/eA2W4h8vA=
  /string.prototype.padstart/3.0.0:
    dependencies:
      define-properties: 1.1.3
      es-abstract: 1.13.0
      function-bind: 1.1.1
    dev: false
    engines:
      node: '>= 0.4'
    resolution:
      integrity: sha1-W8+tOfRkm7LQMSkuGbzwtRDUskI=
  /string.prototype.trim/1.1.2:
    dependencies:
      define-properties: 1.1.3
      es-abstract: 1.13.0
      function-bind: 1.1.1
    dev: false
    engines:
      node: '>= 0.4'
    resolution:
      integrity: sha1-0E3iyJ4Tf019IG8Ia17S+ua+jOo=
  /string_decoder/0.10.31:
    dev: false
    resolution:
      integrity: sha1-YuIDvEF2bGwoyfyEMB2rHFMQ+pQ=
  /string_decoder/1.1.1:
    dependencies:
      safe-buffer: 5.1.2
    dev: false
    resolution:
      integrity: sha512-n/ShnvDi6FHbbVfviro+WojiFzv+s8MPMHBczVePfUpDJLwoLT0ht1l4YwBCbi8pJAveEEdnkHyPyTP/mzRfwg==
  /string_decoder/1.2.0:
    dependencies:
      safe-buffer: 5.1.2
    dev: false
    resolution:
      integrity: sha512-6YqyX6ZWEYguAxgZzHGL7SsCeGx3V2TtOTqZz1xSTSWnqsbWwbptafNyvf/ACquZUXV3DANr5BDIwNYe1mN42w==
  /stringify-object/3.3.0:
    dependencies:
      get-own-enumerable-property-symbols: 3.0.0
      is-obj: 1.0.1
      is-regexp: 1.0.0
    dev: false
    engines:
      node: '>=4'
    resolution:
      integrity: sha512-rHqiFh1elqCQ9WPLIC8I0Q/g/wj5J1eMkyoiD6eoQApWHP0FtlK7rqnhmabL5VUY9JQCcqwwvlOaSuutekgyrw==
  /strip-ansi/0.1.1:
    dev: false
    engines:
      node: '>=0.8.0'
    hasBin: true
    resolution:
      integrity: sha1-OeipjQRNFQZgq+SmgIrPcLt7yZE=
  /strip-ansi/3.0.1:
    dependencies:
      ansi-regex: 2.1.1
    dev: false
    engines:
      node: '>=0.10.0'
    resolution:
      integrity: sha1-ajhfuIU9lS1f8F0Oiq+UJ43GPc8=
  /strip-ansi/4.0.0:
    dependencies:
      ansi-regex: 3.0.0
    dev: false
    engines:
      node: '>=4'
    resolution:
      integrity: sha1-qEeQIusaw2iocTibY1JixQXuNo8=
  /strip-ansi/5.0.0:
    dependencies:
      ansi-regex: 4.0.0
    dev: false
    engines:
      node: '>=6'
    resolution:
      integrity: sha512-Uu7gQyZI7J7gn5qLn1Np3G9vcYGTVqB+lFTytnDJv83dd8T22aGH451P3jueT2/QemInJDfxHB5Tde5OzgG1Ow==
  /strip-bom/2.0.0:
    dependencies:
      is-utf8: 0.2.1
    dev: false
    engines:
      node: '>=0.10.0'
    resolution:
      integrity: sha1-YhmoVhZSBJHzV4i9vxRHqZx+aw4=
  /strip-bom/3.0.0:
    dev: false
    engines:
      node: '>=4'
    resolution:
      integrity: sha1-IzTBjpx1n3vdVv3vfprj1YjmjtM=
  /strip-eof/1.0.0:
    dev: false
    engines:
      node: '>=0.10.0'
    resolution:
      integrity: sha1-u0P/VZim6wXYm1n80SnJgzE2Br8=
  /strip-indent/1.0.1:
    dependencies:
      get-stdin: 4.0.1
    dev: false
    engines:
      node: '>=0.10.0'
    hasBin: true
    resolution:
      integrity: sha1-DHlipq3vp7vUrDZkYKY4VSrhoKI=
  /style-loader/0.20.3:
    dependencies:
      loader-utils: 1.2.3
      schema-utils: 0.4.7
    dev: false
    engines:
      node: '>= 0.12.0'
    resolution:
      integrity: sha512-2I7AVP73MvK33U7B9TKlYZAqdROyMXDYSMvHLX43qy3GCOaJNiV6i0v/sv9idWIaQ42Yn2dNv79Q5mKXbKhAZg==
  /style-loader/0.21.0:
    dependencies:
      loader-utils: 1.2.3
      schema-utils: 0.4.7
    dev: false
    engines:
      node: '>= 0.12.0'
    resolution:
      integrity: sha512-T+UNsAcl3Yg+BsPKs1vd22Fr8sVT+CJMtzqc6LEw9bbJZb43lm9GoeIfUcDEefBSWC0BhYbcdupV1GtI4DGzxg==
  /subarg/1.0.0:
    dependencies:
      minimist: 1.2.0
    dev: false
    resolution:
      integrity: sha1-9izxdYHplrSPyWVpn1TAauJouNI=
  /supports-color/2.0.0:
    dev: false
    engines:
      node: '>=0.8.0'
    resolution:
      integrity: sha1-U10EXOa2Nj+kARcIRimZXp3zJMc=
  /supports-color/3.1.2:
    dependencies:
      has-flag: 1.0.0
    dev: false
    engines:
      node: '>=0.8.0'
    resolution:
      integrity: sha1-cqJiiU2dQIuVbKBf83su2KbiotU=
  /supports-color/3.2.3:
    dependencies:
      has-flag: 1.0.0
    dev: false
    engines:
      node: '>=0.8.0'
    resolution:
      integrity: sha1-ZawFBLOVQXHYpklGsq48u4pfVPY=
  /supports-color/4.5.0:
    dependencies:
      has-flag: 2.0.0
    dev: false
    engines:
      node: '>=4'
    resolution:
      integrity: sha1-vnoN5ITexcXN34s9WRJQRJEvY1s=
  /supports-color/5.5.0:
    dependencies:
      has-flag: 3.0.0
    dev: false
    engines:
      node: '>=4'
    resolution:
      integrity: sha512-QjVjwdXIt408MIiAqCX4oUKsgU2EqAGzs2Ppkm4aQYbjm+ZEWEcW4SfFNTr4uMNZma0ey4f5lgLrkB0aX0QMow==
  /supports-color/6.1.0:
    dependencies:
      has-flag: 3.0.0
    dev: false
    engines:
      node: '>=6'
    resolution:
      integrity: sha512-qe1jfm1Mg7Nq/NSh6XE24gPXROEVsWHxC1LIx//XNlD9iw7YZQGjZNjYN7xGaEG6iKdA8EtNFW6R0gjnVXp+wQ==
  /svg-tag-names/1.1.1:
    dev: false
    resolution:
      integrity: sha1-lkGynvcQJe4JTHBD983efZn71Qo=
  /svgo/0.7.2:
    dependencies:
      coa: 1.0.4
      colors: 1.1.2
      csso: 2.3.2
      js-yaml: 3.7.0
      mkdirp: 0.5.1
      sax: 1.2.4
      whet.extend: 0.9.9
    dev: false
    engines:
      node: '>=0.10.0'
    hasBin: true
    resolution:
      integrity: sha1-n1dyQTlSE1xv779Ar+ak+qiLS7U=
  /symbol-observable/1.2.0:
    dev: false
    engines:
      node: '>=0.10.0'
    resolution:
      integrity: sha512-e900nM8RRtGhlV36KGEU9k65K3mPb1WV70OdjfxlG2EAuM1noi/E/BaW/uMhL7bPEssK8QV57vN3esixjUvcXQ==
  /symbol-tree/3.2.2:
    dev: false
    resolution:
      integrity: sha1-rifbOPZgp64uHDt9G8KQgZuFGeY=
  /symbol.prototype.description/1.0.0:
    dependencies:
      has-symbols: 1.0.0
    dev: false
    engines:
      node: '>= 0.12'
    resolution:
      integrity: sha512-I9mrbZ5M96s7QeJDv95toF1svkUjeBybe8ydhY7foPaBmr0SPJMFupArmMkDrOKTTj0sJVr+nvQNxWLziQ7nDQ==
  /tapable/0.2.9:
    dev: false
    engines:
      node: '>=0.6'
    resolution:
      integrity: sha512-2wsvQ+4GwBvLPLWsNfLCDYGsW6xb7aeC6utq2Qh0PFwgEy7K7dsma9Jsmb2zSQj7GvYAyUGSntLtsv++GmgL1A==
  /tapable/1.1.1:
    dev: false
    engines:
      node: '>=6'
    resolution:
      integrity: sha512-9I2ydhj8Z9veORCw5PRm4u9uebCn0mcCa6scWoNcbZ6dAtoo2618u9UUzxgmsCOreJpqDDuv61LvwofW7hLcBA==
  /tar/2.2.1:
    dependencies:
      block-stream: 0.0.9
      fstream: 1.0.11
      inherits: 2.0.3
    dev: false
    resolution:
      integrity: sha1-jk0qJWwOIYXGsYrWlK7JaLg8sdE=
  /teeny-request/3.11.3:
    dependencies:
      https-proxy-agent: 2.2.1
      node-fetch: 2.3.0
      uuid: 3.3.2
    dev: false
    resolution:
      integrity: sha512-CKncqSF7sH6p4rzCgkb/z/Pcos5efl0DmolzvlqRQUNcpRIruOhY9+T1FsIlyEbfWd7MsFpodROOwHYh2BaXzw==
  /temp/0.8.3:
    dependencies:
      os-tmpdir: 1.0.2
      rimraf: 2.2.8
    dev: false
    engines:
      '0': node >=0.8.0
    resolution:
      integrity: sha1-4Ma8TSa5AxJEEOT+2BEDAU38H1k=
  /terser-webpack-plugin/1.2.2:
    dependencies:
      cacache: 11.3.2
      find-cache-dir: 2.0.0
      schema-utils: 1.0.0
      serialize-javascript: 1.6.1
      source-map: 0.6.1
      terser: 3.16.1
      webpack-sources: 1.3.0
      worker-farm: 1.6.0
    dev: false
    engines:
      node: '>= 6.9.0'
    peerDependencies:
      webpack: ^4.0.0
    resolution:
      integrity: sha512-1DMkTk286BzmfylAvLXwpJrI7dWa5BnFmscV/2dCr8+c56egFcbaeFAl7+sujAjdmpLam21XRdhA4oifLyiWWg==
  /terser/3.16.1:
    dependencies:
      commander: 2.17.1
      source-map: 0.6.1
      source-map-support: 0.5.10
    dev: false
    engines:
      node: '>=6.0.0'
    hasBin: true
    resolution:
      integrity: sha512-JDJjgleBROeek2iBcSNzOHLKsB/MdDf+E/BOAJ0Tk9r7p9/fVobfv7LMJ/g/k3v9SXdmjZnIlFd5nfn/Rt0Xow==
  /test-exclude/4.2.3:
    dependencies:
      arrify: 1.0.1
      micromatch: 2.3.11
      object-assign: 4.1.1
      read-pkg-up: 1.0.1
      require-main-filename: 1.0.1
    dev: false
    resolution:
      integrity: sha512-SYbXgY64PT+4GAL2ocI3HwPa4Q4TBKm0cwAVeKOt/Aoc0gSpNRjJX8w0pA1LMKZ3LBmd8pYBqApFNQLII9kavA==
  /test-exclude/5.1.0:
    dependencies:
      arrify: 1.0.1
      minimatch: 3.0.4
      read-pkg-up: 4.0.0
      require-main-filename: 1.0.1
    dev: false
    engines:
      node: '>=6'
    resolution:
      integrity: sha512-gwf0S2fFsANC55fSeSqpb8BYk6w3FDvwZxfNjeF6FRgvFa43r+7wRiA/Q0IxoRU37wB/LE8IQ4221BsNucTaCA==
  /test-value/2.1.0:
    dependencies:
      array-back: 1.0.4
      typical: 2.6.1
    dev: false
    engines:
      node: '>=0.10.0'
    resolution:
      integrity: sha1-Edpv9nDzRxpztiXKTz/c97t0gpE=
  /text-encoding/0.6.4:
    deprecated: no longer maintained
    dev: false
    resolution:
      integrity: sha1-45mpgiV6J22uQou5KEXLcb3CbRk=
  /text-table/0.2.0:
    dev: false
    resolution:
      integrity: sha1-f17oI66AUgfACvLfSoTsP8+lcLQ=
  /throat/4.1.0:
    dev: false
    resolution:
      integrity: sha1-iQN8vJLFarGJJua6TLsgDhVnKmo=
  /through/2.3.8:
    dev: false
    resolution:
      integrity: sha1-DdTJ/6q8NXlgsbckEV1+Doai4fU=
  /through2/2.0.5:
    dependencies:
      readable-stream: 2.3.6
      xtend: 4.0.1
    dev: false
    resolution:
      integrity: sha512-/mrRod8xqpA+IHSLyGCQ2s8SPHiCDEeQJSep1jqLYeEUClOFG2Qsh+4FU6G9VeqpZnGW/Su8LQGc4YKni5rYSQ==
  /thunky/1.0.3:
    dev: false
    resolution:
      integrity: sha512-YwT8pjmNcAXBZqrubu22P4FYsh2D4dxRmnWBOL8Jk8bUcRUtc5326kx32tuTmFDAZtLOGEVNl8POAR8j896Iow==
  /time-stamp/2.2.0:
    dev: false
    engines:
      node: '>=0.10.0'
    resolution:
      integrity: sha512-zxke8goJQpBeEgD82CXABeMh0LSJcj7CXEd0OHOg45HgcofF7pxNwZm9+RknpxpDhwN4gFpySkApKfFYfRQnUA==
  /timers-browserify/2.0.10:
    dependencies:
      setimmediate: 1.0.5
    dev: false
    engines:
      node: '>=0.6.0'
    resolution:
      integrity: sha512-YvC1SV1XdOUaL6gx5CoGroT3Gu49pK9+TZ38ErPldOWW4j49GI1HKs9DV+KGq/w6y+LZ72W1c8cKz2vzY+qpzg==
  /tiny-emitter/2.1.0:
    dev: false
    optional: true
    resolution:
      integrity: sha512-NB6Dk1A9xgQPMoGqC5CVXn123gWyte215ONT5Pp5a0yt4nlEoO1ZWeCwpncaekPHXO60i47ihFnZPiRPjRMq4Q==
  /tmp/0.0.33:
    dependencies:
      os-tmpdir: 1.0.2
    dev: false
    engines:
      node: '>=0.6.0'
    resolution:
      integrity: sha512-jRCJlojKnZ3addtTOjdIqoRuPEKBvNXcGYqzO6zWZX8KfKEpnGY5jfggJQ3EjKuu8D4bJRr0y+cYJFmYbImXGw==
  /tmpl/1.0.4:
    dev: false
    resolution:
      integrity: sha1-I2QN17QtAEM5ERQIIOXPRA5SHdE=
  /to-arraybuffer/1.0.1:
    dev: false
    resolution:
      integrity: sha1-fSKbH8xjfkZsoIEYCDanqr/4P0M=
  /to-fast-properties/1.0.3:
    dev: false
    engines:
      node: '>=0.10.0'
    resolution:
      integrity: sha1-uDVx+k2MJbguIxsG46MFXeTKGkc=
  /to-fast-properties/2.0.0:
    dev: false
    engines:
      node: '>=4'
    resolution:
      integrity: sha1-3F5pjL0HkmW8c+A3doGk5Og/YW4=
  /to-object-path/0.3.0:
    dependencies:
      kind-of: 3.2.2
    dev: false
    engines:
      node: '>=0.10.0'
    resolution:
      integrity: sha1-KXWIt7Dn4KwI4E5nL4XB9JmeF68=
  /to-regex-range/2.1.1:
    dependencies:
      is-number: 3.0.0
      repeat-string: 1.6.1
    dev: false
    engines:
      node: '>=0.10.0'
    resolution:
      integrity: sha1-fIDBe53+vlmeJzZ+DU3VWQFB2zg=
  /to-regex/3.0.2:
    dependencies:
      define-property: 2.0.2
      extend-shallow: 3.0.2
      regex-not: 1.0.2
      safe-regex: 1.1.0
    dev: false
    engines:
      node: '>=0.10.0'
    resolution:
      integrity: sha512-FWtleNAtZ/Ki2qtqej2CXTOayOH9bHDQF+Q48VpWyDXjbYxA4Yz8iDB31zXOBUlOHHKidDbqGVrTUvQMPmBGBw==
  /topo/2.0.2:
    dependencies:
      hoek: 4.2.1
    dev: false
    engines:
      node: '>=4.0.0'
    resolution:
      integrity: sha1-zVYVdSU5BXwNwEkaYhw7xvvh0YI=
  /toposort/1.0.7:
    dev: false
    resolution:
      integrity: sha1-LmhELZ9k7HILjMieZEOsbKqVACk=
  /touch/0.0.3:
    dependencies:
      nopt: 1.0.10
    dev: false
    engines:
      node: '>=0.6'
    resolution:
      integrity: sha1-Ua7z1ElXHU8oel2Hyci0kYGg2x0=
  /tough-cookie/2.3.4:
    dependencies:
      punycode: 1.4.1
    dev: false
    engines:
      node: '>=0.8'
    resolution:
      integrity: sha512-TZ6TTfI5NtZnuyy/Kecv+CnoROnyXn2DN97LontgQpCwsX2XyLYCC0ENhYkehSOwAp8rTQKc/NUIF7BkQ5rKLA==
  /tough-cookie/2.4.3:
    dependencies:
      psl: 1.1.31
      punycode: 1.4.1
    dev: false
    engines:
      node: '>=0.8'
    resolution:
      integrity: sha512-Q5srk/4vDM54WJsJio3XNn6K2sCG+CQ8G5Wz6bZhRZoAe/+TxjWB/GlFAnYEbkYVlON9FMk/fE3h2RLpPXo4lQ==
  /tough-cookie/2.5.0:
    dependencies:
      psl: 1.1.31
      punycode: 2.1.1
    dev: false
    engines:
      node: '>=0.8'
    resolution:
      integrity: sha512-nlLsUzgm1kfLXSXfRZMc1KLAugd4hqJHDTvc2hDIwS3mZAfMEuMbc03SujMF+GEcpaX/qboeycw6iO8JwVv2+g==
  /tr46/1.0.1:
    dependencies:
      punycode: 2.1.1
    dev: false
    resolution:
      integrity: sha1-qLE/1r/SSJUZZ0zN5VujaTtwbQk=
  /traverse/0.3.9:
    dev: false
    resolution:
      integrity: sha1-cXuPIgzAu3tE5AUUwisui7xw2Lk=
  /trim-newlines/1.0.0:
    dev: false
    engines:
      node: '>=0.10.0'
    resolution:
      integrity: sha1-WIeWa7WCpFA6QetST301ARgVphM=
  /trim-right/1.0.1:
    dev: false
    engines:
      node: '>=0.10.0'
    resolution:
      integrity: sha1-yy4SAwZ+DI3h9hQJS5/kVwTqYAM=
  /trim/0.0.1:
    dev: false
    resolution:
      integrity: sha1-WFhUf2spB1fulczMZm+1AITEYN0=
  /true-case-path/1.0.3:
    dependencies:
      glob: 7.1.3
    dev: false
    resolution:
      integrity: sha512-m6s2OdQe5wgpFMC+pAJ+q9djG82O2jcHPOI6RNg1yy9rCYR+WD6Nbpl32fDpfC56nirdRy+opFa/Vk7HYhqaew==
  /tryer/1.0.1:
    dev: false
    resolution:
      integrity: sha512-c3zayb8/kWWpycWYg87P71E1S1ZL6b6IJxfb5fvsUgsf0S2MVGaDhDXXjDMpdCpfWXqptc+4mXwmiy1ypXqRAA==
  /ts-jest/24.0.0:
    dependencies:
      bs-logger: 0.2.6
      buffer-from: 1.1.1
      fast-json-stable-stringify: 2.0.0
      json5: 2.1.0
      make-error: 1.3.5
      mkdirp: 0.5.1
      resolve: 1.10.0
      semver: 5.6.0
      yargs-parser: 10.1.0
    dev: false
    engines:
      node: '>= 6'
    hasBin: true
    peerDependencies:
      jest: '>=24 <25'
    resolution:
      integrity: sha512-o8BO3TkMREpAATaFTrXkovMsCpBl2z4NDBoLJuWZcJJj1ijI49UnvDMfVpj+iogn/Jl8Pbhuei5nc/Ti+frEHw==
  /ts-jest/24.0.0/jest@24.1.0:
    dependencies:
      bs-logger: 0.2.6
      buffer-from: 1.1.1
      fast-json-stable-stringify: 2.0.0
      jest: 24.1.0
      json5: 2.1.0
      make-error: 1.3.5
      mkdirp: 0.5.1
      resolve: 1.10.0
      semver: 5.6.0
      yargs-parser: 10.1.0
    dev: false
    engines:
      node: '>= 6'
    hasBin: true
    id: registry.npmjs.org/ts-jest/24.0.0
    peerDependencies:
      jest: '>=24 <25'
    resolution:
      integrity: sha512-o8BO3TkMREpAATaFTrXkovMsCpBl2z4NDBoLJuWZcJJj1ijI49UnvDMfVpj+iogn/Jl8Pbhuei5nc/Ti+frEHw==
  /ts-loader/4.5.0:
    dependencies:
      chalk: 2.4.2
      enhanced-resolve: 4.1.0
      loader-utils: 1.2.3
      micromatch: 3.1.10
      semver: 5.6.0
    dev: false
    engines:
      node: '>=6.11.5'
    resolution:
      integrity: sha512-ihgVaSmgrX4crGV4n7yuoHPoCHbDzj9aepCZR9TgIx4SgJ9gdnB6xLHgUBb7bsFM/f0K6x9iXa65KY/Fu1Klkw==
  /tslib/1.9.3:
    dev: false
    resolution:
      integrity: sha512-4krF8scpejhaOgqzBEcGM7yDIEfi0/8+8zDRZhNZZ2kjmHJ4hv3zCbQWxoJGz1iw5U0Jl0nma13xzHXcncMavQ==
  /tslint-microsoft-contrib/5.2.1:
    dependencies:
      tsutils: 2.28.0
    dev: false
    peerDependencies:
      tslint: ^5.1.0
      typescript: ^2.1.0 || ^3.0.0
    resolution:
      integrity: sha512-PDYjvpo0gN9IfMULwKk0KpVOPMhU6cNoT9VwCOLeDl/QS8v8W2yspRpFFuUS7/c5EIH/n8ApMi8TxJAz1tfFUA==
  /tslint-microsoft-contrib/5.2.1/tslint@5.12.1+typescript@3.3.3:
    dependencies:
      tslint: /tslint/5.12.1/typescript@3.3.3
      tsutils: /tsutils/2.28.0/typescript@3.3.3
      typescript: 3.3.3
    dev: false
    id: registry.npmjs.org/tslint-microsoft-contrib/5.2.1
    peerDependencies:
      tslint: ^5.1.0
      typescript: ^2.1.0 || ^3.0.0
    resolution:
      integrity: sha512-PDYjvpo0gN9IfMULwKk0KpVOPMhU6cNoT9VwCOLeDl/QS8v8W2yspRpFFuUS7/c5EIH/n8ApMi8TxJAz1tfFUA==
  /tslint-react/3.6.0:
    dependencies:
      tsutils: 2.29.0
    dev: false
    peerDependencies:
      tslint: ^5.1.0
      typescript: '>=2.1.0 || >=2.7.0-dev || >=2.8.0-dev || >=2.9.0-dev'
    resolution:
      integrity: sha512-AIv1QcsSnj7e9pFir6cJ6vIncTqxfqeFF3Lzh8SuuBljueYzEAtByuB6zMaD27BL0xhMEqsZ9s5eHuCONydjBw==
  /tslint/5.12.1:
    dependencies:
      babel-code-frame: 6.26.0
      builtin-modules: 1.1.1
      chalk: 2.4.2
      commander: 2.19.0
      diff: 3.5.0
      glob: 7.1.3
      js-yaml: 3.12.1
      minimatch: 3.0.4
      resolve: 1.10.0
      semver: 5.6.0
      tslib: 1.9.3
      tsutils: 2.29.0
    dev: false
    engines:
      node: '>=4.8.0'
    hasBin: true
    peerDependencies:
      typescript: '>=2.1.0 || >=2.1.0-dev || >=2.2.0-dev || >=2.3.0-dev || >=2.4.0-dev || >=2.5.0-dev || >=2.6.0-dev || >=2.7.0-dev || >=2.8.0-dev || >=2.9.0-dev'
    resolution:
      integrity: sha512-sfodBHOucFg6egff8d1BvuofoOQ/nOeYNfbp7LDlKBcLNrL3lmS5zoiDGyOMdT7YsEXAwWpTdAHwOGOc8eRZAw==
  /tslint/5.12.1/typescript@3.3.3:
    dependencies:
      babel-code-frame: 6.26.0
      builtin-modules: 1.1.1
      chalk: 2.4.2
      commander: 2.19.0
      diff: 3.5.0
      glob: 7.1.3
      js-yaml: 3.12.1
      minimatch: 3.0.4
      resolve: 1.10.0
      semver: 5.6.0
      tslib: 1.9.3
      tsutils: /tsutils/2.29.0/typescript@3.3.3
      typescript: 3.3.3
    dev: false
    engines:
      node: '>=4.8.0'
    hasBin: true
    id: registry.npmjs.org/tslint/5.12.1
    peerDependencies:
      typescript: '>=2.1.0 || >=2.1.0-dev || >=2.2.0-dev || >=2.3.0-dev || >=2.4.0-dev || >=2.5.0-dev || >=2.6.0-dev || >=2.7.0-dev || >=2.8.0-dev || >=2.9.0-dev'
    resolution:
      integrity: sha512-sfodBHOucFg6egff8d1BvuofoOQ/nOeYNfbp7LDlKBcLNrL3lmS5zoiDGyOMdT7YsEXAwWpTdAHwOGOc8eRZAw==
  /tsutils/2.28.0:
    dependencies:
      tslib: 1.9.3
    dev: false
    peerDependencies:
      typescript: '>=2.1.0 || >=2.1.0-dev || >=2.2.0-dev || >=2.3.0-dev || >=2.4.0-dev || >=2.5.0-dev || >=2.6.0-dev || >=2.7.0-dev || >=2.8.0-dev || >=2.9.0-dev || >= 3.0.0-dev || >= 3.1.0-dev'
    resolution:
      integrity: sha512-bh5nAtW0tuhvOJnx1GLRn5ScraRLICGyJV5wJhtRWOLsxW70Kk5tZtpK3O/hW6LDnqKS9mlUMPZj9fEMJ0gxqA==
  /tsutils/2.28.0/typescript@3.3.3:
    dependencies:
      tslib: 1.9.3
      typescript: 3.3.3
    dev: false
    id: registry.npmjs.org/tsutils/2.28.0
    peerDependencies:
      typescript: '>=2.1.0 || >=2.1.0-dev || >=2.2.0-dev || >=2.3.0-dev || >=2.4.0-dev || >=2.5.0-dev || >=2.6.0-dev || >=2.7.0-dev || >=2.8.0-dev || >=2.9.0-dev || >= 3.0.0-dev || >= 3.1.0-dev'
    resolution:
      integrity: sha512-bh5nAtW0tuhvOJnx1GLRn5ScraRLICGyJV5wJhtRWOLsxW70Kk5tZtpK3O/hW6LDnqKS9mlUMPZj9fEMJ0gxqA==
  /tsutils/2.29.0:
    dependencies:
      tslib: 1.9.3
    dev: false
    peerDependencies:
      typescript: '>=2.1.0 || >=2.1.0-dev || >=2.2.0-dev || >=2.3.0-dev || >=2.4.0-dev || >=2.5.0-dev || >=2.6.0-dev || >=2.7.0-dev || >=2.8.0-dev || >=2.9.0-dev || >= 3.0.0-dev || >= 3.1.0-dev'
    resolution:
      integrity: sha512-g5JVHCIJwzfISaXpXE1qvNalca5Jwob6FjI4AoPlqMusJ6ftFE7IkkFoMhVLRgK+4Kx3gkzb8UZK5t5yTTvEmA==
  /tsutils/2.29.0/typescript@3.3.3:
    dependencies:
      tslib: 1.9.3
      typescript: 3.3.3
    dev: false
    id: registry.npmjs.org/tsutils/2.29.0
    peerDependencies:
      typescript: '>=2.1.0 || >=2.1.0-dev || >=2.2.0-dev || >=2.3.0-dev || >=2.4.0-dev || >=2.5.0-dev || >=2.6.0-dev || >=2.7.0-dev || >=2.8.0-dev || >=2.9.0-dev || >= 3.0.0-dev || >= 3.1.0-dev'
    resolution:
      integrity: sha512-g5JVHCIJwzfISaXpXE1qvNalca5Jwob6FjI4AoPlqMusJ6ftFE7IkkFoMhVLRgK+4Kx3gkzb8UZK5t5yTTvEmA==
  /tty-browserify/0.0.0:
    dev: false
    resolution:
      integrity: sha1-oVe6QC2iTpv5V/mqadUk7tQpAaY=
  /tunnel-agent/0.6.0:
    dependencies:
      safe-buffer: 5.1.2
    dev: false
    resolution:
      integrity: sha1-J6XeoGs2sEoKmWZ3SykIaPD8QP0=
  /tweetnacl/0.14.5:
    dev: false
    resolution:
      integrity: sha1-WuaBd/GS1EViadEIr6k/+HQ/T2Q=
  /type-check/0.3.2:
    dependencies:
      prelude-ls: 1.1.2
    dev: false
    engines:
      node: '>= 0.8.0'
    resolution:
      integrity: sha1-WITKtRLPHTVeP7eE8wgEsrUg23I=
  /type-detect/4.0.8:
    dev: false
    engines:
      node: '>=4'
    resolution:
      integrity: sha512-0fr/mIH1dlO+x7TlcMy+bIDqKPsw/70tVyeHW787goQjhmqaZe10uwLujubK9q9Lg6Fiho1KUKDYz0Z7k7g5/g==
  /type-is/1.6.16:
    dependencies:
      media-typer: 0.3.0
      mime-types: 2.1.22
    dev: false
    engines:
      node: '>= 0.6'
    resolution:
      integrity: sha512-HRkVv/5qY2G6I8iab9cI7v1bOIdhm94dVjQCPFElW9W+3GeDOSHmy2EBYe4VTApuzolPcmgFTN3ftVJRKR2J9Q==
  /typedarray/0.0.6:
    dev: false
    resolution:
      integrity: sha1-hnrHTjhkGHsdPUfZlqeOxciDB3c=
  /typescript/3.1.6:
    dev: false
    engines:
      node: '>=4.2.0'
    hasBin: true
    resolution:
      integrity: sha512-tDMYfVtvpb96msS1lDX9MEdHrW4yOuZ4Kdc4Him9oU796XldPYF/t2+uKoX0BBa0hXXwDlqYQbXY5Rzjzc5hBA==
  /typescript/3.3.3:
    dev: false
    engines:
      node: '>=4.2.0'
    hasBin: true
    resolution:
      integrity: sha512-Y21Xqe54TBVp+VDSNbuDYdGw0BpoR/Q6wo/+35M8PAU0vipahnyduJWirxxdxjsAkS7hue53x2zp8gz7F05u0A==
  /typical/2.6.1:
    dev: false
    resolution:
      integrity: sha1-XAgOXWYcu+OCWdLnCjxyU+hziB0=
  /ua-parser-js/0.7.19:
    dev: false
    resolution:
      integrity: sha512-T3PVJ6uz8i0HzPxOF9SWzWAlfN/DavlpQqepn22xgve/5QecC+XMCAtmUNnY7C9StehaV6exjUCI801lOI7QlQ==
  /uglify-es/3.3.9:
    dependencies:
      commander: 2.13.0
      source-map: 0.6.1
    dev: false
    engines:
      node: '>=0.8.0'
    hasBin: true
    resolution:
      integrity: sha512-r+MU0rfv4L/0eeW3xZrd16t4NZfK8Ld4SWVglYBb7ez5uXFWHuVRs6xCTrf1yirs9a4j4Y27nn7SRfO6v67XsQ==
  /uglify-js/2.8.29:
    dependencies:
      source-map: 0.5.7
      yargs: 3.10.0
    dev: false
    engines:
      node: '>=0.8.0'
    hasBin: true
    optionalDependencies:
      uglify-to-browserify: 1.0.2
    resolution:
      integrity: sha1-KcVzMUgFe7Th913zW3qcty5qWd0=
  /uglify-js/3.4.9:
    dependencies:
      commander: 2.17.1
      source-map: 0.6.1
    dev: false
    engines:
      node: '>=0.8.0'
    hasBin: true
    resolution:
      integrity: sha512-8CJsbKOtEbnJsTyv6LE6m6ZKniqMiFWmm9sRbopbkGs3gMPPfd3Fh8iIA4Ykv5MgaTbqHr4BaoGLJLZNhsrW1Q==
  /uglify-to-browserify/1.0.2:
    dev: false
    optional: true
    resolution:
      integrity: sha1-bgkk1r2mta/jSeOabWMoUKD4grc=
  /uglifyjs-webpack-plugin/0.4.6/webpack@3.12.0:
    dependencies:
      source-map: 0.5.7
      uglify-js: 2.8.29
      webpack: /webpack/3.12.0/webpack@3.12.0
      webpack-sources: 1.3.0
    dev: false
    engines:
      node: '>=4.3.0 <5.0.0 || >=5.10'
    id: registry.npmjs.org/uglifyjs-webpack-plugin/0.4.6
    peerDependencies:
      webpack: ^1.9 || ^2 || ^2.1.0-beta || ^2.2.0-rc || ^3.0.0
    requiresBuild: true
    resolution:
      integrity: sha1-uVH0q7a9YX5m9j64kUmOORdj4wk=
  /uglifyjs-webpack-plugin/1.3.0/webpack@3.12.0:
    dependencies:
      cacache: 10.0.4
      find-cache-dir: 1.0.0
      schema-utils: 0.4.7
      serialize-javascript: 1.6.1
      source-map: 0.6.1
      uglify-es: 3.3.9
      webpack: /webpack/3.12.0/webpack@3.12.0
      webpack-sources: 1.3.0
      worker-farm: 1.6.0
    dev: false
    engines:
      node: '>= 4.8 < 5.0.0 || >= 5.10'
    id: registry.npmjs.org/uglifyjs-webpack-plugin/1.3.0
    peerDependencies:
      webpack: ^2.0.0 || ^3.0.0 || ^4.0.0
    resolution:
      integrity: sha512-ovHIch0AMlxjD/97j9AYovZxG5wnHOPkL7T1GKochBADp/Zwc44pEWNqpKl1Loupp1WhFg7SlYmHZRUfdAacgw==
  /uglifyjs-webpack-plugin/1.3.0/webpack@4.7.0:
    dependencies:
      cacache: 10.0.4
      find-cache-dir: 1.0.0
      schema-utils: 0.4.7
      serialize-javascript: 1.6.1
      source-map: 0.6.1
      uglify-es: 3.3.9
      webpack: /webpack/4.7.0/webpack@4.7.0
      webpack-sources: 1.3.0
      worker-farm: 1.6.0
    dev: false
    engines:
      node: '>= 4.8 < 5.0.0 || >= 5.10'
    id: registry.npmjs.org/uglifyjs-webpack-plugin/1.3.0
    peerDependencies:
      webpack: ^2.0.0 || ^3.0.0 || ^4.0.0
    resolution:
      integrity: sha512-ovHIch0AMlxjD/97j9AYovZxG5wnHOPkL7T1GKochBADp/Zwc44pEWNqpKl1Loupp1WhFg7SlYmHZRUfdAacgw==
  /underscore/1.6.0:
    dev: false
    resolution:
      integrity: sha1-izixDKze9jM3uLJOT/htRa6lKag=
  /undertaker-registry/1.0.1:
    dev: false
    engines:
      node: '>= 0.10'
    resolution:
      integrity: sha1-XkvaMI5KiirlhPm5pDWaSZglzFA=
  /undertaker/1.2.0:
    dependencies:
      arr-flatten: 1.1.0
      arr-map: 2.0.2
      bach: 1.2.0
      collection-map: 1.0.0
      es6-weak-map: 2.0.2
      last-run: 1.1.1
      object.defaults: 1.1.0
      object.reduce: 1.0.1
      undertaker-registry: 1.0.1
    dev: false
    engines:
      node: '>= 0.10'
    resolution:
      integrity: sha1-M52kZGJS0ILcN45wgGcpl1DhG0k=
  /union-value/1.0.0:
    dependencies:
      arr-union: 3.1.0
      get-value: 2.0.6
      is-extendable: 0.1.1
      set-value: 0.4.3
    dev: false
    engines:
      node: '>=0.10.0'
    resolution:
      integrity: sha1-XHHDTLW61dzr4+oM0IIHulqhrqQ=
  /uniq/1.0.1:
    dev: false
    resolution:
      integrity: sha1-sxxa6CVIRKOoKBVBzisEuGWnNP8=
  /uniqs/2.0.0:
    dev: false
    resolution:
      integrity: sha1-/+3ks2slKQaW5uFl1KWe25mOawI=
  /unique-filename/1.1.1:
    dependencies:
      unique-slug: 2.0.1
    dev: false
    resolution:
      integrity: sha512-Vmp0jIp2ln35UTXuryvjzkjGdRyf9b2lTXuSYUiPmzRcl3FDtYqAwOnTJkAngD9SWhnoJzDbTKwaOrZ+STtxNQ==
  /unique-slug/2.0.1:
    dependencies:
      imurmurhash: 0.1.4
    dev: false
    resolution:
      integrity: sha512-n9cU6+gITaVu7VGj1Z8feKMmfAjEAQGhwD9fE3zvpRRa0wEIx8ODYkVGfSc94M2OX00tUFV8wH3zYbm1I8mxFg==
  /universalify/0.1.2:
    dev: false
    engines:
      node: '>= 4.0.0'
    resolution:
      integrity: sha512-rBJeI5CXAlmy1pV+617WB9J63U6XcazHHF2f2dbJix4XzpUF0RS3Zbj0FGIOCAva5P/d/GBOYaACQ1w+0azUkg==
  /unpipe/1.0.0:
    dev: false
    engines:
      node: '>= 0.8'
    resolution:
      integrity: sha1-sr9O6FFKrmFltIF4KdIbLvSZBOw=
  /unquote/1.1.1:
    dev: false
    resolution:
      integrity: sha1-j97XMk7G6IoP+LkF58CYzcCG1UQ=
  /unset-value/1.0.0:
    dependencies:
      has-value: 0.3.1
      isobject: 3.0.1
    dev: false
    engines:
      node: '>=0.10.0'
    resolution:
      integrity: sha1-g3aHP30jNRef+x5vw6jtDfyKtVk=
  /upath/1.1.0:
    dev: false
    engines:
      node: '>=4'
    resolution:
      integrity: sha512-bzpH/oBhoS/QI/YtbkqCg6VEiPYjSZtrHQM6/QnJS6OL9pKUFLqb3aFh4Scvwm45+7iAgiMkLhSbaZxUqmrprw==
  /upper-case/1.1.3:
    dev: false
    resolution:
      integrity: sha1-9rRQHC7EzdJrp4vnIilh3ndiFZg=
  /uri-js/4.2.2:
    dependencies:
      punycode: 2.1.1
    dev: false
    resolution:
      integrity: sha512-KY9Frmirql91X2Qgjry0Wd4Y+YTdrdZheS8TFwvkbLWf/G5KNJDCh6pKL5OZctEW4+0Baa5idK2ZQuELRwPznQ==
  /urix/0.1.0:
    dev: false
    resolution:
      integrity: sha1-2pN/emLiH+wf0Y1Js1wpNQZ6bHI=
  /url-loader/0.6.2/file-loader@1.1.11:
    dependencies:
      file-loader: /file-loader/1.1.11/webpack@3.12.0
      loader-utils: 1.2.3
      mime: 1.6.0
      schema-utils: 0.3.0
    dev: false
    id: registry.npmjs.org/url-loader/0.6.2
    peerDependencies:
      file-loader: '*'
    resolution:
      integrity: sha512-h3qf9TNn53BpuXTTcpC+UehiRrl0Cv45Yr/xWayApjw6G8Bg2dGke7rIwDQ39piciWCWrC+WiqLjOh3SUp9n0Q==
  /url-parse/1.4.4:
    dependencies:
      querystringify: 2.1.0
      requires-port: 1.0.0
    dev: false
    resolution:
      integrity: sha512-/92DTTorg4JjktLNLe6GPS2/RvAd/RGr6LuktmWSMLEOa6rjnlrFXNgSbSmkNvCoL2T028A0a1JaJLzRMlFoHg==
  /url/0.11.0:
    dependencies:
      punycode: 1.3.2
      querystring: 0.2.0
    dev: false
    resolution:
      integrity: sha1-ODjpfPxgUh63PFJajlW/3Z4uKPE=
  /urlgrey/0.4.4:
    dev: false
    resolution:
      integrity: sha1-iS/pWWCAXoVRnxzUOJ8stMu3ZS8=
  /use/3.1.1:
    dev: false
    engines:
      node: '>=0.10.0'
    resolution:
      integrity: sha512-cwESVXlO3url9YWlFW/TA9cshCEhtu7IKJ/p5soJ/gGpj7vbvFrAY/eIioQ6Dw23KjZhYgiIo8HOs1nQ2vr/oQ==
  /util-deprecate/1.0.2:
    dev: false
    resolution:
      integrity: sha1-RQ1Nyfpw3nMnYvvS1KKJgUGaDM8=
  /util.promisify/1.0.0:
    dependencies:
      define-properties: 1.1.3
      object.getownpropertydescriptors: 2.0.3
    dev: false
    resolution:
      integrity: sha512-i+6qA2MPhvoKLuxnJNpXAGhg7HphQOSUq2LKMZD0m15EiskXUkMvKdF4Uui0WYeCUGea+o2cw/ZuwehtfsrNkA==
  /util/0.10.3:
    dependencies:
      inherits: 2.0.1
    dev: false
    resolution:
      integrity: sha1-evsa/lCAUkZInj23/g7TeTNqwPk=
  /util/0.11.1:
    dependencies:
      inherits: 2.0.3
    dev: false
    resolution:
      integrity: sha512-HShAsny+zS2TZfaXxD9tYj4HQGlBezXZMZuM/S5PKLLoZkShZiGk9o5CzukI1LVHZvjdvZ2Sj1aW/Ndn2NB/HQ==
  /utila/0.4.0:
    dev: false
    resolution:
      integrity: sha1-ihagXURWV6Oupe7MWxKk+lN5dyw=
  /utils-merge/1.0.1:
    dev: false
    engines:
      node: '>= 0.4.0'
    resolution:
      integrity: sha1-n5VxD1CiZ5R7LMwSR0HBAoQn5xM=
  /uuid/3.3.2:
    dev: false
    hasBin: true
    resolution:
      integrity: sha512-yXJmeNaw3DnnKAOKJE51sL/ZaYfWJRl1pK9dr19YFCu0ObS231AB1/LbqTKRAQ5kw8A90rA6fr4riOUpTZvQZA==
  /v8-compile-cache/2.0.2:
    dev: false
    resolution:
      integrity: sha512-1wFuMUIM16MDJRCrpbpuEPTUGmM5QMUg0cr3KFwra2XgOgFcPGDQHDh3CszSCD2Zewc/dh/pamNEW8CbfDebUw==
  /validate-npm-package-license/3.0.4:
    dependencies:
      spdx-correct: 3.1.0
      spdx-expression-parse: 3.0.0
    dev: false
    resolution:
      integrity: sha512-DpKm2Ui/xN7/HQKCtpZxoRWBhZ9Z0kqtygG8XCgNQ8ZlDnxuQmWhj566j8fN4Cu3/JmbhsDo7fcAJq4s9h27Ew==
  /validator/8.2.0:
    dev: false
    engines:
      node: '>= 0.10'
    resolution:
      integrity: sha512-Yw5wW34fSv5spzTXNkokD6S6/Oq92d8q/t14TqsS3fAiA1RYnxSFSIZ+CY3n6PGGRCq5HhJTSepQvFUS2QUDxA==
  /vary/1.1.2:
    dev: false
    engines:
      node: '>= 0.8'
    resolution:
      integrity: sha1-IpnwLG3tMNSllhsLn3RSShj2NPw=
  /velocity-animate/1.5.2:
    dev: false
    resolution:
      integrity: sha512-m6EXlCAMetKztO1ppBhGU1/1MR3IiEevO6ESq6rcrSQ3Q77xYSW13jkfXW88o4xMrkXJhy/U7j4wFR/twMB0Eg==
  /velocity-react/1.4.1:
    dependencies:
      lodash: 4.17.11
      prop-types: 15.7.2
      react-transition-group: 2.5.3
      velocity-animate: 1.5.2
    dev: false
    peerDependencies:
      react: ^15.3.0 || ^16.0.0
      react-dom: ^15.3.0 || ^16.0.0
    resolution:
      integrity: sha512-ZyXBm+9C/6kNUNyc+aeNKEhtTu/Mn+OfpsNBGuTxU8S2DUcis/KQL0rTN6jWL+7ygdOrun18qhheNZTA7YERmg==
  /velocity-react/1.4.1/react-dom@16.8.2+react@16.8.2:
    dependencies:
      lodash: 4.17.11
      prop-types: 15.7.2
      react: 16.8.2
      react-dom: /react-dom/16.8.2/react@16.8.2
      react-transition-group: /react-transition-group/2.5.3/react-dom@16.8.2+react@16.8.2
      velocity-animate: 1.5.2
    dev: false
    id: registry.npmjs.org/velocity-react/1.4.1
    peerDependencies:
      react: ^15.3.0 || ^16.0.0
      react-dom: ^15.3.0 || ^16.0.0
    resolution:
      integrity: sha512-ZyXBm+9C/6kNUNyc+aeNKEhtTu/Mn+OfpsNBGuTxU8S2DUcis/KQL0rTN6jWL+7ygdOrun18qhheNZTA7YERmg==
  /vendors/1.0.2:
    dev: false
    resolution:
      integrity: sha512-w/hry/368nO21AN9QljsaIhb9ZiZtZARoVH5f3CsFbawdLdayCgKRPup7CggujvySMxx0I91NOyxdVENohprLQ==
  /verror/1.10.0:
    dependencies:
      assert-plus: 1.0.0
      core-util-is: 1.0.2
      extsprintf: 1.4.0
    dev: false
    engines:
      '0': node >=0.6.0
    resolution:
      integrity: sha1-OhBcoXBTr1XW4nDB+CiGguGNpAA=
  /vm-browserify/0.0.4:
    dependencies:
      indexof: 0.0.1
    dev: false
    resolution:
      integrity: sha1-XX6kW7755Kb/ZflUOOCofDV9WnM=
  /w3c-hr-time/1.0.1:
    dependencies:
      browser-process-hrtime: 0.1.3
    dev: false
    resolution:
      integrity: sha1-gqwr/2PZUOqeMYmlimViX+3xkEU=
  /walker/1.0.7:
    dependencies:
      makeerror: 1.0.11
    dev: false
    resolution:
      integrity: sha1-L3+bj9ENZ3JisYqITijRlhjgKPs=
  /warning/3.0.0:
    dependencies:
      loose-envify: 1.4.0
    dev: false
    resolution:
      integrity: sha1-MuU3fLVy3kqwR1O9+IIcAe1gW3w=
  /watch/0.18.0:
    dependencies:
      exec-sh: 0.2.2
      minimist: 1.2.0
    dev: false
    engines:
      node: '>=0.1.95'
    hasBin: true
    resolution:
      integrity: sha1-KAlUdsbffJDJYxOJkMClQj60uYY=
  /watchpack/1.6.0:
    dependencies:
      chokidar: 2.1.1
      graceful-fs: 4.1.15
      neo-async: 2.6.0
    dev: false
    resolution:
      integrity: sha512-i6dHe3EyLjMmDlU1/bGQpEw25XSjkJULPuAVKCbNRefQVq48yXKUpwg538F7AZTf9kyr57zj++pQFltUa5H7yA==
  /wbuf/1.7.3:
    dependencies:
      minimalistic-assert: 1.0.1
    dev: false
    resolution:
      integrity: sha512-O84QOnr0icsbFGLS0O3bI5FswxzRr8/gHwWkDlQFskhSPryQXvrTMxjxGP4+iWYoauLoBvfDpkrOauZ+0iZpDA==
  /webidl-conversions/4.0.2:
    dev: false
    resolution:
      integrity: sha512-YQ+BmxuTgd6UXZW3+ICGfyqRyHXVlD5GtQr5+qjiNW7bF0cqrzX500HVXPBOvgXb5YnzDd+h0zqyv61KUD7+Sg==
  /webpack-bundle-analyzer/3.0.4:
    dependencies:
      acorn: 5.7.3
      bfj: 6.1.1
      chalk: 2.4.2
      commander: 2.19.0
      ejs: 2.6.1
      express: 4.16.4
      filesize: 3.6.1
      gzip-size: 5.0.0
      lodash: 4.17.11
      mkdirp: 0.5.1
      opener: 1.5.1
      ws: 6.1.4
    dev: false
    engines:
      node: '>= 6.14.4'
    hasBin: true
    resolution:
      integrity: sha512-ggDUgtKuQki4vmc93Ej65GlYxeCUR/0THa7gA+iqAGC2FFAxO+r+RM9sAUa8HWdw4gJ3/NZHX/QUcVgRjdIsDg==
  /webpack-cli/3.2.3:
    dependencies:
      chalk: 2.4.2
      cross-spawn: 6.0.5
      enhanced-resolve: 4.1.0
      findup-sync: 2.0.0
      global-modules: 1.0.0
      import-local: 2.0.0
      interpret: 1.2.0
      loader-utils: 1.2.3
      supports-color: 5.5.0
      v8-compile-cache: 2.0.2
      yargs: 12.0.5
    dev: false
    engines:
      node: '>=6.11.5'
    hasBin: true
    peerDependencies:
      webpack: 4.x.x
    resolution:
      integrity: sha512-Ik3SjV6uJtWIAN5jp5ZuBMWEAaP5E4V78XJ2nI+paFPh8v4HPSwo/myN0r29Xc/6ZKnd2IdrAlpSgNOu2CDQ6Q==
  /webpack-cli/3.2.3/webpack@4.29.5:
    dependencies:
      chalk: 2.4.2
      cross-spawn: 6.0.5
      enhanced-resolve: 4.1.0
      findup-sync: 2.0.0
      global-modules: 1.0.0
      import-local: 2.0.0
      interpret: 1.2.0
      loader-utils: 1.2.3
      supports-color: 5.5.0
      v8-compile-cache: 2.0.2
      webpack: 4.29.5
      yargs: 12.0.5
    dev: false
    engines:
      node: '>=6.11.5'
    hasBin: true
    id: registry.npmjs.org/webpack-cli/3.2.3
    peerDependencies:
      webpack: 4.x.x
    resolution:
      integrity: sha512-Ik3SjV6uJtWIAN5jp5ZuBMWEAaP5E4V78XJ2nI+paFPh8v4HPSwo/myN0r29Xc/6ZKnd2IdrAlpSgNOu2CDQ6Q==
  /webpack-dev-middleware/1.12.2/webpack@3.12.0:
    dependencies:
      memory-fs: 0.4.1
      mime: 1.6.0
      path-is-absolute: 1.0.1
      range-parser: 1.2.0
      time-stamp: 2.2.0
      webpack: /webpack/3.12.0/webpack@3.12.0
    dev: false
    engines:
      node: '>=0.6'
    id: registry.npmjs.org/webpack-dev-middleware/1.12.2
    peerDependencies:
      webpack: ^1.0.0 || ^2.0.0 || ^3.0.0
    resolution:
      integrity: sha512-FCrqPy1yy/sN6U/SaEZcHKRXGlqU0DUaEBL45jkUYoB8foVb6wCnbIJ1HKIx+qUFTW+3JpVcCJCxZ8VATL4e+A==
  /webpack-dev-middleware/3.4.0:
    dependencies:
      memory-fs: 0.4.1
      mime: 2.4.0
      range-parser: 1.2.0
      webpack-log: 2.0.0
    dev: false
    engines:
      node: '>= 6'
    peerDependencies:
      webpack: ^4.0.0
    resolution:
      integrity: sha512-Q9Iyc0X9dP9bAsYskAVJ/hmIZZQwf/3Sy4xCAZgL5cUkjZmUZLt4l5HpbST/Pdgjn3u6pE7u5OdGd1apgzRujA==
  /webpack-dev-middleware/3.4.0/webpack@4.29.5:
    dependencies:
      memory-fs: 0.4.1
      mime: 2.4.0
      range-parser: 1.2.0
      webpack: 4.29.5
      webpack-log: 2.0.0
    dev: false
    engines:
      node: '>= 6'
    id: registry.npmjs.org/webpack-dev-middleware/3.4.0
    peerDependencies:
      webpack: ^4.0.0
    resolution:
      integrity: sha512-Q9Iyc0X9dP9bAsYskAVJ/hmIZZQwf/3Sy4xCAZgL5cUkjZmUZLt4l5HpbST/Pdgjn3u6pE7u5OdGd1apgzRujA==
  /webpack-dev-server/3.1.14:
    dependencies:
      ansi-html: 0.0.7
      bonjour: 3.5.0
      chokidar: 2.1.1
      compression: 1.7.3
      connect-history-api-fallback: 1.6.0
      debug: 3.2.6
      del: 3.0.0
      express: 4.16.4
      html-entities: 1.2.1
      http-proxy-middleware: 0.18.0
      import-local: 2.0.0
      internal-ip: 3.0.1
      ip: 1.1.5
      killable: 1.0.1
      loglevel: 1.6.1
      opn: 5.4.0
      portfinder: 1.0.20
      schema-utils: 1.0.0
      selfsigned: 1.10.4
      semver: 5.6.0
      serve-index: 1.9.1
      sockjs: 0.3.19
      sockjs-client: 1.3.0
      spdy: 4.0.0
      strip-ansi: 3.0.1
      supports-color: 5.5.0
      url: 0.11.0
      webpack-dev-middleware: 3.4.0
      webpack-log: 2.0.0
      yargs: 12.0.2
    dev: false
    engines:
      node: '>= 6.11.5'
    hasBin: true
    peerDependencies:
      webpack: ^4.0.0
    resolution:
      integrity: sha512-mGXDgz5SlTxcF3hUpfC8hrQ11yhAttuUQWf1Wmb+6zo3x6rb7b9mIfuQvAPLdfDRCGRGvakBWHdHOa0I9p/EVQ==
  /webpack-dev-server/3.1.14/webpack@4.29.5:
    dependencies:
      ansi-html: 0.0.7
      bonjour: 3.5.0
      chokidar: 2.1.1
      compression: 1.7.3
      connect-history-api-fallback: 1.6.0
      debug: 3.2.6
      del: 3.0.0
      express: 4.16.4
      html-entities: 1.2.1
      http-proxy-middleware: 0.18.0
      import-local: 2.0.0
      internal-ip: 3.0.1
      ip: 1.1.5
      killable: 1.0.1
      loglevel: 1.6.1
      opn: 5.4.0
      portfinder: 1.0.20
      schema-utils: 1.0.0
      selfsigned: 1.10.4
      semver: 5.6.0
      serve-index: 1.9.1
      sockjs: 0.3.19
      sockjs-client: 1.3.0
      spdy: 4.0.0
      strip-ansi: 3.0.1
      supports-color: 5.5.0
      url: 0.11.0
      webpack: 4.29.5
      webpack-dev-middleware: /webpack-dev-middleware/3.4.0/webpack@4.29.5
      webpack-log: 2.0.0
      yargs: 12.0.2
    dev: false
    engines:
      node: '>= 6.11.5'
    hasBin: true
    id: registry.npmjs.org/webpack-dev-server/3.1.14
    peerDependencies:
      webpack: ^4.0.0
    resolution:
      integrity: sha512-mGXDgz5SlTxcF3hUpfC8hrQ11yhAttuUQWf1Wmb+6zo3x6rb7b9mIfuQvAPLdfDRCGRGvakBWHdHOa0I9p/EVQ==
  /webpack-hot-middleware/2.24.3:
    dependencies:
      ansi-html: 0.0.7
      html-entities: 1.2.1
      querystring: 0.2.0
      strip-ansi: 3.0.1
    dev: false
    resolution:
      integrity: sha512-pPlmcdoR2Fn6UhYjAhp1g/IJy1Yc9hD+T6O9mjRcWV2pFbBjIFoJXhP0CoD0xPOhWJuWXuZXGBga9ybbOdzXpg==
  /webpack-log/1.2.0:
    dependencies:
      chalk: 2.4.2
      log-symbols: 2.2.0
      loglevelnext: 1.0.5
      uuid: 3.3.2
    dev: false
    engines:
      node: '>=6'
    resolution:
      integrity: sha512-U9AnICnu50HXtiqiDxuli5gLB5PGBo7VvcHx36jRZHwK4vzOYLbImqT4lwWwoMHdQWwEKw736fCHEekokTEKHA==
  /webpack-log/2.0.0:
    dependencies:
      ansi-colors: 3.2.3
      uuid: 3.3.2
    dev: false
    engines:
      node: '>= 6'
    resolution:
      integrity: sha512-cX8G2vR/85UYG59FgkoMamwHUIkSSlV3bBMRsbxVXVUk2j6NleCKjQ/WE9eYg9WY4w25O9w8wKP4rzNZFmUcUg==
  /webpack-notifier/1.7.0:
    dependencies:
      node-notifier: 5.4.0
      object-assign: 4.1.1
      strip-ansi: 3.0.1
    dev: false
    resolution:
      integrity: sha512-L3UKrl500xk0VDYKkwQxy5/BPhBWsZ2xHsAx2Qe3dVKYUEk9+y690RcNTMIUcVOK2fRgK7KK3PA4ccOq1h+fTg==
  /webpack-sources/1.3.0:
    dependencies:
      source-list-map: 2.0.1
      source-map: 0.6.1
    dev: false
    resolution:
      integrity: sha512-OiVgSrbGu7NEnEvQJJgdSFPl2qWKkWq5lHMhgiToIiN9w34EBnjYzSYs+VbL5KoYiLNtFFa7BZIKxRED3I32pA==
  /webpack/3.12.0/webpack@3.12.0:
    dependencies:
      acorn: 5.7.3
      acorn-dynamic-import: 2.0.2
      ajv: 6.9.1
      ajv-keywords: /ajv-keywords/3.4.0/ajv@6.9.1
      async: 2.6.2
      enhanced-resolve: 3.4.1
      escope: 3.6.0
      interpret: 1.2.0
      json-loader: 0.5.7
      json5: 0.5.1
      loader-runner: 2.4.0
      loader-utils: 1.2.3
      memory-fs: 0.4.1
      mkdirp: 0.5.1
      node-libs-browser: 2.2.0
      source-map: 0.5.7
      supports-color: 4.5.0
      tapable: 0.2.9
      uglifyjs-webpack-plugin: /uglifyjs-webpack-plugin/0.4.6/webpack@3.12.0
      watchpack: 1.6.0
      webpack-sources: 1.3.0
      yargs: 8.0.2
    dev: false
    engines:
      node: '>=4.3.0 <5.0.0 || >=5.10'
    hasBin: true
    id: registry.npmjs.org/webpack/3.12.0
    resolution:
      integrity: sha512-Sw7MdIIOv/nkzPzee4o0EdvCuPmxT98+vVpIvwtcwcF1Q4SDSNp92vwcKc4REe7NItH9f1S4ra9FuQ7yuYZ8bQ==
  /webpack/4.29.5:
    dependencies:
      '@webassemblyjs/ast': 1.8.3
      '@webassemblyjs/helper-module-context': 1.8.3
      '@webassemblyjs/wasm-edit': 1.8.3
      '@webassemblyjs/wasm-parser': 1.8.3
      acorn: 6.1.0
      acorn-dynamic-import: /acorn-dynamic-import/4.0.0/acorn@6.1.0
      ajv: 6.9.1
      ajv-keywords: /ajv-keywords/3.4.0/ajv@6.9.1
      chrome-trace-event: 1.0.0
      enhanced-resolve: 4.1.0
      eslint-scope: 4.0.0
      json-parse-better-errors: 1.0.2
      loader-runner: 2.4.0
      loader-utils: 1.2.3
      memory-fs: 0.4.1
      micromatch: 3.1.10
      mkdirp: 0.5.1
      neo-async: 2.6.0
      node-libs-browser: 2.2.0
      schema-utils: 1.0.0
      tapable: 1.1.1
      terser-webpack-plugin: 1.2.2
      watchpack: 1.6.0
      webpack-sources: 1.3.0
    dev: false
    engines:
      node: '>=6.11.5'
    hasBin: true
    resolution:
      integrity: sha512-DuWlYUT982c7XVHodrLO9quFbNpVq5FNxLrMUfYUTlgKW0+yPimynYf1kttSQpEneAL1FH3P3OLNgkyImx8qIQ==
  /webpack/4.7.0/webpack@4.7.0:
    dependencies:
      acorn: 5.7.3
      acorn-dynamic-import: 3.0.0
      ajv: 6.9.1
      ajv-keywords: /ajv-keywords/3.4.0/ajv@6.9.1
      chrome-trace-event: 0.1.3
      enhanced-resolve: 4.1.0
      eslint-scope: 3.7.3
      loader-runner: 2.4.0
      loader-utils: 1.2.3
      memory-fs: 0.4.1
      micromatch: 3.1.10
      mkdirp: 0.5.1
      neo-async: 2.6.0
      node-libs-browser: 2.2.0
      schema-utils: 0.4.7
<<<<<<< HEAD
      tapable: 1.1.1
=======
      tapable: 1.1.0
>>>>>>> 69a0b2bb
      uglifyjs-webpack-plugin: /uglifyjs-webpack-plugin/1.3.0/webpack@4.7.0
      watchpack: 1.6.0
      webpack-sources: 1.3.0
    dev: false
    engines:
      node: '>=6.11.5'
    hasBin: true
    id: registry.npmjs.org/webpack/4.7.0
    resolution:
      integrity: sha512-OXOAip9mjy0ahFYCXu6LLNzTiIQzd2UOHkNHANc/dyxf8CYCgcJ5UKsTXfbfeJb4tqkKb6B1FIQ9Xtl6gftb8Q==
  /websocket-driver/0.7.0:
    dependencies:
      http-parser-js: 0.5.0
      websocket-extensions: 0.1.3
    dev: false
    engines:
      node: '>=0.8.0'
    resolution:
      integrity: sha1-DK+dLXVdk67gSdS90NP+LMoqJOs=
  /websocket-extensions/0.1.3:
    dev: false
    engines:
      node: '>=0.8.0'
    resolution:
      integrity: sha512-nqHUnMXmBzT0w570r2JpJxfiSD1IzoI+HGVdd3aZ0yNi3ngvQ4jv1dtHt5VGxfI2yj5yqImPhOK4vmIh2xMbGg==
  /whatwg-encoding/1.0.5:
    dependencies:
      iconv-lite: 0.4.24
    dev: false
    resolution:
      integrity: sha512-b5lim54JOPN9HtzvK9HFXvBma/rnfFeqsic0hSpjtDbVxR3dJKLc+KB4V6GgiGOvl7CY/KNh8rxSo9DKQrnUEw==
  /whatwg-fetch/2.0.4:
    dev: false
    resolution:
      integrity: sha512-dcQ1GWpOD/eEQ97k66aiEVpNnapVj90/+R+SXTPYGHpYBBypfKJEQjLrvMZ7YXbKm21gXd4NcuxUTjiv1YtLng==
  /whatwg-mimetype/2.3.0:
    dev: false
    resolution:
      integrity: sha512-M4yMwr6mAnQz76TbJm914+gPpB/nCwvZbJU28cUD6dR004SAxDLOOSUaB1JDRqLtaOV/vi0IC5lEAGFgrjGv/g==
  /whatwg-url/6.5.0:
    dependencies:
      lodash.sortby: 4.7.0
      tr46: 1.0.1
      webidl-conversions: 4.0.2
    dev: false
    resolution:
      integrity: sha512-rhRZRqx/TLJQWUpQ6bmrt2UV4f0HCQ463yQuONJqC6fO2VoEb1pTYddbe59SkYq87aoM5A3bdhMZiUiVws+fzQ==
  /whatwg-url/7.0.0:
    dependencies:
      lodash.sortby: 4.7.0
      tr46: 1.0.1
      webidl-conversions: 4.0.2
    dev: false
    resolution:
      integrity: sha512-37GeVSIJ3kn1JgKyjiYNmSLP1yzbpb29jdmwBSgkD9h40/hyrR/OifpVUndji3tmwGgD8qpw7iQu3RSbCrBpsQ==
  /when/3.7.8:
    dev: false
    resolution:
      integrity: sha1-xxMLan6gRpPoQs3J56Hyqjmjn4I=
  /whet.extend/0.9.9:
    dev: false
    engines:
      node: '>=0.6.0'
    resolution:
      integrity: sha1-+HfVv2SMl+WqVC+twW1qJZucEaE=
  /which-module/1.0.0:
    dev: false
    resolution:
      integrity: sha1-u6Y8qGGUiZT/MHc2CJ47lgJsKk8=
  /which-module/2.0.0:
    dev: false
    resolution:
      integrity: sha1-2e8H3Od7mQK4o6j6SzHD4/fm6Ho=
  /which/1.3.1:
    dependencies:
      isexe: 2.0.0
    dev: false
    hasBin: true
    resolution:
      integrity: sha512-HxJdYWq1MTIQbJ3nw0cqssHoTNU267KlrDuGZ1WYlxDStUtKUhOaJmh112/TZmHxxUfuJqPXSOm7tDyas0OSIQ==
  /wide-align/1.1.3:
    dependencies:
      string-width: 2.1.1
    dev: false
    resolution:
      integrity: sha512-QGkOQc8XL6Bt5PwnsExKBPuMKBxnGxWWW3fU55Xt4feHozMUhdUMaBCk290qpm/wG5u/RSKzwdAC4i51YigihA==
  /window-size/0.1.0:
    dev: false
    engines:
      node: '>= 0.8.0'
    resolution:
      integrity: sha1-VDjNLqk7IC76Ohn+iIeu58lPnJ0=
  /wordwrap/0.0.2:
    dev: false
    engines:
      node: '>=0.4.0'
    resolution:
      integrity: sha1-t5Zpu0LstAn4PVg8rVLKF+qhZD8=
  /wordwrap/0.0.3:
    dev: false
    engines:
      node: '>=0.4.0'
    resolution:
      integrity: sha1-o9XabNXAvAAI03I0u68b7WMFkQc=
  /wordwrap/1.0.0:
    dev: false
    resolution:
      integrity: sha1-J1hIEIkUVqQXHI0CJkQa3pDLyus=
  /worker-farm/1.6.0:
    dependencies:
      errno: 0.1.7
    dev: false
    resolution:
      integrity: sha512-6w+3tHbM87WnSWnENBUvA2pxJPLhQUg5LKwUQHq3r+XPhIM+Gh2R5ycbwPCyuGbNg+lPgdcnQUhuC02kJCvffQ==
  /wrap-ansi/2.1.0:
    dependencies:
      string-width: 1.0.2
      strip-ansi: 3.0.1
    dev: false
    engines:
      node: '>=0.10.0'
    resolution:
      integrity: sha1-2Pw9KE3QV5T+hJc8rs3Rz4JP3YU=
  /wrap-ansi/3.0.1:
    dependencies:
      string-width: 2.1.1
      strip-ansi: 4.0.0
    dev: false
    engines:
      node: '>=4'
    resolution:
      integrity: sha1-KIoE2H7aXChuBg3+jxNc6NAH+Lo=
  /wrappy/1.0.2:
    dev: false
    resolution:
      integrity: sha1-tSQ9jz7BqjXxNkYFvA0QNuMKtp8=
  /write-file-atomic/1.3.4:
    dependencies:
      graceful-fs: 4.1.15
      imurmurhash: 0.1.4
      slide: 1.1.6
    dev: false
    resolution:
      integrity: sha1-+Aek8LHZ6ROuekgRLmzDrxmRtF8=
  /write-file-atomic/2.4.1:
    dependencies:
      graceful-fs: 4.1.15
      imurmurhash: 0.1.4
      signal-exit: 3.0.2
    dev: false
    resolution:
      integrity: sha512-TGHFeZEZMnv+gBFRfjAcxL5bPHrsGKtnb4qsFAws7/vlh+QfwAaySIw4AXP9ZskTTh5GWu3FLuJhsWVdiJPGvg==
  /write-file-atomic/2.4.2:
    dependencies:
      graceful-fs: 4.1.15
      imurmurhash: 0.1.4
      signal-exit: 3.0.2
    dev: false
    resolution:
      integrity: sha512-s0b6vB3xIVRLWywa6X9TOMA7k9zio0TMOsl9ZnDkliA/cfJlpHXAscj0gbHVJiTdIuAYpIyqS5GW91fqm6gG5g==
  /write-file-webpack-plugin/4.5.0:
    dependencies:
      chalk: 2.4.2
      debug: 3.2.6
      filesize: 3.6.1
      lodash: 4.17.11
      mkdirp: 0.5.1
      moment: 2.24.0
      write-file-atomic: 2.4.2
    dev: false
    engines:
      node: '>=4'
    resolution:
      integrity: sha512-k46VeERtaezbmjpDcMWATjKUWBrVe/ZEEm0cyvUm8FFP8A/r+dw5x3psRvkUOhqh9bqBLUlGYYbtr6luI+HeAg==
  /ws/4.1.0:
    dependencies:
      async-limiter: 1.0.0
      safe-buffer: 5.1.2
    dev: false
    resolution:
      integrity: sha512-ZGh/8kF9rrRNffkLFV4AzhvooEclrOH0xaugmqGsIfFgOE/pIz4fMc4Ef+5HSQqTEug2S9JZIWDR47duDSLfaA==
  /ws/5.2.2:
    dependencies:
      async-limiter: 1.0.0
    dev: false
    resolution:
      integrity: sha512-jaHFD6PFv6UgoIVda6qZllptQsMlDEJkTQcybzzXDYM1XO9Y8em691FGMPmM46WGyLU4z9KMgQN+qrux/nhlHA==
  /ws/6.1.4:
    dependencies:
      async-limiter: 1.0.0
    dev: false
    resolution:
      integrity: sha512-eqZfL+NE/YQc1/ZynhojeV8q+H050oR8AZ2uIev7RU10svA9ZnJUddHcOUZTJLinZ9yEfdA2kSATS2qZK5fhJA==
  /xml-name-validator/3.0.0:
    dev: false
    resolution:
      integrity: sha512-A5CUptxDsvxKJEU3yO6DuWBSJz/qizqzJKOMIfUJHETbBw/sFaDxgd6fxm1ewUaM0jZ444Fc5vC5ROYurg/4Pw==
  /xregexp/4.0.0:
    dev: false
    resolution:
      integrity: sha512-PHyM+sQouu7xspQQwELlGwwd05mXUFqwFYfqPO0cC7x4fxyHnnuetmQr6CjJiafIDoH4MogHb9dOoJzR/Y4rFg==
  /xtend/4.0.1:
    dev: false
    engines:
      node: '>=0.4'
    resolution:
      integrity: sha1-pcbVMr5lbiPbgg77lDofBJmNY68=
  /y18n/3.2.1:
    dev: false
    resolution:
      integrity: sha1-bRX7qITAhnnA136I53WegR4H+kE=
  /y18n/4.0.0:
    dev: false
    resolution:
      integrity: sha512-r9S/ZyXu/Xu9q1tYlpsLIsa3EeLXXk0VwlxqTcFRfg9EhMW+17kbt9G0NrgCmhGb5vT2hyhJZLfDGx+7+5Uj/w==
  /yallist/2.1.2:
    dev: false
    resolution:
      integrity: sha1-HBH5IY8HYImkfdUS+TxmmaaoHVI=
  /yallist/3.0.3:
    dev: false
    resolution:
      integrity: sha512-S+Zk8DEWE6oKpV+vI3qWkaK+jSbIK86pCwe2IF/xwIpQ8jEuxpw9NyaGjmp9+BoJv5FV2piqCDcoCtStppiq2A==
  /yargs-parser/10.1.0:
    dependencies:
      camelcase: 4.1.0
    dev: false
    resolution:
      integrity: sha512-VCIyR1wJoEBZUqk5PA+oOBF6ypbwh5aNB3I50guxAL/quggdfs4TtNHQrSazFA3fYZ+tEqfs0zIGlv0c/rgjbQ==
  /yargs-parser/11.1.1:
    dependencies:
      camelcase: 5.0.0
      decamelize: 1.2.0
    dev: false
    resolution:
      integrity: sha512-C6kB/WJDiaxONLJQnF8ccx9SEeoTTLek8RVbaOIsrAUS8VrBEXfmeSnCZxygc+XC2sNMBIwOOnfcxiynjHsVSQ==
  /yargs-parser/4.2.1:
    dependencies:
      camelcase: 3.0.0
    dev: false
    resolution:
      integrity: sha1-KczqwNxPA8bIe0qfIX3RjJ90hxw=
  /yargs-parser/5.0.0:
    dependencies:
      camelcase: 3.0.0
    dev: false
    resolution:
      integrity: sha1-J17PDX/+Bcd+ZOfIbkzZS/DhIoo=
  /yargs-parser/7.0.0:
    dependencies:
      camelcase: 4.1.0
    dev: false
    resolution:
      integrity: sha1-jQrELxbqVd69MyyvTEA4s+P139k=
  /yargs/12.0.2:
    dependencies:
      cliui: 4.1.0
      decamelize: 2.0.0
      find-up: 3.0.0
      get-caller-file: 1.0.3
      os-locale: 3.1.0
      require-directory: 2.1.1
      require-main-filename: 1.0.1
      set-blocking: 2.0.0
      string-width: 2.1.1
      which-module: 2.0.0
      y18n: 4.0.0
      yargs-parser: 10.1.0
    dev: false
    resolution:
      integrity: sha512-e7SkEx6N6SIZ5c5H22RTZae61qtn3PYUE8JYbBFlK9sYmh3DMQ6E5ygtaG/2BW0JZi4WGgTR2IV5ChqlqrDGVQ==
  /yargs/12.0.5:
    dependencies:
      cliui: 4.1.0
      decamelize: 1.2.0
      find-up: 3.0.0
      get-caller-file: 1.0.3
      os-locale: 3.1.0
      require-directory: 2.1.1
      require-main-filename: 1.0.1
      set-blocking: 2.0.0
      string-width: 2.1.1
      which-module: 2.0.0
      y18n: 4.0.0
      yargs-parser: 11.1.1
    dev: false
    resolution:
      integrity: sha512-Lhz8TLaYnxq/2ObqHDql8dX8CJi97oHxrjUcYtzKbbykPtVW9WB+poxI+NM2UIzsMgNCZTIf0AQwsjK5yMAqZw==
  /yargs/3.10.0:
    dependencies:
      camelcase: 1.2.1
      cliui: 2.1.0
      decamelize: 1.2.0
      window-size: 0.1.0
    dev: false
    resolution:
      integrity: sha1-9+572FfdfB0tOMDnTvvWgdFDH9E=
  /yargs/6.6.0:
    dependencies:
      camelcase: 3.0.0
      cliui: 3.2.0
      decamelize: 1.2.0
      get-caller-file: 1.0.3
      os-locale: 1.4.0
      read-pkg-up: 1.0.1
      require-directory: 2.1.1
      require-main-filename: 1.0.1
      set-blocking: 2.0.0
      string-width: 1.0.2
      which-module: 1.0.0
      y18n: 3.2.1
      yargs-parser: 4.2.1
    dev: false
    resolution:
      integrity: sha1-eC7CHvQDNF+DCoCMo9UTr1YGUgg=
  /yargs/7.1.0:
    dependencies:
      camelcase: 3.0.0
      cliui: 3.2.0
      decamelize: 1.2.0
      get-caller-file: 1.0.3
      os-locale: 1.4.0
      read-pkg-up: 1.0.1
      require-directory: 2.1.1
      require-main-filename: 1.0.1
      set-blocking: 2.0.0
      string-width: 1.0.2
      which-module: 1.0.0
      y18n: 3.2.1
      yargs-parser: 5.0.0
    dev: false
    resolution:
      integrity: sha1-a6MY6xaWFyf10oT46gA+jWFU0Mg=
  /yargs/8.0.2:
    dependencies:
      camelcase: 4.1.0
      cliui: 3.2.0
      decamelize: 1.2.0
      get-caller-file: 1.0.3
      os-locale: 2.1.0
      read-pkg-up: 2.0.0
      require-directory: 2.1.1
      require-main-filename: 1.0.1
      set-blocking: 2.0.0
      string-width: 2.1.1
      which-module: 2.0.0
      y18n: 3.2.1
      yargs-parser: 7.0.0
    dev: false
    resolution:
      integrity: sha1-YpmpBVsc78lp/355wdkY3Osiw2A=
  /z-schema/3.18.4:
    dependencies:
      lodash.get: 4.4.2
      lodash.isequal: 4.5.0
      validator: 8.2.0
    dev: false
    hasBin: true
    optionalDependencies:
      commander: 2.19.0
    resolution:
      integrity: sha512-DUOKC/IhbkdLKKiV89gw9DUauTV8U/8yJl1sjf6MtDmzevLKOF2duNJ495S3MFVjqZarr+qNGCPbkg4mu4PpLw==
  'file:projects/azure-themes.tgz':
    dependencies:
      '@types/jest': 23.0.0
      tslib: 1.9.3
    dev: false
    name: '@rush-temp/azure-themes'
    resolution:
<<<<<<< HEAD
      integrity: sha512-aNk+ATz8IsUmaDz3nj4CH3j4hemHj36OSPyX8dNAB1GEXW2UZGGAL2TvgjESV4d0N4Pam39riSPpSrwulxpf6w==
=======
      integrity: sha512-1jIRy9t0d8fck1js8BvKhrDnGFxnufH+TIr6cDTlWuUQzaPlvHGsMeFwG7VKimuJhRhzO4mwPnCSTfiKz1GW7A==
>>>>>>> 69a0b2bb
      tarball: 'file:projects/azure-themes.tgz'
    version: 0.0.0
  'file:projects/build.tgz':
    dependencies:
      '@microsoft/api-extractor': 6.3.0
      '@microsoft/load-themed-styles': 1.8.59
      '@microsoft/loader-load-themed-styles': 1.7.127
      async: 2.6.2
      autoprefixer: 7.2.6
      babel-jest: 23.6.0
      babylon: 7.0.0-beta.47
      bundlesize: 0.15.3
      chalk: 2.4.2
      codecov: 3.2.0
      command-line-args: 4.0.7
      cpx: 1.5.0
      css-loader: 0.28.11
      find-free-port: 2.0.0
      fork-ts-checker-webpack-plugin: /fork-ts-checker-webpack-plugin/0.4.15/20a31d359e66449251a75e11109b2b68
      fs-extra: 7.0.1
      github: 7.3.2
      glob: 7.1.3
      gzip-size: 3.0.0
      jest: 24.1.0
      jest-cli: 24.1.0
      jest-environment-jsdom: 24.0.0
      jju: 1.4.0
      jscodeshift: 0.5.1
      json-loader: 0.5.7
      just-scripts: 0.10.1
      just-task: 0.8.1
      just-task-preset: 0.6.7
      lint-staged: 7.3.0
      mustache: 2.3.2
      ngrok: 3.1.1
      node-sass: 4.11.0
      open: 0.0.5
      postcss: 6.0.23
      postcss-loader: 2.1.6
      postcss-modules: 0.8.0
      prettier: 1.16.4
      raf: 3.4.1
      raw-loader: 0.5.1
      recast: 0.15.5
      resolve: 1.10.0
      rxjs: 6.4.0
      sass-loader: /sass-loader/6.0.7/node-sass@4.11.0+webpack@4.29.5
      source-map-loader: 0.2.4
      style-loader: 0.21.0
      ts-jest: /ts-jest/24.0.0/jest@24.1.0
      ts-loader: 4.5.0
      tslint: /tslint/5.12.1/typescript@3.3.3
      tslint-microsoft-contrib: /tslint-microsoft-contrib/5.2.1/tslint@5.12.1+typescript@3.3.3
      typescript: 3.3.3
      webpack: 4.29.5
      webpack-bundle-analyzer: 3.0.4
      webpack-cli: /webpack-cli/3.2.3/webpack@4.29.5
      webpack-dev-server: /webpack-dev-server/3.1.14/webpack@4.29.5
      webpack-notifier: 1.7.0
      yargs: 6.6.0
    dev: false
    name: '@rush-temp/build'
    resolution:
<<<<<<< HEAD
      integrity: sha512-Mu5yj7P14qGwcvm45rh48LyLjhlxz0o4lH8aBWuLvrDOdx53il8ssRV5VmOfBieTmru14ZyFRcY2QlwzlSe0mg==
=======
      integrity: sha512-Fc3gAD3k0PHuPZhywTpYiVrx90SVvif8kMQcJenWd4GCIxaMlm30coPTLK3ilun++C8PVpPCjWVtwELBbxrD6Q==
>>>>>>> 69a0b2bb
      tarball: 'file:projects/build.tgz'
    version: 0.0.0
  'file:projects/charting.tgz':
    dependencies:
      '@microsoft/load-themed-styles': 1.8.59
      '@types/d3-array': 1.2.1
      '@types/d3-axis': 1.0.10
      '@types/d3-scale': 2.0.0
      '@types/d3-selection': 1.3.0
      '@types/d3-shape': 1.3.1
      '@types/d3-time-format': 2.1.1
      '@types/enzyme': 3.1.13
      '@types/enzyme-adapter-react-16': 1.0.3
      '@types/es6-promise': 0.0.32
      '@types/jest': 23.0.0
      '@types/prop-types': 15.5.9
      '@types/react': 16.8.3
      '@types/react-addons-test-utils': 0.14.18
      '@types/react-dom': 16.8.1
      '@types/react-test-renderer': 16.8.1
      '@types/resemblejs': 1.3.28
      '@types/sinon': 2.2.2
      '@types/webpack-env': 1.13.0
      d3-array: 1.2.1
      d3-axis: 1.0.8
      d3-scale: 2.0.0
      d3-selection: 1.3.0
      d3-shape: 1.3.4
      d3-time-format: 2.1.3
      enzyme: 3.8.0
      enzyme-adapter-react-16: /enzyme-adapter-react-16/1.9.1/018e8dea249935692f342b068a7b414a
      es6-weak-map: 2.0.2
      prop-types: 15.7.2
      react: 16.8.2
      react-dom: /react-dom/16.8.2/react@16.8.2
      react-highlight: 0.10.0
      react-test-renderer: /react-test-renderer/16.8.2/react@16.8.2
      sinon: 4.5.0
      tslib: 1.9.3
    dev: false
    name: '@rush-temp/charting'
    resolution:
<<<<<<< HEAD
      integrity: sha512-636/PN3n3/TQbz/euaYmA/K77HhQOsVcLbwV+VZgC1abDSkaOl2h3U8CxPeG069/5Y7hsdsvBD4YdhRQ2Y9DsQ==
=======
      integrity: sha512-RwNqtUNLW6wVHSD+Pcw1XmF8/tJ+aPUvEcnAZPWsNXZmnr5TGlSbpbQrhOhuG4mqjempVfYHbo875js8ju44/w==
>>>>>>> 69a0b2bb
      tarball: 'file:projects/charting.tgz'
    version: 0.0.0
  'file:projects/dashboard.tgz':
    dependencies:
      '@microsoft/load-themed-styles': 1.8.59
      '@types/enzyme': 3.1.13
      '@types/enzyme-adapter-react-16': 1.0.3
      '@types/jest': 23.0.0
      '@types/react': 16.8.3
      '@types/react-dom': 16.8.1
      '@types/react-test-renderer': 16.8.1
      '@types/webpack-env': 1.13.0
      auto-fontsize: /auto-fontsize/1.0.18/react-dom@16.8.2+react@16.8.2
      css-loader: 0.28.11
      enzyme: 3.8.0
      enzyme-adapter-react-16: /enzyme-adapter-react-16/1.9.1/018e8dea249935692f342b068a7b414a
      react: 16.8.2
      react-dom: /react-dom/16.8.2/react@16.8.2
      react-draggable: 3.1.1
      react-grid-layout-fabric: 0.16.6
      react-resizable: /react-resizable/1.7.5/react-dom@16.8.2+react@16.8.2
      react-test-renderer: /react-test-renderer/16.8.2/react@16.8.2
      stickyfilljs: 2.1.0
      style-loader: 0.21.0
      tslib: 1.9.3
    dev: false
    name: '@rush-temp/dashboard'
    resolution:
<<<<<<< HEAD
      integrity: sha512-AL7Bqm3ttPUzcMQyU99MguR1gzYwvyogb+ZNGJbkh3v4N3wk2KaOvkUCUEPWqzZmzolhuKAtObZUdR7if40roQ==
=======
      integrity: sha512-18s3PqjK05SgS8Ctp/nBZYw5mWw26ePmxQFzAjrFQv27qqKDsSl6j9Aw5ZI8l9kYDfj6eY/4GY4nMQXvPl+OpA==
>>>>>>> 69a0b2bb
      tarball: 'file:projects/dashboard.tgz'
    version: 0.0.0
  'file:projects/date-time.tgz':
    dependencies:
      '@microsoft/load-themed-styles': 1.8.59
      '@types/enzyme': 3.1.13
      '@types/enzyme-adapter-react-16': 1.0.3
      '@types/es6-promise': 0.0.32
      '@types/jest': 23.0.0
      '@types/prop-types': 15.5.9
      '@types/react': 16.8.3
      '@types/react-dom': 16.8.1
      '@types/react-test-renderer': 16.8.1
      '@types/webpack-env': 1.13.0
      enzyme: 3.8.0
      enzyme-adapter-react-16: /enzyme-adapter-react-16/1.9.1/018e8dea249935692f342b068a7b414a
      es6-weak-map: 2.0.2
      react: 16.8.2
      react-dom: /react-dom/16.8.2/react@16.8.2
      react-test-renderer: /react-test-renderer/16.8.2/react@16.8.2
      tslib: 1.9.3
    dev: false
    name: '@rush-temp/date-time'
    resolution:
<<<<<<< HEAD
      integrity: sha512-1oc+Ssyya+wE8fkQ/+CaQyP2E23cR1VwUOizJa8/0rq0aE2nEBvzN2k30y1KdIDW7evceMqnjSCtHPqq/49LKQ==
=======
      integrity: sha512-8DeeE0AZSvLu9RJneBR+jrpEcBhGRYsQtnEsCmALu1QAozxymt62quXvYYiFEmwppnxOUZkOdQs5aJiVK5imJw==
>>>>>>> 69a0b2bb
      tarball: 'file:projects/date-time.tgz'
    version: 0.0.0
  'file:projects/example-app-base.tgz':
    dependencies:
      '@microsoft/load-themed-styles': 1.8.59
      '@types/es6-promise': 0.0.32
      '@types/highlight.js': 9.12.2
      '@types/jest': 23.0.0
      '@types/react': 16.8.3
      '@types/react-dom': 16.8.1
      '@types/webpack-env': 1.13.0
      es6-map: 0.1.5
      es6-promise: 4.2.5
      es6-weak-map: 2.0.2
      highlight.js: 9.14.2
      markdown-to-jsx: /markdown-to-jsx/6.6.1/react@16.8.2
      react: 16.8.2
      react-dom: /react-dom/16.8.2/react@16.8.2
      react-syntax-highlighter: /react-syntax-highlighter/7.0.4/react@16.8.2
      tslib: 1.9.3
      whatwg-fetch: 2.0.4
    dev: false
    name: '@rush-temp/example-app-base'
    resolution:
<<<<<<< HEAD
      integrity: sha512-vkxux1nAkNQag/zv7U0dRe1TAz+MAaYk5KaBJ8jhHvcRmGJjFGJYpENYMxjIJ125X3YzwoTaGQJtZC4bKxFa0A==
=======
      integrity: sha512-9BLmfbjC+Q3iAdbsGSzKf6wyqiMoBSeY2f5C+rfwiXN7j5Pbjzk5V/4xY+OiA46iGXBlKXhSsyQALB/mGDHuvg==
>>>>>>> 69a0b2bb
      tarball: 'file:projects/example-app-base.tgz'
    version: 0.0.0
  'file:projects/experiments.tgz':
    dependencies:
      '@microsoft/load-themed-styles': 1.8.59
      '@types/deep-assign': 0.1.1
      '@types/enzyme': 3.1.13
      '@types/enzyme-adapter-react-16': 1.0.3
      '@types/es6-promise': 0.0.32
      '@types/jest': 23.0.0
      '@types/prop-types': 15.5.9
      '@types/react': 16.8.3
      '@types/react-addons-test-utils': 0.14.18
      '@types/react-dom': 16.8.1
      '@types/react-test-renderer': 16.8.1
      '@types/resemblejs': 1.3.28
      '@types/sinon': 2.2.2
      '@types/webpack-env': 1.13.0
      deep-assign: 2.0.0
      enzyme: 3.8.0
      enzyme-adapter-react-16: /enzyme-adapter-react-16/1.9.1/018e8dea249935692f342b068a7b414a
      es6-weak-map: 2.0.2
      prop-types: 15.7.2
      react: 16.8.2
      react-dom: /react-dom/16.8.2/react@16.8.2
      react-highlight: 0.10.0
      react-test-renderer: /react-test-renderer/16.8.2/react@16.8.2
      sinon: 4.5.0
      tslib: 1.9.3
    dev: false
    name: '@rush-temp/experiments'
    resolution:
<<<<<<< HEAD
      integrity: sha512-yZlDfxOYCnkUUhCGLwo7ytj9fsDR3DHnyN85M4XNN2c9p+s64GOUl95hAIqt7hSpOlCRuoxQlnbDXfWWOFXTVw==
=======
      integrity: sha512-xbLrmRug31BIuO37pRcZerOaToBBaFHJei/ElpKZHBLJtMKOqtAJilnLhII1YDrKxeyN3igdsO9j9nru6emuJA==
>>>>>>> 69a0b2bb
      tarball: 'file:projects/experiments.tgz'
    version: 0.0.0
  'file:projects/fabric-website-resources.tgz':
    dependencies:
      '@microsoft/load-themed-styles': 1.8.59
      '@types/enzyme': 3.1.13
      '@types/enzyme-adapter-react-16': 1.0.3
      '@types/es6-promise': 0.0.32
      '@types/jest': 23.0.0
      '@types/prop-types': 15.5.9
      '@types/react': 16.8.3
      '@types/react-dom': 16.8.1
      '@types/react-test-renderer': 16.8.1
      '@types/resemblejs': 1.3.28
      '@types/sinon': 2.2.2
      '@types/webpack-env': 1.13.0
      enzyme: 3.8.0
      enzyme-adapter-react-16: /enzyme-adapter-react-16/1.9.1/018e8dea249935692f342b068a7b414a
      enzyme-to-json: /enzyme-to-json/3.3.5/enzyme@3.8.0
      es6-map: 0.1.5
      es6-promise: 4.2.5
      es6-weak-map: 2.0.2
      highlight.js: 9.14.2
      office-ui-fabric-core: 9.6.1
      prop-types: 15.7.2
      react: 16.8.2
      react-dom: /react-dom/16.8.2/react@16.8.2
      react-highlight: 0.10.0
      react-test-renderer: /react-test-renderer/16.8.2/react@16.8.2
      resemblejs: 2.2.6
      sinon: 4.5.0
      tslib: 1.9.3
    dev: false
    name: '@rush-temp/fabric-website-resources'
    resolution:
<<<<<<< HEAD
      integrity: sha512-Giq5v7WNlQcc4ScRMyjBpXjcr90OBb0t8VaE7L+XP+YDUjlLPFYnddVXgi7kYR1HhcEev/EQlSoy2ykLYfdyAw==
=======
      integrity: sha512-WQBolHGvWEKbFTaQ+a86R2VMFawchltL4vnXEt2ndk/NEr9pYXlEwTpY1xgCrJO9H3DRk7XK//bL7gZqLudLcw==
>>>>>>> 69a0b2bb
      tarball: 'file:projects/fabric-website-resources.tgz'
    version: 0.0.0
  'file:projects/fabric-website.tgz':
    dependencies:
      '@microsoft/load-themed-styles': 1.8.59
      '@types/es6-promise': 0.0.32
      '@types/node': 8.10.40
      '@types/react': 16.8.3
      '@types/react-dom': 16.8.1
      '@types/resemblejs': 1.3.28
      '@types/webpack-env': 1.13.0
      color-functions: 1.1.0
      es6-promise: 4.2.5
      es6-weak-map: 2.0.2
      highlight.js: 9.14.2
      json-loader: 0.5.7
      office-ui-fabric-core: 9.6.1
      react: 16.8.2
      react-dom: /react-dom/16.8.2/react@16.8.2
      react-highlight: 0.10.0
      tslib: 1.9.3
      whatwg-fetch: 2.0.4
      write-file-webpack-plugin: 4.5.0
    dev: false
    name: '@rush-temp/fabric-website'
    resolution:
<<<<<<< HEAD
      integrity: sha512-0XklUmBCseEKKeAV0yMpm6xM9NClxdoPr7VUOD/nggFkJNFlwZRmNt7wezLvxlzdt2AasUbDdGs+9rnoLKoC+A==
=======
      integrity: sha512-8QPzi4jOe3ISze8ImTeqfBP+7dLYICzehhUWbtgjqfrBFXuc16OjUnNZ50MGr08sZftlUUnHQe2FKDMCARthbA==
>>>>>>> 69a0b2bb
      tarball: 'file:projects/fabric-website.tgz'
    version: 0.0.0
  'file:projects/file-type-icons.tgz':
    dependencies:
      '@types/react': 16.8.3
      '@types/react-dom': 16.8.1
      react: 16.8.2
      react-dom: /react-dom/16.8.2/react@16.8.2
      tslib: 1.9.3
    dev: false
    name: '@rush-temp/file-type-icons'
    resolution:
<<<<<<< HEAD
      integrity: sha512-4yFLLSC4nR52neRup0dF1dK1XAZ8BXY7asASEVp8AI6ijrtrSqNkuxgg9PykQ2fmfy0qxJ+O+53zgd/HuCO79Q==
=======
      integrity: sha512-tN0rbpz7WOwAEAUPao3HKHZguJm/4o6Ql85VfCVn9Y3qsRd9KYR/jUYs5mSvRbc2Wxb2vA2aOORUF1bVIvzXOA==
>>>>>>> 69a0b2bb
      tarball: 'file:projects/file-type-icons.tgz'
    version: 0.0.0
  'file:projects/fluent-theme.tgz':
    dependencies:
      '@types/jest': 23.0.0
      tslib: 1.9.3
    dev: false
    name: '@rush-temp/fluent-theme'
    resolution:
<<<<<<< HEAD
      integrity: sha512-E/EBoxgTdc2Nn4dulQZX/x03YJqb/B+57x0EX/Ip/WaBMQUIyt0g4LKkun3SSlvAv4sXLIykRuCGEHCNx0lnDQ==
=======
      integrity: sha512-OXX0ITosK0IGnBxLRb2KvIoGv01x0BhAaO5LTPeYugm8NlBRrTrwjcKhwXVdWGZy5r1zjxCsou5WXn8TJEgLAA==
>>>>>>> 69a0b2bb
      tarball: 'file:projects/fluent-theme.tgz'
    version: 0.0.0
  'file:projects/foundation-scenarios.tgz':
    dependencies:
      '@microsoft/load-themed-styles': 1.8.59
      '@types/enzyme': 3.1.13
      '@types/enzyme-adapter-react-16': 1.0.3
      '@types/es6-promise': 0.0.32
      '@types/jest': 23.0.0
      '@types/react': 16.8.3
      '@types/react-dom': 16.8.1
      '@types/react-test-renderer': 16.8.1
      '@types/webpack-env': 1.13.0
      enzyme: 3.8.0
      enzyme-adapter-react-16: /enzyme-adapter-react-16/1.9.1/018e8dea249935692f342b068a7b414a
      es6-weak-map: 2.0.2
      react: 16.8.2
      react-dom: /react-dom/16.8.2/react@16.8.2
      react-test-renderer: /react-test-renderer/16.8.2/react@16.8.2
      tslib: 1.9.3
    dev: false
    name: '@rush-temp/foundation-scenarios'
    resolution:
<<<<<<< HEAD
      integrity: sha512-c9JLEzPbiQMinVLt3FtH5XGc91rLVVze2SMrblEYJojFv103Rujdjzwistx5FssbTDG9KX0Fl4zA/vnJek5+1A==
=======
      integrity: sha512-+Bi3tufUi4s0zarlBi/qdjgGnPK+hBMjk/SGjgmPr1zcc+Fc71uNS11CdiW/+N9ek/FZtDnu+jYCt13ZRobaLw==
>>>>>>> 69a0b2bb
      tarball: 'file:projects/foundation-scenarios.tgz'
    version: 0.0.0
  'file:projects/foundation.tgz':
    dependencies:
      '@types/enzyme': 3.1.13
      '@types/enzyme-adapter-react-16': 1.0.3
      '@types/jest': 23.0.0
      '@types/react': 16.8.3
      '@types/react-dom': 16.8.1
      '@types/react-test-renderer': 16.8.1
      '@types/sinon': 2.2.2
      enzyme: 3.8.0
      enzyme-adapter-react-16: /enzyme-adapter-react-16/1.9.1/018e8dea249935692f342b068a7b414a
      react: 16.8.2
      react-dom: /react-dom/16.8.2/react@16.8.2
      react-test-renderer: /react-test-renderer/16.8.2/react@16.8.2
      sinon: 4.5.0
      tslib: 1.9.3
    dev: false
    name: '@rush-temp/foundation'
    resolution:
<<<<<<< HEAD
      integrity: sha512-p3rnL2IrS+eWFhS8Oe9eP5kpPRHgoTBmIZa/zdIs2Jez62OrIQeiihxFLVMwlv56JGG5SDm+xOCTBH7nKYNqmg==
=======
      integrity: sha512-pvj7xwCKXSyna6uUIqok0HxjvZsnzzQ8R/jYR7WNEuvmRFTxVy8mQSvN55bI1tNI7E0efzDmnEbaWVnmYq1lNw==
>>>>>>> 69a0b2bb
      tarball: 'file:projects/foundation.tgz'
    version: 0.0.0
  'file:projects/icons.tgz':
    dependencies:
      tslib: 1.9.3
    dev: false
    name: '@rush-temp/icons'
    resolution:
<<<<<<< HEAD
      integrity: sha512-RhsGt8SFDeglADlSTfCIQ02wGCLUTthD+GUPPD56kC7RuD+O/JbnJIEUdbwL6vDtFDaOailtsoPlbjbD/iI9uQ==
=======
      integrity: sha512-7rc2sPtfY35q52ijKGW/crsVa3nRcCN2mOqAjvS4JE46anKUYlLB/R2SZ5m1FOa1Q1cwCh+HBE+jxnyLf/fpqQ==
>>>>>>> 69a0b2bb
      tarball: 'file:projects/icons.tgz'
    version: 0.0.0
  'file:projects/jest-serializer-merge-styles.tgz':
    dependencies:
      '@types/jest': 23.0.0
      '@types/react': 16.8.3
      '@types/react-dom': 16.8.1
      '@types/react-test-renderer': 16.8.1
      react: 16.8.2
      react-dom: /react-dom/16.8.2/react@16.8.2
      react-test-renderer: /react-test-renderer/16.8.2/react@16.8.2
    dev: false
    name: '@rush-temp/jest-serializer-merge-styles'
    resolution:
<<<<<<< HEAD
      integrity: sha512-mN3YqCN3JNB/XVwhZp09YXPZrwAF+1pcYMWQ9NQnQxjphrgA/hara7sM2zKzop4yyl2lf6S04BA7Dc1CQaD2bw==
=======
      integrity: sha512-d5xel7FT8rMzm1PdKdZ3cIPIjTMy0vCqrxuXlPVJVy37rO6d+RzodqPZqyECrfEeYoFjpZSneoyRcM8erTKxqQ==
>>>>>>> 69a0b2bb
      tarball: 'file:projects/jest-serializer-merge-styles.tgz'
    version: 0.0.0
  'file:projects/merge-styles.tgz':
    dependencies:
      '@types/jest': 23.0.0
      tslib: 1.9.3
    dev: false
    name: '@rush-temp/merge-styles'
    resolution:
<<<<<<< HEAD
      integrity: sha512-o66J9tkHKhHqDDa6J21h1h7kGwkenBMUG4C84BBciUR1J8mNdjuW0SGbFWexo+mNnoqb9kGt8MFPFfucCXBxhw==
=======
      integrity: sha512-THEEJ+y0DlUagLd7dtna3wr0S+qDQO+pTUlYQXxh7KnirfNjPqZ5tl4X/YlTUFeeYsW097z2H9+FgnN5WeXbbA==
>>>>>>> 69a0b2bb
      tarball: 'file:projects/merge-styles.tgz'
    version: 0.0.0
  'file:projects/office-ui-fabric-react.tgz':
    dependencies:
      '@microsoft/load-themed-styles': 1.8.59
      '@types/enzyme': 3.1.13
      '@types/enzyme-adapter-react-16': 1.0.3
      '@types/es6-promise': 0.0.32
      '@types/glob': 7.1.1
      '@types/jest': 23.0.0
      '@types/node': 8.10.40
      '@types/prop-types': 15.5.9
      '@types/react': 16.8.3
      '@types/react-dom': 16.8.1
      '@types/react-test-renderer': 16.8.1
      '@types/resemblejs': 1.3.28
      '@types/sinon': 2.2.2
      '@types/webpack-env': 1.13.0
      enzyme: 3.8.0
      enzyme-adapter-react-16: /enzyme-adapter-react-16/1.9.1/018e8dea249935692f342b068a7b414a
      enzyme-to-json: /enzyme-to-json/3.3.5/enzyme@3.8.0
      es6-map: 0.1.5
      es6-promise: 4.2.5
      es6-weak-map: 2.0.2
      glob: 7.1.3
      highlight.js: 9.14.2
      jest-snapshot: 24.1.0
      office-ui-fabric-core: 9.6.1
      prop-types: 15.7.2
      react: 16.8.2
      react-dom: /react-dom/16.8.2/react@16.8.2
      react-highlight: 0.10.0
      react-test-renderer: /react-test-renderer/16.8.2/react@16.8.2
      resemblejs: 2.2.6
      sinon: 4.5.0
      tslib: 1.9.3
    dev: false
    name: '@rush-temp/office-ui-fabric-react'
    resolution:
<<<<<<< HEAD
      integrity: sha512-KPu1aHTxWSRqmSu03/OeK6dbDz+lu/yS4h8cjlG4TxCiSCZiB/R0EZXLowOEK5jor4RKWjZorJORRlfk0pmNBQ==
=======
      integrity: sha512-CZ7H8ywW33VpAlbCTM+3T8ctuLik5kylvttFWt5ckEIk9q5WGUIMRuTAoeNpd0i1CxElTVmvVo1LejCud4zQ7g==
>>>>>>> 69a0b2bb
      tarball: 'file:projects/office-ui-fabric-react.tgz'
    version: 0.0.0
  'file:projects/pr-deploy-site.tgz':
    dev: false
    name: '@rush-temp/pr-deploy-site'
    resolution:
<<<<<<< HEAD
      integrity: sha512-vg3u1x3lWS5iZlJxY1fRYpiv1GqdUeOUby7+Mwf7xYarFhTHcLo7rYnl7N2pnuzmQhR/ZN9Lhg3q62sJ9ce1QA==
=======
      integrity: sha512-DmsxSmsBMWGHAF05Op+z0uKKiDUCrEhlrjm0kgOnxebjjBQwrkER17+loCoDytQkk5n/Q2qzY+rRgJ0pl+tJqA==
>>>>>>> 69a0b2bb
      tarball: 'file:projects/pr-deploy-site.tgz'
    version: 0.0.0
  'file:projects/prettier-rules.tgz':
    dev: false
    name: '@rush-temp/prettier-rules'
    resolution:
<<<<<<< HEAD
      integrity: sha512-OkfoYgAfNo4GeLoyMpM/tYm2slhyN4Zkt+6L36xxxHsL5VFCllGBPZyLIG1nwYqKHvViusQqiXxsfeYZWkVzwg==
=======
      integrity: sha512-jWWVmeywKZJiB8xv4ZdJ77AkTUoIgzr9ZNB2lGWp57zq/NqAGn6JVhkrf8Kp4GUPUyszGKn2NIVPx510n1eT7Q==
>>>>>>> 69a0b2bb
      tarball: 'file:projects/prettier-rules.tgz'
    version: 0.0.0
  'file:projects/react-cards.tgz':
    dependencies:
      '@microsoft/load-themed-styles': 1.8.63
      '@types/enzyme': 3.1.13
      '@types/enzyme-adapter-react-16': 1.0.3
      '@types/es6-promise': 0.0.32
      '@types/jest': 23.0.0
      '@types/react': 16.3.16
      '@types/react-dom': 16.0.5
      '@types/react-test-renderer': 16.0.3
      '@types/webpack-env': 1.13.0
      enzyme: 3.9.0
      enzyme-adapter-react-16: /enzyme-adapter-react-16/1.10.0/ca330bebd2626bd9cb8e393ae8a11715
      es6-weak-map: 2.0.2
      react: 16.8.3
      react-dom: /react-dom/16.8.3/react@16.8.3
      react-test-renderer: /react-test-renderer/16.8.3/react@16.8.3
      tslib: 1.9.3
    dev: false
    name: '@rush-temp/react-cards'
    resolution:
      integrity: sha512-XwTGON1Wwkx8J90cV4l0Qjc/gWKnBLsM1v4OUHTJM3M/suY5E7mpnheVTULaiKuTEYjBbnL5Gol7NtW6/8onnQ==
      tarball: 'file:projects/react-cards.tgz'
    version: 0.0.0
  'file:projects/server-rendered-app.tgz':
    dependencies:
      '@microsoft/load-themed-styles': 1.8.59
      '@types/es6-promise': 0.0.32
      '@types/react': 16.8.3
      '@types/react-dom': 16.8.1
      '@types/webpack-env': 1.13.0
      compression: 1.7.3
      es6-promise: 4.2.5
      express: 4.16.4
      react: 16.8.2
      react-dom: /react-dom/16.8.2/react@16.8.2
      tslib: 1.9.3
    dev: false
    name: '@rush-temp/server-rendered-app'
    resolution:
<<<<<<< HEAD
      integrity: sha512-WDUWzm7KObHDUMLZBqZD06QUjKfxZ7iGTTt5LVrtT8ZenmtJYySodFJtWgiGlvObpFKKpm5Y5tgZyd/uPRSQHQ==
=======
      integrity: sha512-t34gk4ObWdhSwtaQX+CV838ousbqf9gNan2Fm7DDuukvLARfh/AElK4JDZuCBiRd25x+iUw9JpgPXFsHIzSF9A==
>>>>>>> 69a0b2bb
      tarball: 'file:projects/server-rendered-app.tgz'
    version: 0.0.0
  'file:projects/set-version.tgz':
    dependencies:
      '@types/jest': 23.0.0
      tslib: 1.9.3
    dev: false
    name: '@rush-temp/set-version'
    resolution:
<<<<<<< HEAD
      integrity: sha512-hzZwOAUdDrJ27o00KStYdsajpzjQfgq+KUKhLHySR7peE+bBMPvtog4sjDa6/oHsBV/ShDuOvPkloOpDtx4rKQ==
=======
      integrity: sha512-+kr/+Suw2hixfjhb/hka2r6V/vVUC6xkgB63SSmhF1EeVERgSzaOVsRFg5whSERgwMjAYjn6aeoONOUS/Oq1Gw==
>>>>>>> 69a0b2bb
      tarball: 'file:projects/set-version.tgz'
    version: 0.0.0
  'file:projects/ssr-tests.tgz':
    dependencies:
      '@microsoft/load-themed-styles': 1.8.59
      '@types/es6-promise': 0.0.32
      '@types/mocha': 2.2.39
      '@types/webpack-env': 1.13.0
      es6-promise: 4.2.5
      mocha: 3.5.3
      raw-loader: 0.5.1
      react: 16.8.2
      react-dom: /react-dom/16.8.2/react@16.8.2
      tslib: 1.9.3
      webpack: 4.29.5
    dev: false
    name: '@rush-temp/ssr-tests'
    resolution:
<<<<<<< HEAD
      integrity: sha512-oNvcNqJAu8HqpVcpK2SorEHYTJawbMj+dflgGxu6fWcsXPpcG/SeTqhZTkFqtfSQKOdSFS+HC5mM8tNDntiYYw==
=======
      integrity: sha512-HNBNA2lBumWvdKlyWAOYIuGZRoskYrVq/Z0Fb/JO2NusXR5jpVYjMEZxkq50cXwYFb8wlMLFgqR46nRRnUvDew==
>>>>>>> 69a0b2bb
      tarball: 'file:projects/ssr-tests.tgz'
    version: 0.0.0
  'file:projects/styling.tgz':
    dependencies:
      '@microsoft/load-themed-styles': 1.8.59
      '@types/jest': 23.0.0
      '@types/react': 16.8.3
      '@types/webpack-env': 1.13.0
      es6-map: 0.1.5
      es6-weak-map: 2.0.2
      react: 16.8.2
      react-dom: /react-dom/16.8.2/react@16.8.2
      tslib: 1.9.3
    dev: false
    name: '@rush-temp/styling'
    resolution:
<<<<<<< HEAD
      integrity: sha512-nu8zJPI/hlcyoUy3lJEBIR3Jrj0upMmejMW6+WyRQ+JWg/UzyqYxDpXPR3PuAyM1qjIkkA0iRlsyWjibPWX8RA==
=======
      integrity: sha512-B626mlyCquJ+IeBZKcKZHODAH0p6OeTYLhyPKOxE/Y6WJxy1LqY1/CGUTSsuK9cvHG9YEogYEHuhpImQz64Qpw==
>>>>>>> 69a0b2bb
      tarball: 'file:projects/styling.tgz'
    version: 0.0.0
  'file:projects/test-bundles.tgz':
    dependencies:
      '@types/react': 16.8.3
      '@types/react-dom': 16.8.1
      '@types/webpack-env': 1.13.0
      react: 16.8.2
      react-dom: /react-dom/16.8.2/react@16.8.2
      tslib: 1.9.3
    dev: false
    name: '@rush-temp/test-bundles'
    resolution:
<<<<<<< HEAD
      integrity: sha512-KMvTy0RSqp0Z3sXDMMyDtstd1fH775v8XQOmvGabgSnG2tEYRW11GyGQBHWQeZvwysQ79lCt0LixPw+IXnL4Cw==
=======
      integrity: sha512-T2hJ7hNPfhSoweH6lXB9/A1nob9xo/VR6JzDjvaG/PjE0l264QDiasYbhWZnOWcMLf+5ZaV6daaoktTW2HL6AA==
>>>>>>> 69a0b2bb
      tarball: 'file:projects/test-bundles.tgz'
    version: 0.0.0
  'file:projects/test-utilities.tgz':
    dependencies:
      '@types/enzyme': 3.1.13
      '@types/enzyme-adapter-react-16': 1.0.3
      '@types/es6-promise': 0.0.32
      '@types/jest': 23.0.0
      '@types/react': 16.8.3
      '@types/react-dom': 16.8.1
      '@types/react-test-renderer': 16.8.1
      '@types/webpack-env': 1.13.0
      enzyme: 3.8.0
      enzyme-adapter-react-16: /enzyme-adapter-react-16/1.9.1/018e8dea249935692f342b068a7b414a
      es6-weak-map: 2.0.2
      react: 16.8.2
      react-dom: /react-dom/16.8.2/react@16.8.2
      react-test-renderer: /react-test-renderer/16.8.2/react@16.8.2
    dev: false
    name: '@rush-temp/test-utilities'
    resolution:
<<<<<<< HEAD
      integrity: sha512-sdNnZpaDmWgt/yMmgOSvFH1eZ/gb0OdBvzWhGSrAFcpiiv+GknttUG14UUtmEQ5UzIeFVrZuI0rMtyw/B2YuVw==
=======
      integrity: sha512-xVr6wQZemMJxK8eS7nZYLvOBgC/fojkKM9f0pBaI3k9c3/ox+hEhNqDMilZKMOUmRH1n2OF0XFpnd2RmrLWnDg==
>>>>>>> 69a0b2bb
      tarball: 'file:projects/test-utilities.tgz'
    version: 0.0.0
  'file:projects/theme-samples.tgz':
    dependencies:
      '@types/jest': 23.0.0
      tslib: 1.9.3
    dev: false
    name: '@rush-temp/theme-samples'
    resolution:
<<<<<<< HEAD
      integrity: sha512-2YIOY6Bz0orhQyjcqMtYHgCtyl46SMMoQVgMhyU4dDWF6/I3xaGbYNR+vV3OuBWx4TwhkWwkpojIrrKW9CI0qg==
=======
      integrity: sha512-LpCsqVJ6HjEa0oWcji3qyVbbcPPMQcoi4ITpxIlysT7fvh97RUWLs50ZhZS82dWemgHXEo1F+nllkk3HCGF9Iw==
>>>>>>> 69a0b2bb
      tarball: 'file:projects/theme-samples.tgz'
    version: 0.0.0
  'file:projects/todo-app.tgz':
    dependencies:
      '@microsoft/load-themed-styles': 1.8.59
      '@types/es6-promise': 0.0.32
      '@types/react': 16.8.3
      '@types/react-dom': 16.8.1
      '@types/webpack-env': 1.13.0
      es6-promise: 4.2.5
      immutability-helper: 2.8.1
      react: 16.8.2
      react-dom: /react-dom/16.8.2/react@16.8.2
      tslib: 1.9.3
      typescript: 3.3.3
    dev: false
    name: '@rush-temp/todo-app'
    resolution:
<<<<<<< HEAD
      integrity: sha512-xxuQMmYYu14GNnUJ2wRTnViccJmStqSCAz+MSXB0lUW4HltYNoAEauYgYrtcHvgwo8+aVZBxrUB8E6Th3P0Vhg==
=======
      integrity: sha512-juvGv9qoI5MRwF+ZHpgexri9aYeSDhXBU4pkIrTfkmC6zkqPf96Ib1QkPikgI8SVmextMQO0CdssMsolQ5j98A==
>>>>>>> 69a0b2bb
      tarball: 'file:projects/todo-app.tgz'
    version: 0.0.0
  'file:projects/tslint-rules.tgz':
    dependencies:
      tslint-react: 3.6.0
    dev: false
    name: '@rush-temp/tslint-rules'
    resolution:
<<<<<<< HEAD
      integrity: sha512-xy4a3B3Wri3JRYpSvIJq/xVSpk8PTHOIvpyvZIyIqT2T/nrE6gNwfOQvqFUPsIXsRenPYkExMYXKAypnf0vAKw==
=======
      integrity: sha512-wiF89QC/Eb8gFfjAYjpJGYjGRzcA8XWx+VWo9rbcD+vasLIPGyi7kXd0XUtiMmwvhFmyB4vpBf6Rf2NG9ho2kQ==
>>>>>>> 69a0b2bb
      tarball: 'file:projects/tslint-rules.tgz'
    version: 0.0.0
  'file:projects/utilities.tgz':
    dependencies:
      '@types/enzyme': 3.1.13
      '@types/enzyme-adapter-react-16': 1.0.3
      '@types/jest': 23.0.0
      '@types/node': 8.10.40
      '@types/prop-types': 15.5.9
      '@types/react': 16.8.3
      '@types/react-dom': 16.8.1
      '@types/react-test-renderer': 16.8.1
      '@types/sinon': 2.2.2
      enzyme: 3.8.0
      enzyme-adapter-react-16: /enzyme-adapter-react-16/1.9.1/018e8dea249935692f342b068a7b414a
      prop-types: 15.7.2
      react: 16.8.2
      react-dom: /react-dom/16.8.2/react@16.8.2
      react-test-renderer: /react-test-renderer/16.8.2/react@16.8.2
      sinon: 4.5.0
      tslib: 1.9.3
    dev: false
    name: '@rush-temp/utilities'
    resolution:
<<<<<<< HEAD
      integrity: sha512-XJRcUoK1vfqkEj8InsNhNsOXFvHbrzV4odltuTQGJsjBFr8wIi7t5udeqkzXNcbXyYykN54ma4FVSxsqKVUz3Q==
=======
      integrity: sha512-PzygDxnCFkpbzbt1QDsRSP2x37vtQlpqk1/8D82q+m1/dhUrgba0TOtMLoWudVH6CXfFK/dWLf1i0aRET5JZRw==
>>>>>>> 69a0b2bb
      tarball: 'file:projects/utilities.tgz'
    version: 0.0.0
  'file:projects/variants.tgz':
    dependencies:
      '@types/jest': 23.0.0
      tslib: 1.9.3
    dev: false
    name: '@rush-temp/variants'
    resolution:
<<<<<<< HEAD
      integrity: sha512-Krjx56mCakvHbFxs67dpSXjypnl5iPUGB9aGsldGEmd61jdeE0qyyM4Eh3b3i8kIH6ap0jwk+wgSUK7c8hD7/w==
=======
      integrity: sha512-oGttVcV7Xg+QQYBv7zqMF8GAb8ovHbUzwv+Cw7a9625aYBALVJYp00W1pCPbXBjEcZQjhF51YgzphRX7B4GYPg==
>>>>>>> 69a0b2bb
      tarball: 'file:projects/variants.tgz'
    version: 0.0.0
  'file:projects/vr-tests.tgz':
    dependencies:
      '@storybook/addon-options': /@storybook/addon-options/3.2.3/react-dom@16.8.2+react@16.8.2
      '@storybook/addons': 3.4.11
      '@storybook/channels': 3.4.11
      '@storybook/react': /@storybook/react/3.4.11/c9b36c9697fecdcab26718b83443f4ef
      '@types/react': 16.8.3
      '@types/react-dom': 16.8.1
      '@types/storybook__react': 3.0.5
      '@types/webpack-env': 1.13.0
      awesome-typescript-loader: /awesome-typescript-loader/5.2.1/typescript@3.3.3
      babel-core: 6.26.3
      babel-loader: /babel-loader/7.1.5/babel-core@6.26.3
      css-loader: 0.28.11
      file-loader: 0.11.2
      postcss-loader: 2.1.6
      raw-loader: 0.5.1
      react: 16.8.2
      react-dom: /react-dom/16.8.2/react@16.8.2
      screener-runner: 0.10.31
      screener-storybook: 0.16.12
      storybook-readme: 3.3.0
      style-loader: 0.21.0
      tslib: 1.9.3
      typescript: 3.3.3
    dev: false
    name: '@rush-temp/vr-tests'
    resolution:
<<<<<<< HEAD
      integrity: sha512-mIaaizDV71OrIEryJj/2C60A2eRIWScRt0q2eSvsTv7zk+hd+sSMLAxdhIwiME5Pk07gfEQyPiJEaq/y3Zg1zQ==
=======
      integrity: sha512-DLdImf5wDKjemjmYScrLm8OTdvTTuPGxhCXPLDKqfprbigkjcPAExFH5C9jc/UhdOqnaPqyU1wQNd0a0O+OxZA==
>>>>>>> 69a0b2bb
      tarball: 'file:projects/vr-tests.tgz'
    version: 0.0.0
  'file:projects/webpack-utils.tgz':
    dependencies:
      '@types/jest': 23.0.0
      '@types/loader-utils': 1.1.3
      '@types/webpack': 4.4.0
      loader-utils: 1.2.3
      react-loadable: 5.5.0
      tslib: 1.9.3
      webpack: /webpack/4.7.0/webpack@4.7.0
    dev: false
    name: '@rush-temp/webpack-utils'
    resolution:
<<<<<<< HEAD
      integrity: sha512-yiw5045JM8piVvEN5yOiFeXCh6Mt8YFAhLGjXlxc2rHuwZ/34lyO3Hx/uhIIzNFB/aNkqY98iAeAvwDUEvIp+g==
=======
      integrity: sha512-f/4BF7ul21j/NGzcKsLZeSOZZuZoqZL7pYgeq6QFuNE8v36ndilwh4ChCu5lFiioVhuSb2y9xxeqEI4RoCUcTg==
>>>>>>> 69a0b2bb
      tarball: 'file:projects/webpack-utils.tgz'
    version: 0.0.0
registry: 'https://registry.npmjs.org/'
shrinkwrapMinorVersion: 9
shrinkwrapVersion: 3
specifiers:
  '@microsoft/api-extractor': ^6.0.4
  '@microsoft/load-themed-styles': ^1.7.13
  '@microsoft/loader-load-themed-styles': ^1.6.0
  '@rush-temp/azure-themes': 'file:./projects/azure-themes.tgz'
  '@rush-temp/build': 'file:./projects/build.tgz'
  '@rush-temp/charting': 'file:./projects/charting.tgz'
  '@rush-temp/dashboard': 'file:./projects/dashboard.tgz'
  '@rush-temp/date-time': 'file:./projects/date-time.tgz'
  '@rush-temp/example-app-base': 'file:./projects/example-app-base.tgz'
  '@rush-temp/experiments': 'file:./projects/experiments.tgz'
  '@rush-temp/fabric-website': 'file:./projects/fabric-website.tgz'
  '@rush-temp/fabric-website-resources': 'file:./projects/fabric-website-resources.tgz'
  '@rush-temp/file-type-icons': 'file:./projects/file-type-icons.tgz'
  '@rush-temp/fluent-theme': 'file:./projects/fluent-theme.tgz'
  '@rush-temp/foundation': 'file:./projects/foundation.tgz'
  '@rush-temp/foundation-scenarios': 'file:./projects/foundation-scenarios.tgz'
  '@rush-temp/icons': 'file:./projects/icons.tgz'
  '@rush-temp/jest-serializer-merge-styles': 'file:./projects/jest-serializer-merge-styles.tgz'
  '@rush-temp/merge-styles': 'file:./projects/merge-styles.tgz'
  '@rush-temp/office-ui-fabric-react': 'file:./projects/office-ui-fabric-react.tgz'
  '@rush-temp/pr-deploy-site': 'file:./projects/pr-deploy-site.tgz'
  '@rush-temp/prettier-rules': 'file:./projects/prettier-rules.tgz'
  '@rush-temp/react-cards': 'file:./projects/react-cards.tgz'
  '@rush-temp/server-rendered-app': 'file:./projects/server-rendered-app.tgz'
  '@rush-temp/set-version': 'file:./projects/set-version.tgz'
  '@rush-temp/ssr-tests': 'file:./projects/ssr-tests.tgz'
  '@rush-temp/styling': 'file:./projects/styling.tgz'
  '@rush-temp/test-bundles': 'file:./projects/test-bundles.tgz'
  '@rush-temp/test-utilities': 'file:./projects/test-utilities.tgz'
  '@rush-temp/theme-samples': 'file:./projects/theme-samples.tgz'
  '@rush-temp/todo-app': 'file:./projects/todo-app.tgz'
  '@rush-temp/tslint-rules': 'file:./projects/tslint-rules.tgz'
  '@rush-temp/utilities': 'file:./projects/utilities.tgz'
  '@rush-temp/variants': 'file:./projects/variants.tgz'
  '@rush-temp/vr-tests': 'file:./projects/vr-tests.tgz'
  '@rush-temp/webpack-utils': 'file:./projects/webpack-utils.tgz'
  '@storybook/addon-options': =3.2.3
  '@storybook/addons': ^3.0.0
  '@storybook/channels': ^3.4.11
  '@storybook/react': ^3.2.3
  '@types/d3-array': 1.2.1
  '@types/d3-axis': 1.0.10
  '@types/d3-scale': 2.0.0
  '@types/d3-selection': 1.3.0
  '@types/d3-shape': ^1.2.3
  '@types/d3-time-format': ^2.1.0
  '@types/deep-assign': ^0.1.1
  '@types/enzyme': 3.1.13
  '@types/enzyme-adapter-react-16': 1.0.3
  '@types/es6-promise': 0.0.32
  '@types/glob': ^7.1.1
  '@types/highlight.js': 9.12.2
  '@types/jest': 23.0.0
  '@types/loader-utils': 1.1.3
  '@types/mocha': 2.2.39
  '@types/node': ^8.10.29
  '@types/prop-types': 15.5.9
  '@types/react': 16.8.3
  '@types/react-addons-test-utils': 0.14.18
  '@types/react-dom': 16.8.1
  '@types/react-test-renderer': ^16.0.0
  '@types/resemblejs': ~1.3.28
  '@types/sinon': 2.2.2
  '@types/storybook__react': 3.0.5
  '@types/webpack': 4.4.0
  '@types/webpack-env': 1.13.0
  async: ^2.6.1
  auto-fontsize: ^1.0.18
  autoprefixer: ^7.1.5
  awesome-typescript-loader: ^5.2.1
  babel-core: ^6.26.3
  babel-loader: ^7.1.5
  babylon: ^7.0.0-beta.47
  bundlesize: ^0.15.2
  chalk: ^2.1.0
  codecov: ^3.1.0
  color-functions: 1.1.0
  command-line-args: ^4.0.7
  compression: ^1.7.2
  cpx: ^1.5.0
  css-loader: ^0.28.7
  d3-array: 1.2.1
  d3-axis: 1.0.8
  d3-scale: 2.0.0
  d3-selection: 1.3.0
  d3-shape: ^1.2.0
  d3-time-format: ^2.1.3
  deep-assign: ^2.0.0
  enzyme: ^3.4.1
  enzyme-adapter-react-16: ^1.2.0
  enzyme-to-json: ^3.3.4
  es6-map: ^0.1.5
  es6-promise: ^4.1.0
  es6-weak-map: ^2.0.2
  express: ^4.16.3
  file-loader: ^0.11.1
  find-free-port: ~2.0.0
  fork-ts-checker-webpack-plugin: ^0.4.1
  fs-extra: ^7.0.1
  github: ^7.0.0
  glob: ^7.1.2
  gzip-size: ^3.0.0
  highlight.js: ^9.12.0
  immutability-helper: ~2.8.1
  jest: 24.1.0
  jest-cli: 24.1.0
  jest-environment-jsdom: 24.0.0
  jest-snapshot: 24.1.0
  jju: ^1.4.0
  jscodeshift: ^0.5.0
  json-loader: ^0.5.7
  just-scripts: ~0.10.1
  just-task: ~0.8.0
  lint-staged: ^7.0.5
  loader-utils: ^1.1.0
  markdown-to-jsx: 6.6.1
  mocha: ^3.3.0
  mustache: ^2.3.0
  ngrok: ^3.0.1
  node-sass: ^4.5.3
  office-ui-fabric-core: '>=9.0.0 <10.0.0'
  open: ^0.0.5
  postcss: ^6.0.9
  postcss-loader: ^2.0.9
  postcss-modules: ^0.8.0
  prettier: ^1.12.1
  prop-types: ^15.5.10
  raf: ^3.4.0
  raw-loader: ^0.5.1
  react: '>=16.8.0 <17.0.0'
  react-dom: '>=16.8.0 <17.0.0'
  react-draggable: ^3.0.5
  react-grid-layout-fabric: ^0.16.6
  react-highlight: 0.10.0
  react-loadable: '>=5.0.0'
  react-resizable: ^1.7.5
  react-syntax-highlighter: ^7.0.2
  react-test-renderer: ^16.3.0
  recast: ~0.15.0
  resemblejs: ~2.2.3
  resolve: ^1.7.1
  rxjs: ^6.3.3
  sass-loader: ^6.0.6
  screener-runner: ^0.10.15
  screener-storybook: ^0.16.8
  sinon: ^4.1.3
  source-map-loader: ^0.2.1
  stickyfilljs: ^2.1.0
  storybook-readme: ^3.3.0
  style-loader: ^0.21.0
  ts-jest: 24.0.0
  ts-loader: ^4.1.0
  tslib: ^1.7.1
  tslint: ^5.7.0
  tslint-microsoft-contrib: ^5.0.1
  tslint-react: ^3.2.0
  typescript: 3.3.3
  webpack: 4.29.5
  webpack-bundle-analyzer: ^3.0.4
  webpack-cli: 3.2.3
  webpack-dev-server: 3.1.14
  webpack-notifier: ^1.6.0
  whatwg-fetch: 2.0.4
  write-file-webpack-plugin: ^4.1.0
  yargs: ^6.5.0<|MERGE_RESOLUTION|>--- conflicted
+++ resolved
@@ -322,17 +322,12 @@
   /@microsoft/load-themed-styles/1.8.59:
     dev: false
     resolution:
-<<<<<<< HEAD
       integrity: sha512-FbOAj3EaGgexBGUKvvGRHzsDEmtlbCvgnqhkX754Oh7lDCX2RSjg080nM1TW/rOPYDZReixeyC0uO541Rt9w6Q==
+  /@microsoft/load-themed-styles/1.8.64:
+    dev: false
+    resolution:
+      integrity: sha512-FLFjtEzWBfvyCs2mR2oRfApIhv1dlEdRgNaTBOcPWaI7sJd+7CZ9EGlftEU0Qz2e7+yifYcWh1Rd0Qx0NPur8w==
   /@microsoft/loader-load-themed-styles/1.7.127:
-=======
-      integrity: sha512-p1NEyjP+QEStszRKMkxJf/aedjyQ2FK0deCvvLRHOmG1B+pTtby78l8y4ka98a3jNkSm6mEhAmWrOrmMbXqDMQ==
-  /@microsoft/load-themed-styles/1.8.63:
-    dev: false
-    resolution:
-      integrity: sha512-LKZqaKaMcxJ7dQ8eiwByOIZkn0pnhdzobkGRjA7LipstSyX1LKIYIbaUWTaZjADnDP0N7NZ6eZvikA2XUBiWDw==
-  /@microsoft/loader-load-themed-styles/1.7.107:
->>>>>>> 69a0b2bb
     dependencies:
       '@microsoft/load-themed-styles': 1.8.59
       loader-utils: 1.1.0
@@ -4835,20 +4830,17 @@
     dev: false
     resolution:
       integrity: sha512-f2LZMYl1Fzu7YSBKg+RoROelpOaNrcGmE9AZubeDfrCEia483oW4MI4VyFd5VNHIgQ/7qm1I0wUHK1eJnn2y2w==
-<<<<<<< HEAD
-  /enzyme-adapter-react-16/1.9.1:
-=======
-  /enzyme-adapter-react-16/1.10.0/ca330bebd2626bd9cb8e393ae8a11715:
+  /enzyme-adapter-react-16/1.10.0/ddd35428a279abc5dafbf791bd3f4bc0:
     dependencies:
       enzyme: 3.9.0
-      enzyme-adapter-utils: /enzyme-adapter-utils/1.10.0/react@16.8.3
+      enzyme-adapter-utils: /enzyme-adapter-utils/1.10.0/react@16.8.4
       object.assign: 4.1.0
       object.values: 1.1.0
       prop-types: 15.7.2
-      react: 16.8.3
-      react-dom: /react-dom/16.8.3/react@16.8.3
-      react-is: 16.8.3
-      react-test-renderer: /react-test-renderer/16.8.3/react@16.8.3
+      react: 16.8.4
+      react-dom: /react-dom/16.8.4/react@16.8.4
+      react-is: 16.8.4
+      react-test-renderer: /react-test-renderer/16.8.4/react@16.8.4
     dev: false
     id: registry.npmjs.org/enzyme-adapter-react-16/1.10.0
     peerDependencies:
@@ -4857,8 +4849,7 @@
       react-dom: ^16.0.0-0
     resolution:
       integrity: sha512-0QqwEZcBv1xEEla+a3H7FMci+y4ybLia9cZzsdIrId7qcig4MK0kqqf6iiCILH1lsKS6c6AVqL3wGPhCevv5aQ==
-  /enzyme-adapter-react-16/1.7.0:
->>>>>>> 69a0b2bb
+  /enzyme-adapter-react-16/1.9.1:
     dependencies:
       enzyme-adapter-utils: 1.10.0
       function.prototype.name: 1.1.0
@@ -4893,27 +4884,8 @@
       react: ^16.0.0-0
       react-dom: ^16.0.0-0
     resolution:
-<<<<<<< HEAD
       integrity: sha512-Egzogv1y77DUxdnq/CyHxLHaNxmSSKDDSDNNB/EiAXCZVFXdFibaNy2uUuRQ1n24T2m6KH/1Rw16XDRq+1yVEg==
   /enzyme-adapter-utils/1.10.0:
-=======
-      integrity: sha512-rDr0xlnnFPffAPYrvG97QYJaRl9unVDslKee33wTStsBEwZTkESX1H7VHGT5eUc6ifNzPgOJGvSh2zpHT4gXjA==
-  /enzyme-adapter-utils/1.10.0/react@16.8.3:
-    dependencies:
-      function.prototype.name: 1.1.0
-      object.assign: 4.1.0
-      object.fromentries: 2.0.0
-      prop-types: 15.7.2
-      react: 16.8.3
-      semver: 5.6.0
-    dev: false
-    id: registry.npmjs.org/enzyme-adapter-utils/1.10.0
-    peerDependencies:
-      react: 0.13.x || 0.14.x || ^15.0.0-0 || ^16.0.0-0
-    resolution:
-      integrity: sha512-VnIXJDYVTzKGbdW+lgK8MQmYHJquTQZiGzu/AseCZ7eHtOMAj4Rtvk8ZRopodkfPves0EXaHkXBDkVhPa3t0jA==
-  /enzyme-adapter-utils/1.9.0:
->>>>>>> 69a0b2bb
     dependencies:
       function.prototype.name: 1.1.0
       object.assign: 4.1.0
@@ -4932,6 +4904,20 @@
       object.fromentries: 2.0.0
       prop-types: 15.7.2
       react: 16.8.2
+      semver: 5.6.0
+    dev: false
+    id: registry.npmjs.org/enzyme-adapter-utils/1.10.0
+    peerDependencies:
+      react: 0.13.x || 0.14.x || ^15.0.0-0 || ^16.0.0-0
+    resolution:
+      integrity: sha512-VnIXJDYVTzKGbdW+lgK8MQmYHJquTQZiGzu/AseCZ7eHtOMAj4Rtvk8ZRopodkfPves0EXaHkXBDkVhPa3t0jA==
+  /enzyme-adapter-utils/1.10.0/react@16.8.4:
+    dependencies:
+      function.prototype.name: 1.1.0
+      object.assign: 4.1.0
+      object.fromentries: 2.0.0
+      prop-types: 15.7.2
+      react: 16.8.4
       semver: 5.6.0
     dev: false
     id: registry.npmjs.org/enzyme-adapter-utils/1.10.0
@@ -4984,10 +4970,7 @@
       string.prototype.trim: 1.1.2
     dev: false
     resolution:
-<<<<<<< HEAD
       integrity: sha512-bfsWo5nHyZm1O1vnIsbwdfhU989jk+squU9NKvB+Puwo5j6/Wg9pN5CO0YJelm98Dao3NPjkDZk+vvgwpMwYxw==
-=======
-      integrity: sha512-QLWx+krGK6iDNyR1KlH5YPZqxZCQaVF6ike1eDJAOg0HvSkSCVImPsdWaNw6v+VrnK92Kg8jIOYhuOSS9sBpyg==
   /enzyme/3.9.0:
     dependencies:
       array.prototype.flat: 1.2.1
@@ -5014,7 +4997,6 @@
     dev: false
     resolution:
       integrity: sha512-JqxI2BRFHbmiP7/UFqvsjxTirWoM1HfeaJrmVSZ9a1EADKkZgdPcAuISPMpoUiHlac9J4dYt81MC5BBIrbJGMg==
->>>>>>> 69a0b2bb
   /errno/0.1.7:
     dependencies:
       prr: 1.0.1
@@ -5040,22 +5022,6 @@
     engines:
       node: '>= 0.4'
     resolution:
-<<<<<<< HEAD
-=======
-      integrity: sha512-C8Fx/0jFmV5IPoMOFPA9P9G5NtqW+4cOPit3MIuvR2t7Ag2K15EJTpxnHAYTzL+aYQJIESYeXZmDBfOBE1HcpA==
-  /es-abstract/1.13.0:
-    dependencies:
-      es-to-primitive: 1.2.0
-      function-bind: 1.1.1
-      has: 1.0.3
-      is-callable: 1.1.4
-      is-regex: 1.0.4
-      object-keys: 1.1.0
-    dev: false
-    engines:
-      node: '>= 0.4'
-    resolution:
->>>>>>> 69a0b2bb
       integrity: sha512-vDZfg/ykNxQVwup/8E1BZhVzFfBxs9NqMzGcvIJrqg5k2/5Za2bWo40dK2J1pgLngZ7c+Shh8lwYtLGyrwPutg==
   /es-to-primitive/1.2.0:
     dependencies:
@@ -9460,15 +9426,6 @@
     engines:
       node: '>= 0.4'
     resolution:
-<<<<<<< HEAD
-=======
-      integrity: sha512-FTMyFUm2wBcGHnH2eXmz7tC6IwlqQZ6mVZ+6dm6vZ4IQIHjs6FdNsQBuKGPuUUUY6NfJw2PshC08Tn6LzLDOag==
-  /object-keys/1.1.0:
-    dev: false
-    engines:
-      node: '>= 0.4'
-    resolution:
->>>>>>> 69a0b2bb
       integrity: sha512-6OO5X1+2tYkNyNEx6TsCxEqFfRWaqx6EtMiSbGrw8Ob8v9Ne+Hl8rBAgLBZn5wjEz3s/s6U1WXFUFOcxxAwUpg==
   /object-visit/1.0.1:
     dependencies:
@@ -9510,10 +9467,8 @@
     engines:
       node: '>= 0.4'
     resolution:
-<<<<<<< HEAD
-=======
-      integrity: sha1-G/mk3SKI9bM/Opk9JXZh8F0WGl8=
-  /object.entries/1.1.0:
+      integrity: sha512-l+H6EQ8qzGRxbkHOd5I/aHRhHDKoQXQ8g0BYt4uSweQU1/J6dZUOyWh9a2Vky35YCKjzmgxOzta2hH6kf9HuXA==
+  /object.fromentries/1.0.0:
     dependencies:
       define-properties: 1.1.3
       es-abstract: 1.13.0
@@ -9523,9 +9478,8 @@
     engines:
       node: '>= 0.4'
     resolution:
->>>>>>> 69a0b2bb
-      integrity: sha512-l+H6EQ8qzGRxbkHOd5I/aHRhHDKoQXQ8g0BYt4uSweQU1/J6dZUOyWh9a2Vky35YCKjzmgxOzta2hH6kf9HuXA==
-  /object.fromentries/1.0.0:
+      integrity: sha512-F7XUm84lg0uNXNzrRAC5q8KJe0yYaxgLU9hTSqWYM6Rfnh0YjP24EG3xq7ncj2Wu1AdfueNHKCOlamIonG4UHQ==
+  /object.fromentries/2.0.0:
     dependencies:
       define-properties: 1.1.3
       es-abstract: 1.13.0
@@ -9535,8 +9489,43 @@
     engines:
       node: '>= 0.4'
     resolution:
-      integrity: sha512-F7XUm84lg0uNXNzrRAC5q8KJe0yYaxgLU9hTSqWYM6Rfnh0YjP24EG3xq7ncj2Wu1AdfueNHKCOlamIonG4UHQ==
-  /object.fromentries/2.0.0:
+      integrity: sha512-9iLiI6H083uiqUuvzyY6qrlmc/Gz8hLQFOcb/Ri/0xXFkSNS3ctV+CbE6yM2+AnkYfOB3dGjdzC0wrMLIhQICA==
+  /object.getownpropertydescriptors/2.0.3:
+    dependencies:
+      define-properties: 1.1.3
+      es-abstract: 1.13.0
+    dev: false
+    engines:
+      node: '>= 0.8'
+    resolution:
+      integrity: sha1-h1jIRvW0B62rDyNuCYbxSwUcqhY=
+  /object.omit/2.0.1:
+    dependencies:
+      for-own: 0.1.5
+      is-extendable: 0.1.1
+    dev: false
+    engines:
+      node: '>=0.10.0'
+    resolution:
+      integrity: sha1-Gpx0SCnznbuFjHbKNXmuKlTr0fo=
+  /object.pick/1.3.0:
+    dependencies:
+      isobject: 3.0.1
+    dev: false
+    engines:
+      node: '>=0.10.0'
+    resolution:
+      integrity: sha1-h6EKxMFpS9Lhy/U1kaZhQftd10c=
+  /object.reduce/1.0.1:
+    dependencies:
+      for-own: 1.0.0
+      make-iterator: 1.0.1
+    dev: false
+    engines:
+      node: '>=0.10.0'
+    resolution:
+      integrity: sha1-b+NI8qx/oPlcpiEiZZkJaCW7A60=
+  /object.values/1.1.0:
     dependencies:
       define-properties: 1.1.3
       es-abstract: 1.13.0
@@ -9546,66 +9535,6 @@
     engines:
       node: '>= 0.4'
     resolution:
-      integrity: sha512-9iLiI6H083uiqUuvzyY6qrlmc/Gz8hLQFOcb/Ri/0xXFkSNS3ctV+CbE6yM2+AnkYfOB3dGjdzC0wrMLIhQICA==
-  /object.getownpropertydescriptors/2.0.3:
-    dependencies:
-      define-properties: 1.1.3
-      es-abstract: 1.13.0
-    dev: false
-    engines:
-      node: '>= 0.8'
-    resolution:
-      integrity: sha1-h1jIRvW0B62rDyNuCYbxSwUcqhY=
-  /object.omit/2.0.1:
-    dependencies:
-      for-own: 0.1.5
-      is-extendable: 0.1.1
-    dev: false
-    engines:
-      node: '>=0.10.0'
-    resolution:
-      integrity: sha1-Gpx0SCnznbuFjHbKNXmuKlTr0fo=
-  /object.pick/1.3.0:
-    dependencies:
-      isobject: 3.0.1
-    dev: false
-    engines:
-      node: '>=0.10.0'
-    resolution:
-      integrity: sha1-h6EKxMFpS9Lhy/U1kaZhQftd10c=
-  /object.reduce/1.0.1:
-    dependencies:
-      for-own: 1.0.0
-      make-iterator: 1.0.1
-    dev: false
-    engines:
-      node: '>=0.10.0'
-    resolution:
-      integrity: sha1-b+NI8qx/oPlcpiEiZZkJaCW7A60=
-  /object.values/1.1.0:
-    dependencies:
-      define-properties: 1.1.3
-      es-abstract: 1.13.0
-      function-bind: 1.1.1
-      has: 1.0.3
-    dev: false
-    engines:
-      node: '>= 0.4'
-    resolution:
-<<<<<<< HEAD
-=======
-      integrity: sha1-5STaCbT2b/Bd9FdUbscqyZ8TBpo=
-  /object.values/1.1.0:
-    dependencies:
-      define-properties: 1.1.3
-      es-abstract: 1.13.0
-      function-bind: 1.1.1
-      has: 1.0.3
-    dev: false
-    engines:
-      node: '>= 0.4'
-    resolution:
->>>>>>> 69a0b2bb
       integrity: sha512-8mf0nKLAoFX6VlNVdhGj31SVYpaNFtUnuoOXWyFEstsWRgU837AK+JYM0iAxwkSzGRbwn8cbFmgbyxj1j4VbXg==
   /obuf/1.1.2:
     dev: false
@@ -10548,17 +10477,6 @@
       react-is: 16.8.2
     dev: false
     resolution:
-<<<<<<< HEAD
-=======
-      integrity: sha512-3pboPvLiWD7dkI3qf3KbUe6hKFKa52w+AE0VCqECtf+QHAKgOL37tTaNCnuX1nAAQ4ZhyP+kYVKf8rLmJ/feDQ==
-  /prop-types/15.7.2:
-    dependencies:
-      loose-envify: 1.4.0
-      object-assign: 4.1.1
-      react-is: 16.8.3
-    dev: false
-    resolution:
->>>>>>> 69a0b2bb
       integrity: sha512-8QQikdH7//R2vurIJSutZ1smHYTcLpRWEOlHnzcWHmBYrOGUysKwSsrC89BCiFj3CbrfJ/nXFdJepOVrY1GCHQ==
   /property-information/5.0.1:
     dependencies:
@@ -10841,31 +10759,20 @@
     peerDependencies:
       react: ^16.0.0
     resolution:
-<<<<<<< HEAD
       integrity: sha512-cPGfgFfwi+VCZjk73buu14pYkYBR1b/SRMSYqkLDdhSEHnSwcuYTPu6/Bh6ZphJFIk80XLvbSe2azfcRzNF+Xg==
-=======
-      integrity: sha512-D0Ufv1ExCAmF38P2Uh1lwpminZFRXEINJe53zRAbm4KPwSyd6DY/uDoS0Blj9jvPpn1+wivKpZYc8aAAN/nAkg==
-  /react-dom/16.8.3/react@16.8.3:
+  /react-dom/16.8.4/react@16.8.4:
     dependencies:
       loose-envify: 1.4.0
       object-assign: 4.1.1
       prop-types: 15.7.2
-      react: 16.8.3
-      scheduler: 0.13.3
-    dev: false
-    id: registry.npmjs.org/react-dom/16.8.3
+      react: 16.8.4
+      scheduler: 0.13.4
+    dev: false
+    id: registry.npmjs.org/react-dom/16.8.4
     peerDependencies:
       react: ^16.0.0
     resolution:
-      integrity: sha512-ttMem9yJL4/lpItZAQ2NTFAbV7frotHk5DZEHXUOws2rMmrsvh1Na7ThGT0dTzUIl6pqTOi5tYREfL8AEna3lA==
-  /react-draggable/3.0.5:
-    dependencies:
-      classnames: 2.2.6
-      prop-types: 15.6.2
-    dev: false
-    resolution:
-      integrity: sha512-qo76q6+pafyGllbmfc+CgWfOkwY9v3UoJa3jp6xG2vdsRY8uJTN1kqNievLj0uVNjEqCvZ0OFiEBxlAJNj3OTg==
->>>>>>> 69a0b2bb
+      integrity: sha512-Ob2wK7XG2tUDt7ps7LtLzGYYB6DXMCLj0G5fO6WeEICtT4/HdpOi7W/xLzZnR6RCG1tYza60nMdqtxzA8FaPJQ==
   /react-draggable/3.1.1:
     dependencies:
       classnames: 2.2.6
@@ -10996,15 +10903,11 @@
   /react-is/16.8.2:
     dev: false
     resolution:
-<<<<<<< HEAD
       integrity: sha512-D+NxhSR2HUCjYky1q1DwpNUD44cDpUXzSmmFyC3ug1bClcU/iDNy0YNn1iwme28fn+NFhpA13IndOd42CrFb+Q==
-=======
-      integrity: sha512-u7FDWtthB4rWibG/+mFbVd5FvdI20yde86qKGx4lVUTWmPlSWQ4QxbBIrrs+HnXGbxOUlUzTAP/VDmvCwaP2yA==
-  /react-is/16.8.3:
-    dev: false
-    resolution:
-      integrity: sha512-Y4rC1ZJmsxxkkPuMLwvKvlL1Zfpbcu+Bf4ZigkHup3v9EfdYhAlWAaVyA19olXq2o2mGn0w+dFKvk3pVVlYcIA==
->>>>>>> 69a0b2bb
+  /react-is/16.8.4:
+    dev: false
+    resolution:
+      integrity: sha512-PVadd+WaUDOAciICm/J1waJaSvgq+4rHE/K70j0PFqKhkTBsPv/82UGQJNXAngz1fOQLLxI6z1sEDmJDQhCTAA==
   /react-lifecycles-compat/3.0.4:
     dev: false
     resolution:
@@ -11132,26 +11035,21 @@
     peerDependencies:
       react: ^16.0.0
     resolution:
-<<<<<<< HEAD
       integrity: sha512-gsd4NoOaYrZD2R8zi+CBV9wTGMsGhE2bRe4wvenGy0WcLJgdPscRZDDz+kmLjY+/5XpYC8yRR/v4CScgYfGyoQ==
-  /react-transition-group/2.5.3:
-=======
-      integrity: sha512-B5bCer+qymrQz/wN03lT0LppbZUDRq6AMfzMKrovzkGzfO81a9T+PWQW6MzkWknbwODQH/qpJno/yFQLX5IWrQ==
-  /react-test-renderer/16.8.3/react@16.8.3:
+  /react-test-renderer/16.8.4/react@16.8.4:
     dependencies:
       object-assign: 4.1.1
       prop-types: 15.7.2
-      react: 16.8.3
-      react-is: 16.8.3
-      scheduler: 0.13.3
-    dev: false
-    id: registry.npmjs.org/react-test-renderer/16.8.3
+      react: 16.8.4
+      react-is: 16.8.4
+      scheduler: 0.13.4
+    dev: false
+    id: registry.npmjs.org/react-test-renderer/16.8.4
     peerDependencies:
       react: ^16.0.0
     resolution:
-      integrity: sha512-rjJGYebduKNZH0k1bUivVrRLX04JfIQ0FKJLPK10TAb06XWhfi4gTobooF9K/DEFNW98iGac3OSxkfIJUN9Mdg==
-  /react-transition-group/2.5.0:
->>>>>>> 69a0b2bb
+      integrity: sha512-jQ9Tf/ilIGSr55Cz23AZ/7H3ABEdo9oy2zF9nDHZyhLHDSLKuoILxw2ifpBfuuwQvj4LCoqdru9iZf7gwFH28A==
+  /react-transition-group/2.5.3:
     dependencies:
       dom-helpers: 3.4.0
       loose-envify: 1.4.0
@@ -11231,22 +11129,18 @@
     engines:
       node: '>=0.10.0'
     resolution:
-<<<<<<< HEAD
       integrity: sha512-aB2ctx9uQ9vo09HVknqv3DGRpI7OIGJhCx3Bt0QqoRluEjHSaObJl+nG12GDdYH6sTgE7YiPJ6ZUyMx9kICdXw==
-=======
-      integrity: sha512-StCz3QY8lxTb5cl2HJxjwLFOXPIFQp+p+hxQfc8WE0QiLfCtIlKj8/+5tjjKm8uSTlAW+fCPaavGFS06V9Ar3A==
-  /react/16.8.3:
+  /react/16.8.4:
     dependencies:
       loose-envify: 1.4.0
       object-assign: 4.1.1
       prop-types: 15.7.2
-      scheduler: 0.13.3
-    dev: false
-    engines:
-      node: '>=0.10.0'
-    resolution:
-      integrity: sha512-3UoSIsEq8yTJuSu0luO1QQWYbgGEILm+eJl2QN/VLDi7hL+EN18M3q3oVZwmVzzBJ3DkM7RMdRwBmZZ+b4IzSA==
->>>>>>> 69a0b2bb
+      scheduler: 0.13.4
+    dev: false
+    engines:
+      node: '>=0.10.0'
+    resolution:
+      integrity: sha512-0GQ6gFXfUH7aZcjGVymlPOASTuSjlQL4ZtVC5YKH+3JL6bBLCVO21DknzmaPlI90LN253ojj02nsapy+j7wIjg==
   /read-pkg-up/1.0.1:
     dependencies:
       find-up: 1.1.2
@@ -11925,18 +11819,14 @@
       object-assign: 4.1.1
     dev: false
     resolution:
-<<<<<<< HEAD
       integrity: sha512-qK5P8tHS7vdEMCW5IPyt8v9MJOHqTrOUgPXib7tqm9vh834ibBX5BNhwkplX/0iOzHW5sXyluehYfS9yrkz9+w==
-=======
-      integrity: sha512-t7MBR28Akcp4Jm+QoR63XgAi9YgCUmgvDHqf5otgAj4QvdoBE4ImCX0ffehefePPG+aitiYHp0g/mW6s4Tp+dw==
-  /scheduler/0.13.3:
+  /scheduler/0.13.4:
     dependencies:
       loose-envify: 1.4.0
       object-assign: 4.1.1
     dev: false
     resolution:
-      integrity: sha512-UxN5QRYWtpR1egNWzJcVLk8jlegxAugswQc984lD3kU7NuobsO37/sRfbpTdBjtnD5TBNFA2Q2oLV5+UmPSmEQ==
->>>>>>> 69a0b2bb
+      integrity: sha512-cvSOlRPxOHs5dAhP9yiS/6IDmVAVxmk33f0CtTJRkmUWcb1Us+t7b1wqdzoC0REw2muC9V5f1L/w5R5uKGaepA==
   /schema-utils/0.3.0:
     dependencies:
       ajv: 5.5.2
@@ -14079,11 +13969,7 @@
       neo-async: 2.6.0
       node-libs-browser: 2.2.0
       schema-utils: 0.4.7
-<<<<<<< HEAD
       tapable: 1.1.1
-=======
-      tapable: 1.1.0
->>>>>>> 69a0b2bb
       uglifyjs-webpack-plugin: /uglifyjs-webpack-plugin/1.3.0/webpack@4.7.0
       watchpack: 1.6.0
       webpack-sources: 1.3.0
@@ -14453,11 +14339,7 @@
     dev: false
     name: '@rush-temp/azure-themes'
     resolution:
-<<<<<<< HEAD
-      integrity: sha512-aNk+ATz8IsUmaDz3nj4CH3j4hemHj36OSPyX8dNAB1GEXW2UZGGAL2TvgjESV4d0N4Pam39riSPpSrwulxpf6w==
-=======
-      integrity: sha512-1jIRy9t0d8fck1js8BvKhrDnGFxnufH+TIr6cDTlWuUQzaPlvHGsMeFwG7VKimuJhRhzO4mwPnCSTfiKz1GW7A==
->>>>>>> 69a0b2bb
+      integrity: sha512-AhXbMuP4RMjaAf8m6m7GPNPUu/RDLOrfuEfKQzijdWRMxhW/QPsNw/r5uL6xNqKnirT0vlSm9HtJp0OStLG4tg==
       tarball: 'file:projects/azure-themes.tgz'
     version: 0.0.0
   'file:projects/build.tgz':
@@ -14521,11 +14403,7 @@
     dev: false
     name: '@rush-temp/build'
     resolution:
-<<<<<<< HEAD
-      integrity: sha512-Mu5yj7P14qGwcvm45rh48LyLjhlxz0o4lH8aBWuLvrDOdx53il8ssRV5VmOfBieTmru14ZyFRcY2QlwzlSe0mg==
-=======
-      integrity: sha512-Fc3gAD3k0PHuPZhywTpYiVrx90SVvif8kMQcJenWd4GCIxaMlm30coPTLK3ilun++C8PVpPCjWVtwELBbxrD6Q==
->>>>>>> 69a0b2bb
+      integrity: sha512-ynYZ1Kc7jklJjB0Y5Zs1qJDpBy2EEJ3QAsHEIP4nuzNU8FVQBCi5LRjV3sAhLjaTP7zfWKvmZiPjpVOkKxv8Qw==
       tarball: 'file:projects/build.tgz'
     version: 0.0.0
   'file:projects/charting.tgz':
@@ -14568,11 +14446,7 @@
     dev: false
     name: '@rush-temp/charting'
     resolution:
-<<<<<<< HEAD
-      integrity: sha512-636/PN3n3/TQbz/euaYmA/K77HhQOsVcLbwV+VZgC1abDSkaOl2h3U8CxPeG069/5Y7hsdsvBD4YdhRQ2Y9DsQ==
-=======
-      integrity: sha512-RwNqtUNLW6wVHSD+Pcw1XmF8/tJ+aPUvEcnAZPWsNXZmnr5TGlSbpbQrhOhuG4mqjempVfYHbo875js8ju44/w==
->>>>>>> 69a0b2bb
+      integrity: sha512-WlHYX5cOkOdEjPPwxp727Tkb6OdgSSbNSMhoOdMkpNFLiHLcwNsfwl2xxCk23sOquBeSPEJVKYc7TN1jrr5KKA==
       tarball: 'file:projects/charting.tgz'
     version: 0.0.0
   'file:projects/dashboard.tgz':
@@ -14601,11 +14475,7 @@
     dev: false
     name: '@rush-temp/dashboard'
     resolution:
-<<<<<<< HEAD
-      integrity: sha512-AL7Bqm3ttPUzcMQyU99MguR1gzYwvyogb+ZNGJbkh3v4N3wk2KaOvkUCUEPWqzZmzolhuKAtObZUdR7if40roQ==
-=======
-      integrity: sha512-18s3PqjK05SgS8Ctp/nBZYw5mWw26ePmxQFzAjrFQv27qqKDsSl6j9Aw5ZI8l9kYDfj6eY/4GY4nMQXvPl+OpA==
->>>>>>> 69a0b2bb
+      integrity: sha512-PhRsgAojvwsx/QRjEek+pnxjSN2+WzwGgBH4tlyYB0haxSwkQrGzCCvyJs3j+iLNN/BYV91mAoOw4BH6jfemxA==
       tarball: 'file:projects/dashboard.tgz'
     version: 0.0.0
   'file:projects/date-time.tgz':
@@ -14630,11 +14500,7 @@
     dev: false
     name: '@rush-temp/date-time'
     resolution:
-<<<<<<< HEAD
-      integrity: sha512-1oc+Ssyya+wE8fkQ/+CaQyP2E23cR1VwUOizJa8/0rq0aE2nEBvzN2k30y1KdIDW7evceMqnjSCtHPqq/49LKQ==
-=======
-      integrity: sha512-8DeeE0AZSvLu9RJneBR+jrpEcBhGRYsQtnEsCmALu1QAozxymt62quXvYYiFEmwppnxOUZkOdQs5aJiVK5imJw==
->>>>>>> 69a0b2bb
+      integrity: sha512-CqQqhOIuqlj7yV6oQfI5kM6TKfGhn4PZ34LFPt/w4wDNTZJLMcJoV1UOEPXN0sMGulpg93kRuxFljkIGA6cgaQ==
       tarball: 'file:projects/date-time.tgz'
     version: 0.0.0
   'file:projects/example-app-base.tgz':
@@ -14659,11 +14525,7 @@
     dev: false
     name: '@rush-temp/example-app-base'
     resolution:
-<<<<<<< HEAD
-      integrity: sha512-vkxux1nAkNQag/zv7U0dRe1TAz+MAaYk5KaBJ8jhHvcRmGJjFGJYpENYMxjIJ125X3YzwoTaGQJtZC4bKxFa0A==
-=======
-      integrity: sha512-9BLmfbjC+Q3iAdbsGSzKf6wyqiMoBSeY2f5C+rfwiXN7j5Pbjzk5V/4xY+OiA46iGXBlKXhSsyQALB/mGDHuvg==
->>>>>>> 69a0b2bb
+      integrity: sha512-DfayqZ38PIbHnYStgiX97VuQXxqqtTGz0d4xqd39KjEpZ1n2n/qYPMgr20S/7DX6jydnh/OELdZQvieKLzJinQ==
       tarball: 'file:projects/example-app-base.tgz'
     version: 0.0.0
   'file:projects/experiments.tgz':
@@ -14696,11 +14558,7 @@
     dev: false
     name: '@rush-temp/experiments'
     resolution:
-<<<<<<< HEAD
-      integrity: sha512-yZlDfxOYCnkUUhCGLwo7ytj9fsDR3DHnyN85M4XNN2c9p+s64GOUl95hAIqt7hSpOlCRuoxQlnbDXfWWOFXTVw==
-=======
-      integrity: sha512-xbLrmRug31BIuO37pRcZerOaToBBaFHJei/ElpKZHBLJtMKOqtAJilnLhII1YDrKxeyN3igdsO9j9nru6emuJA==
->>>>>>> 69a0b2bb
+      integrity: sha512-37LsqpCERLFQytqR/BeDc/NMUkF006eglx6RAC4L4iFBj+cXCmJ0hVKOBueoqBQd2hcnp8gD5xnfHWqMKVjE/g==
       tarball: 'file:projects/experiments.tgz'
     version: 0.0.0
   'file:projects/fabric-website-resources.tgz':
@@ -14736,11 +14594,7 @@
     dev: false
     name: '@rush-temp/fabric-website-resources'
     resolution:
-<<<<<<< HEAD
-      integrity: sha512-Giq5v7WNlQcc4ScRMyjBpXjcr90OBb0t8VaE7L+XP+YDUjlLPFYnddVXgi7kYR1HhcEev/EQlSoy2ykLYfdyAw==
-=======
-      integrity: sha512-WQBolHGvWEKbFTaQ+a86R2VMFawchltL4vnXEt2ndk/NEr9pYXlEwTpY1xgCrJO9H3DRk7XK//bL7gZqLudLcw==
->>>>>>> 69a0b2bb
+      integrity: sha512-6Rj/AJCk+vgB/iKWKXF8WeIAvATgpRN8TUej37KtoFr0JKGaGwZnbkCf3/ABWzxIatsoXxDf0+cJo2ZexPIdbw==
       tarball: 'file:projects/fabric-website-resources.tgz'
     version: 0.0.0
   'file:projects/fabric-website.tgz':
@@ -14767,11 +14621,7 @@
     dev: false
     name: '@rush-temp/fabric-website'
     resolution:
-<<<<<<< HEAD
-      integrity: sha512-0XklUmBCseEKKeAV0yMpm6xM9NClxdoPr7VUOD/nggFkJNFlwZRmNt7wezLvxlzdt2AasUbDdGs+9rnoLKoC+A==
-=======
-      integrity: sha512-8QPzi4jOe3ISze8ImTeqfBP+7dLYICzehhUWbtgjqfrBFXuc16OjUnNZ50MGr08sZftlUUnHQe2FKDMCARthbA==
->>>>>>> 69a0b2bb
+      integrity: sha512-7dGoZZkY8Ta7PIAYxSTXhOtRyl4N+MIZ4R7S2SHiIhenqOE5oLq4zxVlkH3gjxxHqLHuXIEmGTtV8tV02pD4sQ==
       tarball: 'file:projects/fabric-website.tgz'
     version: 0.0.0
   'file:projects/file-type-icons.tgz':
@@ -14784,11 +14634,7 @@
     dev: false
     name: '@rush-temp/file-type-icons'
     resolution:
-<<<<<<< HEAD
-      integrity: sha512-4yFLLSC4nR52neRup0dF1dK1XAZ8BXY7asASEVp8AI6ijrtrSqNkuxgg9PykQ2fmfy0qxJ+O+53zgd/HuCO79Q==
-=======
-      integrity: sha512-tN0rbpz7WOwAEAUPao3HKHZguJm/4o6Ql85VfCVn9Y3qsRd9KYR/jUYs5mSvRbc2Wxb2vA2aOORUF1bVIvzXOA==
->>>>>>> 69a0b2bb
+      integrity: sha512-krLzO+ttsy+82CrhiWYKVNTDrsqDFnGv98juGgbkg0T1qh7E7JSYTUa7SqR1I8nAVu1arJorMQ9t5MAaV8wC4w==
       tarball: 'file:projects/file-type-icons.tgz'
     version: 0.0.0
   'file:projects/fluent-theme.tgz':
@@ -14798,11 +14644,7 @@
     dev: false
     name: '@rush-temp/fluent-theme'
     resolution:
-<<<<<<< HEAD
-      integrity: sha512-E/EBoxgTdc2Nn4dulQZX/x03YJqb/B+57x0EX/Ip/WaBMQUIyt0g4LKkun3SSlvAv4sXLIykRuCGEHCNx0lnDQ==
-=======
-      integrity: sha512-OXX0ITosK0IGnBxLRb2KvIoGv01x0BhAaO5LTPeYugm8NlBRrTrwjcKhwXVdWGZy5r1zjxCsou5WXn8TJEgLAA==
->>>>>>> 69a0b2bb
+      integrity: sha512-jxR5JbTLy4Gv/wBkWbPTDNxkpPjTtNO+pmEZ4dtz9XrYbvfesWN6DTc4KFJTwLmzRhcqmhec7co09cbI2aGcUw==
       tarball: 'file:projects/fluent-theme.tgz'
     version: 0.0.0
   'file:projects/foundation-scenarios.tgz':
@@ -14826,11 +14668,7 @@
     dev: false
     name: '@rush-temp/foundation-scenarios'
     resolution:
-<<<<<<< HEAD
-      integrity: sha512-c9JLEzPbiQMinVLt3FtH5XGc91rLVVze2SMrblEYJojFv103Rujdjzwistx5FssbTDG9KX0Fl4zA/vnJek5+1A==
-=======
-      integrity: sha512-+Bi3tufUi4s0zarlBi/qdjgGnPK+hBMjk/SGjgmPr1zcc+Fc71uNS11CdiW/+N9ek/FZtDnu+jYCt13ZRobaLw==
->>>>>>> 69a0b2bb
+      integrity: sha512-zOOuZTBhoslHGer460m4CGpk3GNB78jMNeJ8JqnjUJSBBE+evBS0/VLZfqulE8y7XpG1YkJHOQtiL2nEhzOnsw==
       tarball: 'file:projects/foundation-scenarios.tgz'
     version: 0.0.0
   'file:projects/foundation.tgz':
@@ -14852,11 +14690,7 @@
     dev: false
     name: '@rush-temp/foundation'
     resolution:
-<<<<<<< HEAD
-      integrity: sha512-p3rnL2IrS+eWFhS8Oe9eP5kpPRHgoTBmIZa/zdIs2Jez62OrIQeiihxFLVMwlv56JGG5SDm+xOCTBH7nKYNqmg==
-=======
-      integrity: sha512-pvj7xwCKXSyna6uUIqok0HxjvZsnzzQ8R/jYR7WNEuvmRFTxVy8mQSvN55bI1tNI7E0efzDmnEbaWVnmYq1lNw==
->>>>>>> 69a0b2bb
+      integrity: sha512-2HeSAJ/it3PZR7ytPiUBPIymXGKue6r29lAgYDatWJKPQrsHMvcZ3nFAUlhtm8Gle8qOKDB6rfUMSeXfjYSG4A==
       tarball: 'file:projects/foundation.tgz'
     version: 0.0.0
   'file:projects/icons.tgz':
@@ -14865,11 +14699,7 @@
     dev: false
     name: '@rush-temp/icons'
     resolution:
-<<<<<<< HEAD
-      integrity: sha512-RhsGt8SFDeglADlSTfCIQ02wGCLUTthD+GUPPD56kC7RuD+O/JbnJIEUdbwL6vDtFDaOailtsoPlbjbD/iI9uQ==
-=======
-      integrity: sha512-7rc2sPtfY35q52ijKGW/crsVa3nRcCN2mOqAjvS4JE46anKUYlLB/R2SZ5m1FOa1Q1cwCh+HBE+jxnyLf/fpqQ==
->>>>>>> 69a0b2bb
+      integrity: sha512-zimbhMFdFWY6NxjRSVjkztZxG4mscPWuXpR69w4RZqFzAOqi/JfHTUURozTUQeJ8KG9ZsIlrnmLABPCYHN7GYg==
       tarball: 'file:projects/icons.tgz'
     version: 0.0.0
   'file:projects/jest-serializer-merge-styles.tgz':
@@ -14884,11 +14714,7 @@
     dev: false
     name: '@rush-temp/jest-serializer-merge-styles'
     resolution:
-<<<<<<< HEAD
-      integrity: sha512-mN3YqCN3JNB/XVwhZp09YXPZrwAF+1pcYMWQ9NQnQxjphrgA/hara7sM2zKzop4yyl2lf6S04BA7Dc1CQaD2bw==
-=======
-      integrity: sha512-d5xel7FT8rMzm1PdKdZ3cIPIjTMy0vCqrxuXlPVJVy37rO6d+RzodqPZqyECrfEeYoFjpZSneoyRcM8erTKxqQ==
->>>>>>> 69a0b2bb
+      integrity: sha512-+xZACoBX4YIRWV8B/hxgqzm8xDEywwb1/o4FZwTJdPrlmRuoEB6Mp3Gt0fAsvzXnxvbS2hMVvyAvd4/cufF16w==
       tarball: 'file:projects/jest-serializer-merge-styles.tgz'
     version: 0.0.0
   'file:projects/merge-styles.tgz':
@@ -14898,11 +14724,7 @@
     dev: false
     name: '@rush-temp/merge-styles'
     resolution:
-<<<<<<< HEAD
-      integrity: sha512-o66J9tkHKhHqDDa6J21h1h7kGwkenBMUG4C84BBciUR1J8mNdjuW0SGbFWexo+mNnoqb9kGt8MFPFfucCXBxhw==
-=======
-      integrity: sha512-THEEJ+y0DlUagLd7dtna3wr0S+qDQO+pTUlYQXxh7KnirfNjPqZ5tl4X/YlTUFeeYsW097z2H9+FgnN5WeXbbA==
->>>>>>> 69a0b2bb
+      integrity: sha512-cLoIBZgSWKWjjkjnAWDdJXu7OlAfWNGIKuYeShe/fKKLHlrp+Vvan+D8V6c5e/WAI63tpXGuRUE9jRC39/GawQ==
       tarball: 'file:projects/merge-styles.tgz'
     version: 0.0.0
   'file:projects/office-ui-fabric-react.tgz':
@@ -14942,57 +14764,46 @@
     dev: false
     name: '@rush-temp/office-ui-fabric-react'
     resolution:
-<<<<<<< HEAD
-      integrity: sha512-KPu1aHTxWSRqmSu03/OeK6dbDz+lu/yS4h8cjlG4TxCiSCZiB/R0EZXLowOEK5jor4RKWjZorJORRlfk0pmNBQ==
-=======
-      integrity: sha512-CZ7H8ywW33VpAlbCTM+3T8ctuLik5kylvttFWt5ckEIk9q5WGUIMRuTAoeNpd0i1CxElTVmvVo1LejCud4zQ7g==
->>>>>>> 69a0b2bb
+      integrity: sha512-3H8WJTGGKhUjDmmSLy1BA+NeyRpByQRoU2CZsOVuE6eY8SiGVXyP5RWFJ+Myn01/LLOkklYRfdq8Og2Cub66oA==
       tarball: 'file:projects/office-ui-fabric-react.tgz'
     version: 0.0.0
   'file:projects/pr-deploy-site.tgz':
     dev: false
     name: '@rush-temp/pr-deploy-site'
     resolution:
-<<<<<<< HEAD
-      integrity: sha512-vg3u1x3lWS5iZlJxY1fRYpiv1GqdUeOUby7+Mwf7xYarFhTHcLo7rYnl7N2pnuzmQhR/ZN9Lhg3q62sJ9ce1QA==
-=======
-      integrity: sha512-DmsxSmsBMWGHAF05Op+z0uKKiDUCrEhlrjm0kgOnxebjjBQwrkER17+loCoDytQkk5n/Q2qzY+rRgJ0pl+tJqA==
->>>>>>> 69a0b2bb
+      integrity: sha512-uuldywqD3GLlDebLxrDPZrvef/D6BplSQHOTY1PNZL2rJhQBDAmxJP3AHD6acjfWmaU1mvg59gFIq/Qae/bEJA==
       tarball: 'file:projects/pr-deploy-site.tgz'
     version: 0.0.0
   'file:projects/prettier-rules.tgz':
     dev: false
     name: '@rush-temp/prettier-rules'
     resolution:
-<<<<<<< HEAD
-      integrity: sha512-OkfoYgAfNo4GeLoyMpM/tYm2slhyN4Zkt+6L36xxxHsL5VFCllGBPZyLIG1nwYqKHvViusQqiXxsfeYZWkVzwg==
-=======
-      integrity: sha512-jWWVmeywKZJiB8xv4ZdJ77AkTUoIgzr9ZNB2lGWp57zq/NqAGn6JVhkrf8Kp4GUPUyszGKn2NIVPx510n1eT7Q==
->>>>>>> 69a0b2bb
+      integrity: sha512-7r4uNiMS8+omI76CKiVw7nJn2G0vs6Cd+CEAmTGmXDRT/FaMbDSIlsOpg+jzuO/fzg/zDB5GT7kwYff1IQWMiw==
       tarball: 'file:projects/prettier-rules.tgz'
     version: 0.0.0
   'file:projects/react-cards.tgz':
     dependencies:
-      '@microsoft/load-themed-styles': 1.8.63
+      '@microsoft/load-themed-styles': 1.8.64
       '@types/enzyme': 3.1.13
       '@types/enzyme-adapter-react-16': 1.0.3
       '@types/es6-promise': 0.0.32
       '@types/jest': 23.0.0
-      '@types/react': 16.3.16
-      '@types/react-dom': 16.0.5
-      '@types/react-test-renderer': 16.0.3
+      '@types/react': 16.8.3
+      '@types/react-dom': 16.8.1
+      '@types/react-test-renderer': 16.8.1
+      '@types/resemblejs': 1.3.28
       '@types/webpack-env': 1.13.0
       enzyme: 3.9.0
-      enzyme-adapter-react-16: /enzyme-adapter-react-16/1.10.0/ca330bebd2626bd9cb8e393ae8a11715
+      enzyme-adapter-react-16: /enzyme-adapter-react-16/1.10.0/ddd35428a279abc5dafbf791bd3f4bc0
       es6-weak-map: 2.0.2
-      react: 16.8.3
-      react-dom: /react-dom/16.8.3/react@16.8.3
-      react-test-renderer: /react-test-renderer/16.8.3/react@16.8.3
+      react: 16.8.4
+      react-dom: /react-dom/16.8.4/react@16.8.4
+      react-test-renderer: /react-test-renderer/16.8.4/react@16.8.4
       tslib: 1.9.3
     dev: false
     name: '@rush-temp/react-cards'
     resolution:
-      integrity: sha512-XwTGON1Wwkx8J90cV4l0Qjc/gWKnBLsM1v4OUHTJM3M/suY5E7mpnheVTULaiKuTEYjBbnL5Gol7NtW6/8onnQ==
+      integrity: sha512-LIFFTQXl5s9MGEoSpipZpAJSa6IzvD+X/uOv+TPXuYt4yJLnwWATyawt//s2gsUhW65cPkp9AlKkRfKYVK93Dw==
       tarball: 'file:projects/react-cards.tgz'
     version: 0.0.0
   'file:projects/server-rendered-app.tgz':
@@ -15011,11 +14822,7 @@
     dev: false
     name: '@rush-temp/server-rendered-app'
     resolution:
-<<<<<<< HEAD
-      integrity: sha512-WDUWzm7KObHDUMLZBqZD06QUjKfxZ7iGTTt5LVrtT8ZenmtJYySodFJtWgiGlvObpFKKpm5Y5tgZyd/uPRSQHQ==
-=======
-      integrity: sha512-t34gk4ObWdhSwtaQX+CV838ousbqf9gNan2Fm7DDuukvLARfh/AElK4JDZuCBiRd25x+iUw9JpgPXFsHIzSF9A==
->>>>>>> 69a0b2bb
+      integrity: sha512-ejQ4zGLJnXyTTJxjao7Izgx8X6VUzymKgVDulHQDFTCoqgjJa3Uail+GKzle3Ok/Yp22ra7iowt6weJ+hgdciA==
       tarball: 'file:projects/server-rendered-app.tgz'
     version: 0.0.0
   'file:projects/set-version.tgz':
@@ -15025,11 +14832,7 @@
     dev: false
     name: '@rush-temp/set-version'
     resolution:
-<<<<<<< HEAD
-      integrity: sha512-hzZwOAUdDrJ27o00KStYdsajpzjQfgq+KUKhLHySR7peE+bBMPvtog4sjDa6/oHsBV/ShDuOvPkloOpDtx4rKQ==
-=======
-      integrity: sha512-+kr/+Suw2hixfjhb/hka2r6V/vVUC6xkgB63SSmhF1EeVERgSzaOVsRFg5whSERgwMjAYjn6aeoONOUS/Oq1Gw==
->>>>>>> 69a0b2bb
+      integrity: sha512-swDn05Wf7mAOvEottKkS/GjvS8olYE0961zzxXO1r3TIPp8+/Txjs6apV08d5hjbDLeFlDOzxtWcCsBpGAHqnQ==
       tarball: 'file:projects/set-version.tgz'
     version: 0.0.0
   'file:projects/ssr-tests.tgz':
@@ -15048,11 +14851,7 @@
     dev: false
     name: '@rush-temp/ssr-tests'
     resolution:
-<<<<<<< HEAD
-      integrity: sha512-oNvcNqJAu8HqpVcpK2SorEHYTJawbMj+dflgGxu6fWcsXPpcG/SeTqhZTkFqtfSQKOdSFS+HC5mM8tNDntiYYw==
-=======
-      integrity: sha512-HNBNA2lBumWvdKlyWAOYIuGZRoskYrVq/Z0Fb/JO2NusXR5jpVYjMEZxkq50cXwYFb8wlMLFgqR46nRRnUvDew==
->>>>>>> 69a0b2bb
+      integrity: sha512-N8UrbEzB2bRkOVq78M7z9JzawH5EToNSfyki515ATJvNL02hOpd8nrMaZW7mhmkHEvLS8S2WtM7Hu5OGJ3xIYw==
       tarball: 'file:projects/ssr-tests.tgz'
     version: 0.0.0
   'file:projects/styling.tgz':
@@ -15069,11 +14868,7 @@
     dev: false
     name: '@rush-temp/styling'
     resolution:
-<<<<<<< HEAD
-      integrity: sha512-nu8zJPI/hlcyoUy3lJEBIR3Jrj0upMmejMW6+WyRQ+JWg/UzyqYxDpXPR3PuAyM1qjIkkA0iRlsyWjibPWX8RA==
-=======
-      integrity: sha512-B626mlyCquJ+IeBZKcKZHODAH0p6OeTYLhyPKOxE/Y6WJxy1LqY1/CGUTSsuK9cvHG9YEogYEHuhpImQz64Qpw==
->>>>>>> 69a0b2bb
+      integrity: sha512-nKjvPxxYOtb2DhYNY4q4U1K/yabVNzDnRNHIaAp6TlndTXM+lbD68PpI9C2ZUGFS451rCAVsJKR1MYB5ZzL6Xg==
       tarball: 'file:projects/styling.tgz'
     version: 0.0.0
   'file:projects/test-bundles.tgz':
@@ -15087,11 +14882,7 @@
     dev: false
     name: '@rush-temp/test-bundles'
     resolution:
-<<<<<<< HEAD
-      integrity: sha512-KMvTy0RSqp0Z3sXDMMyDtstd1fH775v8XQOmvGabgSnG2tEYRW11GyGQBHWQeZvwysQ79lCt0LixPw+IXnL4Cw==
-=======
-      integrity: sha512-T2hJ7hNPfhSoweH6lXB9/A1nob9xo/VR6JzDjvaG/PjE0l264QDiasYbhWZnOWcMLf+5ZaV6daaoktTW2HL6AA==
->>>>>>> 69a0b2bb
+      integrity: sha512-HHgdCUfulkKsTPl0m5n8yf9/XBYPtvC+hboAMeXCWu8E0Qo8s9RrjsRpkSv51HebRZW1qj2vO8LTa16ad0BJkQ==
       tarball: 'file:projects/test-bundles.tgz'
     version: 0.0.0
   'file:projects/test-utilities.tgz':
@@ -15113,11 +14904,7 @@
     dev: false
     name: '@rush-temp/test-utilities'
     resolution:
-<<<<<<< HEAD
-      integrity: sha512-sdNnZpaDmWgt/yMmgOSvFH1eZ/gb0OdBvzWhGSrAFcpiiv+GknttUG14UUtmEQ5UzIeFVrZuI0rMtyw/B2YuVw==
-=======
-      integrity: sha512-xVr6wQZemMJxK8eS7nZYLvOBgC/fojkKM9f0pBaI3k9c3/ox+hEhNqDMilZKMOUmRH1n2OF0XFpnd2RmrLWnDg==
->>>>>>> 69a0b2bb
+      integrity: sha512-VgNo/Bq1qPmcAfRTFI68OnSL8ytCFc+cbjHeu0UdYZD4tqEwn/s68D/njMUVBMXDb5nQr1nQ/kqVoQwLYX/F8A==
       tarball: 'file:projects/test-utilities.tgz'
     version: 0.0.0
   'file:projects/theme-samples.tgz':
@@ -15127,11 +14914,7 @@
     dev: false
     name: '@rush-temp/theme-samples'
     resolution:
-<<<<<<< HEAD
-      integrity: sha512-2YIOY6Bz0orhQyjcqMtYHgCtyl46SMMoQVgMhyU4dDWF6/I3xaGbYNR+vV3OuBWx4TwhkWwkpojIrrKW9CI0qg==
-=======
-      integrity: sha512-LpCsqVJ6HjEa0oWcji3qyVbbcPPMQcoi4ITpxIlysT7fvh97RUWLs50ZhZS82dWemgHXEo1F+nllkk3HCGF9Iw==
->>>>>>> 69a0b2bb
+      integrity: sha512-0Sos9uMRut0QdSaqB9b3GgWj86UShSWkxR3EmRTLng9IjnlN75OC/ezssY48IHVuQ9x2WutoE7obJ6hLBx88HA==
       tarball: 'file:projects/theme-samples.tgz'
     version: 0.0.0
   'file:projects/todo-app.tgz':
@@ -15150,11 +14933,7 @@
     dev: false
     name: '@rush-temp/todo-app'
     resolution:
-<<<<<<< HEAD
-      integrity: sha512-xxuQMmYYu14GNnUJ2wRTnViccJmStqSCAz+MSXB0lUW4HltYNoAEauYgYrtcHvgwo8+aVZBxrUB8E6Th3P0Vhg==
-=======
-      integrity: sha512-juvGv9qoI5MRwF+ZHpgexri9aYeSDhXBU4pkIrTfkmC6zkqPf96Ib1QkPikgI8SVmextMQO0CdssMsolQ5j98A==
->>>>>>> 69a0b2bb
+      integrity: sha512-5BrfOPV8NvXxLvbwqS9v5czunhh0x3Z4BlvH9+MldGrqW29EzYh6+zuivl0x7UoF+/OUzt368mNn1z12KvXKLw==
       tarball: 'file:projects/todo-app.tgz'
     version: 0.0.0
   'file:projects/tslint-rules.tgz':
@@ -15163,11 +14942,7 @@
     dev: false
     name: '@rush-temp/tslint-rules'
     resolution:
-<<<<<<< HEAD
-      integrity: sha512-xy4a3B3Wri3JRYpSvIJq/xVSpk8PTHOIvpyvZIyIqT2T/nrE6gNwfOQvqFUPsIXsRenPYkExMYXKAypnf0vAKw==
-=======
-      integrity: sha512-wiF89QC/Eb8gFfjAYjpJGYjGRzcA8XWx+VWo9rbcD+vasLIPGyi7kXd0XUtiMmwvhFmyB4vpBf6Rf2NG9ho2kQ==
->>>>>>> 69a0b2bb
+      integrity: sha512-Vu6KfHLwfaDcQpLC7DgfimwLVDR+v0ziD9aikbuthY+Tv1d5MUOGYAe0hNMlzlnMXzQfryFO1DSzBgtMURuvrQ==
       tarball: 'file:projects/tslint-rules.tgz'
     version: 0.0.0
   'file:projects/utilities.tgz':
@@ -15192,11 +14967,7 @@
     dev: false
     name: '@rush-temp/utilities'
     resolution:
-<<<<<<< HEAD
-      integrity: sha512-XJRcUoK1vfqkEj8InsNhNsOXFvHbrzV4odltuTQGJsjBFr8wIi7t5udeqkzXNcbXyYykN54ma4FVSxsqKVUz3Q==
-=======
-      integrity: sha512-PzygDxnCFkpbzbt1QDsRSP2x37vtQlpqk1/8D82q+m1/dhUrgba0TOtMLoWudVH6CXfFK/dWLf1i0aRET5JZRw==
->>>>>>> 69a0b2bb
+      integrity: sha512-0WVQIdXYrPnX6dRBkCnA++HHEDwzgZ7553TvL5LcDM4HJNUAIGM1Ml1rCpPBzibNuXYUhSc1SziPYV95I5HFmg==
       tarball: 'file:projects/utilities.tgz'
     version: 0.0.0
   'file:projects/variants.tgz':
@@ -15206,11 +14977,7 @@
     dev: false
     name: '@rush-temp/variants'
     resolution:
-<<<<<<< HEAD
-      integrity: sha512-Krjx56mCakvHbFxs67dpSXjypnl5iPUGB9aGsldGEmd61jdeE0qyyM4Eh3b3i8kIH6ap0jwk+wgSUK7c8hD7/w==
-=======
-      integrity: sha512-oGttVcV7Xg+QQYBv7zqMF8GAb8ovHbUzwv+Cw7a9625aYBALVJYp00W1pCPbXBjEcZQjhF51YgzphRX7B4GYPg==
->>>>>>> 69a0b2bb
+      integrity: sha512-/jgaTPiPpcwZCkJ1BfY8Qr1zxx+0Nv+gTR+mYrWVoUcQZvItUQ04xyogARDoVT1VjTd1Wqzh4NOPWZZOERIr8w==
       tarball: 'file:projects/variants.tgz'
     version: 0.0.0
   'file:projects/vr-tests.tgz':
@@ -15241,11 +15008,7 @@
     dev: false
     name: '@rush-temp/vr-tests'
     resolution:
-<<<<<<< HEAD
-      integrity: sha512-mIaaizDV71OrIEryJj/2C60A2eRIWScRt0q2eSvsTv7zk+hd+sSMLAxdhIwiME5Pk07gfEQyPiJEaq/y3Zg1zQ==
-=======
-      integrity: sha512-DLdImf5wDKjemjmYScrLm8OTdvTTuPGxhCXPLDKqfprbigkjcPAExFH5C9jc/UhdOqnaPqyU1wQNd0a0O+OxZA==
->>>>>>> 69a0b2bb
+      integrity: sha512-d1HDGSXZ4IKJCe71B6wIX+XzRXha1vMDkYv/yuRlJNIkKuOQriyK9zAfiwqhM3c7aiICwBnkGc7QgPj1AB/HjQ==
       tarball: 'file:projects/vr-tests.tgz'
     version: 0.0.0
   'file:projects/webpack-utils.tgz':
@@ -15260,11 +15023,7 @@
     dev: false
     name: '@rush-temp/webpack-utils'
     resolution:
-<<<<<<< HEAD
-      integrity: sha512-yiw5045JM8piVvEN5yOiFeXCh6Mt8YFAhLGjXlxc2rHuwZ/34lyO3Hx/uhIIzNFB/aNkqY98iAeAvwDUEvIp+g==
-=======
-      integrity: sha512-f/4BF7ul21j/NGzcKsLZeSOZZuZoqZL7pYgeq6QFuNE8v36ndilwh4ChCu5lFiioVhuSb2y9xxeqEI4RoCUcTg==
->>>>>>> 69a0b2bb
+      integrity: sha512-F910OGnlnpQwd8kQYS4/XiHpMmQRQcMkmdM1NnVTIILlTAewyn8chNj2YcW4lB3ezNHDNO7IRlPr4mgziYA4eQ==
       tarball: 'file:projects/webpack-utils.tgz'
     version: 0.0.0
 registry: 'https://registry.npmjs.org/'
